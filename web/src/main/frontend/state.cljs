(ns frontend.state
  (:require [frontend.storage :as storage]
            [rum.core :as rum]
            [frontend.util :as util :refer-macros [profile]]
            [clojure.string :as string]
            [medley.core :as medley]
            [goog.object :as gobj]
            [goog.dom :as gdom]
            [dommy.core :as dom]
            [cljs-time.core :as t]
            [cljs-time.coerce :as tc]
            [clojure.core.async :as async]))

(defonce state
  (atom
   {:route-match nil
    :today nil
    :daily/migrating? nil
    :db/batch-txs (async/chan 100)
    :notification/show? false
    :notification/content nil
    :repo/cloning? false
    :repo/loading-files? nil
    :repo/importing-to-db? nil
    :repo/sync-status {}
    :repo/changed-files (or
                         (storage/get "git-changed-files")
                         {})
    :indexeddb/support? true
    ;; TODO: save in local storage so that if :changed? is true when user
    ;; reloads the browser, the app should re-index the repo (another way
    ;; is to save all the tx data since :last-stored-at)
    ;; repo -> {:last-stored-at :last-modified-at}
    :repo/persist-status {}
    :me nil
    :git/clone-repo (or (storage/get :git/clone-repo) "")
    :git/current-repo (storage/get :git/current-repo)
    :git/status {}
    :format/loading {}
    :draw? false
    :db/restoring? nil

    :journals-length 1

    :search/q ""
    :search/result nil

    ;; custom shortcuts
    :shortcuts {:editor/new-block "enter"}

    :ui/sidebar-open? false
    :ui/left-sidebar-open? false
    :ui/theme (or (storage/get :ui/theme) "dark")
    ;; :show-all, :hide-block-body, :hide-block-children
    :ui/cycle-collapse :show-all
    :ui/collapsed-blocks {}
    :ui/sidebar-collapsed-blocks {}
    :ui/root-component nil
    :ui/custom-query-components {}
    :ui/show-recent? false
    :ui/developer-mode? (or (= (storage/get "developer-mode") "true")
                            false)
    :document/mode? (or (storage/get :document/mode?) false)

    :github/contents {}
    :config {}
    :editor/show-page-search? false
    :editor/show-page-search-hashtag? false
    :editor/show-date-picker? false
    ;; With label or other data
    :editor/show-input nil
    :editor/last-saved-cursor nil
    :editor/editing? nil
    :editor/content {}
    :editor/block nil
    :cursor-range nil
    :cursor-pos nil

    :selection/mode false
    :selection/blocks []
    :selection/start-block nil
    :custom-context-menu/show? false
    :custom-context-menu/links nil

    ;; pages or blocks in the right sidebar
    :sidebar/blocks '()
<<<<<<< HEAD
    
    :preferred-language (storage/get :preferred-language)
=======
>>>>>>> 71c64380

    ;; all notification contents as k-v pairs
    :notification/contents {}

    }))

(defn get-route-match
  []
  (:route-match @state))

(defn get-current-route
  []
  (get-in (get-route-match) [:data :name]))

(defn get-current-page
  []
  (and
   (= :page (get-current-route))
   (get-in (get-route-match)
           [:path-params :name])))

(defn sub
  [ks]
  (if (coll? ks)
    (util/react (rum/cursor-in state ks))
    (util/react (rum/cursor state ks))))

(defn set-state!
  [path value]
  (if (vector? path)
    (swap! state assoc-in path value)
    (swap! state assoc path value)))

(defn update-state!
  [path f]
  (if (vector? path)
    (swap! state update-in path f)
    (swap! state update path f)))

(defn get-current-repo
  []
  (:git/current-repo @state))

(defn get-config
  ([]
   (get-config (get-current-repo)))
  ([repo-url]
   (get-in @state [:config repo-url])))

(defn get-preferred-format
  []
  (keyword
   (or
    (when-let [fmt (:preferred-format (get-config))]
      (string/lower-case (name fmt)))

    (get-in @state [:me :preferred_format] "markdown"))))

(defn get-preferred-workflow
  []
  (keyword
   (or
    (when-let [workflow (:preferred-workflow (get-config))]
      (let [workflow (name workflow)]
        (if (or (re-find #"now" workflow)
                (re-find #"NOW" workflow))
          :now
          :todo)))
    (get-in @state [:me :preferred_workflow] :now))))

(defn get-preferred-todo
  []
  (if (= (get-preferred-workflow) :now)
    "LATER"
    "TODO"))

(defn hide-file?
  []
  (:hide-file-in-page? (get-config)))

(defn page-name-order
  []
  (:page-name-order (get-config)))

(defn get-repos
  []
  (get-in @state [:me :repos]))

(defn set-current-repo!
  [repo]
  (swap! state assoc :git/current-repo repo)
  (if repo
    (storage/set :git/current-repo repo)
    (storage/remove :git/current-repo)))

(defn set-preferred-format!
  [format]
  (swap! state assoc-in [:me :preferred_format] (name format)))

(defn set-preferred-workflow!
  [workflow]
  (swap! state assoc-in [:me :preferred_workflow] (name workflow)))

(defn set-preferred-language!
  [language]
  (set-state! :preferred-language (name language))
  (storage/set :preferred-language (name language)))

(defn delete-repo!
  [repo]
  (swap! state update-in [:me :repos]
         (fn [repos]
           (->> (remove #(= (:url repo)
                            (:url %))
                        repos)
                (util/distinct-by :url))))
  (when (= (get-current-repo) (:url repo))
    (set-current-repo! (:url (first (get-repos))))))

(defn next-collapse-mode
  []
  (case (:ui/cycle-collapse @state)
    :show-all
    :hide-block-body

    :hide-block-body
    :hide-block-children

    :hide-block-children
    :show-all))

(defn cycle-collapse!
  []
  (set-state! :ui/cycle-collapse (next-collapse-mode)))

(defn set-edit-content!
  [input-id value]
  (when input-id
    (when-let [input (gdom/getElement input-id)]
      (gobj/set input "value" value))
    (update-state! :editor/content (fn [m]
                                     (assoc m input-id value)))
    ;; followers
    ;; (when-let [s (util/extract-uuid input-id)]
    ;;   (let [input (gdom/getElement input-id)
    ;;         leader-parent (util/rec-get-block-node input)
    ;;         followers (->> (array-seq (js/document.getElementsByClassName s))
    ;;                        (remove #(= leader-parent %)))]
    ;;     (prn "followers: " (count followers))
    ;;     ))
    ))

(defn get-edit-input-id
  []
  (ffirst (:editor/editing? @state)))

(defn get-edit-content
  []
  (get (:editor/content @state) (get-edit-input-id)))

(defn append-current-edit-content!
  [append-text]
  (when-not (string/blank? append-text)
    (when-let [input-id (get-edit-input-id)]
      (when-let [input (gdom/getElement input-id)]
        (let [value (gobj/get input "value")
              new-value (str value append-text)
              new-value (if (or (= (last value) " ")
                                (= (last value) "\n"))
                          new-value
                          (str "\n" new-value))]
          (js/document.execCommand "insertText" false append-text)
          (update-state! :editor/content (fn [m]
                                           (assoc m input-id new-value))))))))

(defn get-cursor-range
  []
  (:cursor-range @state))

(defn set-cursor-range!
  [range]
  (set-state! :cursor-range range))

(defn set-cursor-pos!
  [value]
  (set-state! :cursor-pos value))

(defn cloning?
  []
  (:repo/cloning? @state))

(defn set-cloning?
  [value]
  (set-state! :repo/cloning? value))

(defn get-block-collapsed-state
  [block-id]
  (get-in @state [:ui/collapsed-blocks block-id]))

(defn set-collapsed-state!
  [block-id value]
  (set-state! [:ui/collapsed-blocks block-id] value))

(defn collapse-block!
  [block-id]
  (set-collapsed-state! block-id true))

(defn expand-block!
  [block-id]
  (set-collapsed-state! block-id false))

(defn collapsed?
  [block-id]
  (get-in @state [:ui/collapsed-blocks block-id]))

(defn clear-collapsed-blocks!
  []
  (set-state! :ui/collapsed-blocks {}))

(defn set-q!
  [value]
  (set-state! :search/q value))

(defn set-editor-show-page-search
  [value]
  (set-state! :editor/show-page-search? value)
  (set-state! :editor/show-page-search-hashtag? false))
(defn set-editor-show-page-search-hashtag
  [value]
  (set-state! :editor/show-page-search? value)
  (set-state! :editor/show-page-search-hashtag? value))
(defn get-editor-show-page-search
  []
  (get @state :editor/show-page-search?))
(defn get-editor-show-page-search-hashtag
  []
  (get @state :editor/show-page-search-hashtag?))
(defn set-editor-show-block-search
  [value]
  (set-state! :editor/show-block-search? value))
(defn get-editor-show-block-search
  []
  (get @state :editor/show-block-search?))
(defn set-editor-show-date-picker
  [value]
  (set-state! :editor/show-date-picker? value))
(defn get-editor-show-date-picker
  []
  (get @state :editor/show-date-picker?))
(defn set-editor-show-input
  [value]
  (set-state! :editor/show-input value))
(defn get-editor-show-input
  []
  (get @state :editor/show-input))

(defn set-edit-input-id!
  [input-id]
  (swap! state update :editor/editing?
         (fn [m]
           (and input-id {input-id true}))))

(defn set-selection-start-block!
  [start-block]
  (swap! state assoc :selection/start-block start-block))

(defn get-selection-start-block
  []
  (get @state :selection/start-block))

(defn set-selection-blocks!
  [blocks]
  (when (seq blocks)
    (swap! state assoc
           :selection/mode true
           :selection/blocks blocks)))

(defn into-selection-mode!
  []
  (swap! state assoc :selection/mode true))

(defn clear-selection!
  []
  (swap! state assoc
         :selection/mode false
         :selection/blocks nil
         :selection/up? nil))

(defn clear-selection-blocks!
  []
  (swap! state assoc :selection/blocks nil))

(defn get-selection-blocks
  []
  (:selection/blocks @state))

(defn in-selection-mode?
  []
  (:selection/mode @state))

(defn conj-selection-block!
  [block up?]
  (dom/add-class! block "selected noselect")
  (swap! state assoc
         :selection/mode true
         :selection/blocks (conj (:selection/blocks @state) block)
         :selection/up? up?))

(defn pop-selection-block!
  []
  (let [[first-block & others] (:selection/blocks @state)]
    (swap! state assoc
           :selection/mode true
           :selection/blocks others)
    first-block))

(defn selection-up?
  []
  (:selection/up? @state))

(defn set-selection-up?
  [value]
  (swap! state assoc :selection/up? value))

(defn show-custom-context-menu!
  [links]
  (swap! state assoc
         :custom-context-menu/show? true
         :custom-context-menu/links links))

(defn hide-custom-context-menu!
  []
  (swap! state assoc
         :custom-context-menu/show? false
         :custom-context-menu/links nil))

(defn set-git-clone-repo!
  [repo]
  (set-state! :git/clone-repo repo)
  (storage/set :git/clone-repo repo))

(defn set-github-token!
  [repo token]
  (when token
    (swap! state update-in [:me :repos]
           (fn [repos]
             (map (fn [r]
                    (if (= repo (:url r))
                      (assoc r :token token)
                      repo)) repos)))))

(defn set-github-installation-tokens!
  [tokens]
  (when (seq tokens)
    (let [tokens (medley/map-keys name tokens)
          repos (get-in @state [:me :repos])]
      (when (seq repos)
        (let [repos (mapv (fn [{:keys [installation_id] :as r}]
                            (if-let [token (get tokens installation_id)]
                              (assoc r :token token)
                              r)) repos)]
          (swap! state assoc-in [:me :repos] repos))))))

(defn get-github-token
  ([]
   (get-github-token (get-current-repo)))
  ([repo]
   (when repo
     (let [repos (get-in @state [:me :repos])]
       (-> (filter #(= repo (:url %)) repos)
           first
           :token)))))

(defn toggle-sidebar-open?!
  []
  (swap! state update :ui/sidebar-open? not))

(defn open-right-sidebar!
  []
  (swap! state assoc :ui/sidebar-open? true))

(defn hide-right-sidebar!
  []
  (swap! state assoc :ui/sidebar-open? false))

(defn sidebar-add-block!
  [repo db-id block-type block-data]
  (when db-id
    (update-state! :sidebar/blocks (fn [blocks]
                                     (->> (remove #(= (first %) db-id) blocks)
                                          (cons [repo db-id block-type block-data])
                                          (distinct))))
    (open-right-sidebar!)))

(defn sidebar-remove-block!
  [idx]
  (update-state! :sidebar/blocks #(util/drop-nth idx %))
  (when (empty? (:sidebar/blocks @state))
    (hide-right-sidebar!)))

(defn get-sidebar-blocks
  []
  (:sidebar/blocks @state))

(defn sidebar-block-toggle-collapse!
  [db-id]
  (when db-id
    (update-state! [:ui/sidebar-collapsed-blocks db-id] not)))

(defn set-editing!
  [edit-input-id content block cursor-range]
  (when edit-input-id
    (let [content (or content "")]
      (swap! state
             (fn [state]
               (-> state
                   (assoc-in [:editor/content edit-input-id] (string/trim content))
                   (assoc
                    :editor/block block
                    :editor/editing? {edit-input-id true}
                    :cursor-range cursor-range)))))))

(defn clear-edit!
  []
  (swap! state merge {:editor/editing? nil
                      :editor/block nil
                      :cursor-range nil}))

(defn get-edit-block
  []
  (get @state :editor/block))

(defn set-last-pos!
  [new-pos]
  (reset! state (assoc @state :editor/last-saved-cursor new-pos)))

(defn set-block-content-and-last-pos!
  [edit-input-id content new-pos]
  (when edit-input-id
    (set-edit-content! edit-input-id content)
    (reset! state (assoc @state :editor/last-saved-cursor new-pos))))

(defn set-theme!
  [theme]
  (set-state! :ui/theme theme)
  (storage/set :ui/theme theme))

(defn toggle-theme!
  []
  (let [theme (:ui/theme @state)
        theme' (if (= theme "dark") "white" "dark")]
    (set-theme! theme')))

(defn- file-content-key
  [repo path]
  (str "ls_file_content_" repo path))

(defn update-sync-status!
  [status]
  (when (seq status)
    (when-let [current-repo (get-current-repo)]
      (set-state! [:repo/sync-status current-repo] status))))

(defn set-root-component!
  [component]
  (set-state! :ui/root-component component))

(defn get-root-component
  []
  (get @state :ui/root-component))

(defn set-journals-length!
  [value]
  (when value
    (set-state! :journals-length value)))

(defn add-custom-query-component!
  [query-string component]
  (update-state! :ui/custom-query-components
                 (fn [m]
                   (assoc m query-string component))))

(defn remove-custom-query-component!
  [query-string]
  (update-state! :ui/custom-query-components
                 (fn [m]
                   (dissoc m query-string))))

(defn get-custom-query-components
  []
  (vals (get @state :ui/custom-query-components)))

(defn get-journal-template
  []
  (when-let [repo (get-current-repo)]
    (get-in @state [:config repo :default-templates :journals])))

(defn set-today!
  [value]
  (set-state! :today value))

(defn toggle-document-mode!
  []
  (let [mode (get @state :document/mode?)]
    (set-state! :document/mode? (not mode))
    (storage/set :document/mode? (not mode))))

(defn get-date-formatter
  []
  (or
   (when-let [repo (get-current-repo)]
     (get-in @state [:config repo :date-formatter]))
   ;; TODO:
   (get-in @state [:me :settings :date-formatter])
   "MMM do, yyyy"))

(defn set-git-status!
  [repo-url value]
  (swap! state assoc-in [:git/status repo-url] value))

(defn get-shortcut
  [repo key]
  (get-in @state [:config repo :shortcuts key]))

(defn get-me
  []
  (:me @state))

(defn logged?
  []
  (some? (:name (get-me))))

(defn set-draw!
  [value]
  (set-state! :draw? value))

(defn in-draw-mode?
  []
  (:draw? @state))

(defn set-db-restoring!
  [value]
  (set-state! :db/restoring? value))

(defn get-current-project
  []
  (when-let [repo (get-current-repo)]
    (let [projects (:projects (get-me))
          project (:name (first (filter (fn [p] (= (:repo p) repo)) projects)))]
      (when-not (string/blank? project)
        project))))

(defn set-indexedb-support?
  [value]
  (set-state! :indexeddb/support? value))

(defn git-add!
  [repo file]
  (update-state! [:repo/changed-files repo]
                 (fn [files] (distinct (conj files file))))
  (storage/set "git-changed-files" (:repo/changed-files @state)))

(defn reset-changed-files!
  [files]
  (when-let [repo (get-current-repo)]
    (swap! state assoc-in [:repo/changed-files repo] files)))

(defn clear-changed-files!
  [repo]
  (set-state! [:repo/changed-files repo] nil)
  (set-state! [:git/status repo] nil)
  (storage/set "git-changed-files" (:repo/changed-files @state)))

(defn get-changed-files
  [repo]
  (get-in @state [:repo/changed-files repo]))

(defn set-modal!
  [modal-panel-content]
  (swap! state assoc
         :modal/show? true
         :modal/panel-content modal-panel-content))

(defn close-modal!
  []
  (swap! state assoc
         :modal/show? false
         :modal/panel-content nil))

(defn get-journal-basis
  []
  (or
   (when-let [repo (get-current-repo)]
     (when-let [basis (get-in @state [:config repo :journal-basis])]
       (keyword (string/lower-case (str basis)))))
   :monthly))

(defn update-repo-last-stored-at!
  [repo]
  (swap! state assoc-in [:repo/persist-status repo :last-stored-at] (util/time-ms)))

(defn get-repo-persist-status
  []
  (:repo/persist-status @state))

(defn mark-repo-as-changed!
  [repo _tx-id]
  (swap! state assoc-in [:repo/persist-status repo :last-modified-at] (util/time-ms)))

(defn add-tx!
  ;; TODO: replace f with data for batch transactions
  [f]
  (when f
    (swap! state update :db/batch-txs (fn [chan]
                                        (async/put! chan f)
                                        chan))))

(defn get-db-batch-txs-chan
  []
  (:db/batch-txs @state))

(defn repos-need-to-be-stored?
  []
  (let [status (vals (get-repo-persist-status))]
    (some (fn [{:keys [last-stored-at last-modified-at]}]
            (> last-modified-at last-stored-at))
          status)))

(defn get-left-sidebar-open
  []
  (get-in @state [:ui/left-sidebar-open?]))

(defn set-left-sidebar-open!
  [value]
  (set-state! :ui/left-sidebar-open? value))

(defn set-daily-migrating!
  [value]
  (set-state! :daily/migrating? value))

(defn set-developer-mode!
  [value]
  (set-state! :ui/developer-mode? value)
  (storage/set "developer-mode" (str value)))

(defn get-notification-contents
  []
  (get-in @state [:notification/contents]))

(defn get-new-block-shortcut
  []
  (let [shortcut (get-in @state [:shortcuts :editor/new-block])]
    (if (and shortcut (contains? #{"enter" "alt+enter"} (string/lower-case shortcut)))
      shortcut
      "enter")))

(defn set-new-block-shortcut!
  [value]
  (set-state! [:shortcuts :editor/new-block] value))

(defn toggle-new-block-shortcut!
  []
  (if-let [enter? (= "enter" (get-new-block-shortcut))]
    (set-new-block-shortcut! "alt+enter")
    (set-new-block-shortcut! "enter")))

(defn set-config!
  [repo-url value]
  (set-state! [:config repo-url] value)
  (set-new-block-shortcut!
   (or (get-shortcut repo-url :editor/new-block)
       "enter")))<|MERGE_RESOLUTION|>--- conflicted
+++ resolved
@@ -84,11 +84,8 @@
 
     ;; pages or blocks in the right sidebar
     :sidebar/blocks '()
-<<<<<<< HEAD
     
     :preferred-language (storage/get :preferred-language)
-=======
->>>>>>> 71c64380
 
     ;; all notification contents as k-v pairs
     :notification/contents {}
