--- conflicted
+++ resolved
@@ -18,11 +18,8 @@
   borkdude/sci                {:mvn/version "0.1.1-alpha.6"}
   hickory                     {:mvn/version "0.7.1"}
   hiccups                     {:mvn/version "0.3.0"}
-<<<<<<< HEAD
-  tongue                      {:mvn/version "0.2.9"}}
-=======
+  tongue                      {:mvn/version "0.2.9"}
   org.clojure/core.async      {:mvn/version "1.3.610"}}
->>>>>>> 3d2054dd
 
  :aliases {:cljs {:extra-paths ["src/dev-cljs/"]
                   :extra-deps  {org.clojure/clojurescript   {:mvn/version "1.10.520"}
