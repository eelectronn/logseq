--- conflicted
+++ resolved
@@ -31,13 +31,9 @@
             [cljs.reader :refer [read-string]]
             [goog.object :as gobj]
             [lambdaisland.glogi :as log]
-<<<<<<< HEAD
-            [promesa.core :as p]))
-=======
             [promesa.core :as p]
             [frontend.db.persist :as db-persist]
             [frontend.modules.outliner.datascript :as outliner-db]))
->>>>>>> b08de902
 
 (defn set-global-error-notification!
   []
