--- conflicted
+++ resolved
@@ -390,14 +390,10 @@
     block))
 
 (defn extract-blocks
-<<<<<<< HEAD
   [blocks content with-id?]
   (let [encoded-content (utf8/encode content)
         last-pos (utf8/length encoded-content)
-=======
-  [blocks last-pos encoded-content]
-  (let [pre-block-body (atom nil)
->>>>>>> b718d4f5
+        pre-block-body (atom nil)
         blocks
         (loop [headings []
                block-body []
