(ns frontend.ui
  "Main ns for reusable components"
<<<<<<< HEAD
  (:require [clojure.string :as string]
            [frontend.components.svg :as svg]
            [frontend.context.i18n :refer [t]]
            [frontend.handler.notification :as notification]
=======
  (:require ["@logseq/react-tweet-embed" :as react-tweet-embed]
            ["react-intersection-observer" :as react-intersection-observer]
            ["react-resize-context" :as Resize]
            ["react-textarea-autosize" :as TextareaAutosize]
            ["react-tippy" :as react-tippy]
            ["react-transition-group" :refer [CSSTransition TransitionGroup]]
            [camel-snake-kebab.core :as csk]
            [cljs-bean.core :as bean]
            [clojure.string :as string]
            [datascript.core :as d]
            [electron.ipc :as ipc]
            [frontend.components.svg :as svg]
            [frontend.context.i18n :refer [t]]
            [frontend.db-mixins :as db-mixins]
            [frontend.handler.notification :as notification]
            [frontend.handler.plugin :as plugin-handler]
>>>>>>> bc89d606
            [frontend.mixins :as mixins]
            [frontend.mobile.util :as mobile-util]
            [frontend.modules.shortcut.config :as shortcut-config]
            [frontend.modules.shortcut.core :as shortcut]
            [frontend.modules.shortcut.data-helper :as shortcut-helper]
            [frontend.rum :as r]
            [frontend.state :as state]
            [frontend.storage :as storage]
            [frontend.ui.date-picker]
            [frontend.util :as util]
            [frontend.util.cursor :as cursor]
            [goog.dom :as gdom]
            [goog.functions :refer [debounce]]
            [goog.object :as gobj]
            [lambdaisland.glogi :as log]
            [medley.core :as medley]
<<<<<<< HEAD
            [electron.ipc :as ipc]
            ["react-resize-context" :as Resize]
            ["react-textarea-autosize" :as TextareaAutosize]
            ["react-tippy" :as react-tippy]
            ["react-transition-group" :refer [CSSTransition TransitionGroup]]
            ["@logseq/react-tweet-embed" :as react-tweet-embed]
            ["react-intersection-observer" :as react-intersection-observer]
            [rum.core :as rum]
            [camel-snake-kebab.core :as csk]
            [frontend.db-mixins :as db-mixins]
            [frontend.mobile.util :as mobile-util]
            [goog.functions :refer [debounce]]))
=======
            [promesa.core :as p]
            [rum.core :as rum]))
>>>>>>> bc89d606

(defonce transition-group (r/adapt-class TransitionGroup))
(defonce css-transition (r/adapt-class CSSTransition))
(defonce textarea (r/adapt-class (gobj/get TextareaAutosize "default")))
(def resize-provider (r/adapt-class (gobj/get Resize "ResizeProvider")))
(def resize-consumer (r/adapt-class (gobj/get Resize "ResizeConsumer")))
(def Tippy (r/adapt-class (gobj/get react-tippy "Tooltip")))
(def ReactTweetEmbed (r/adapt-class react-tweet-embed))
(def useInView (gobj/get react-intersection-observer "useInView"))

(defn reset-ios-whole-page-offset!
  []
  (and (util/ios?)
       (util/safari?)
       (js/window.scrollTo 0 0)))

(defonce icon-size (if (mobile-util/native-platform?) 26 20))
<<<<<<< HEAD
=======

(def block-background-colors
  ["gray"
   "red"
   "yellow"
   "green"
   "blue"
   "purple"])
>>>>>>> bc89d606

(rum/defc ls-textarea
  < rum/reactive
  {:did-mount (fn [state]
                (let [^js el (rum/dom-node state)]
                  ;; Passing aria-label as a prop to TextareaAutosize removes the dash
                  (.setAttribute el "aria-label" "editing block")
                  (. el addEventListener "mouseup"
                     #(let [start (util/get-selection-start el)
                            end (util/get-selection-end el)]
                        (when (and start end)
                          (when-let [e (and (not= start end)
                                            {:caret (cursor/get-caret-pos el)
                                             :start start :end end
                                             :text  (. (.-value el) substring start end)
                                             :point {:x (.-x %) :y (.-y %)}})]

                            (plugin-handler/hook-plugin-editor :input-selection-end (bean/->js e)))))))
                state)}
  [{:keys [on-change] :as props}]
  (let [skip-composition? (state/sub :editor/action)
        on-composition (fn [e]
                         (if skip-composition?
                           (on-change e)
                           (case e.type
                             "compositionend" (do
                                                (state/set-editor-in-composition! false)
                                                (on-change e))
                             (state/set-editor-in-composition! true))))
        props (assoc props
                     :on-change (fn [e] (when-not (state/editor-in-composition?)
                                          (on-change e)))
                     :on-composition-start on-composition
                     :on-composition-update on-composition
                     :on-composition-end on-composition)]
    (textarea props)))

(rum/defc dropdown-content-wrapper
  < {:did-mount    (fn [state]
                     (let [k    (inc (count (state/sub :modal/dropdowns)))
                           args (:rum/args state)]
                       (state/set-state! [:modal/dropdowns k] (second args))
                       (assoc state ::k k)))
     :will-unmount (fn [state]
                     (state/update-state! :modal/dropdowns #(dissoc % (::k state)))
                     state)}
  [dropdown-state _close-fn content class]
  (let [class (or class
                  (util/hiccup->class "origin-top-right.absolute.right-0.mt-2"))]
    [:div.dropdown-wrapper
     {:class (str class " "
                  (case dropdown-state
                    "entering" "transition ease-out duration-100 transform opacity-0 scale-95"
                    "entered" "transition ease-out duration-100 transform opacity-100 scale-100"
                    "exiting" "transition ease-in duration-75 transform opacity-100 scale-100"
                    "exited" "transition ease-in duration-75 transform opacity-0 scale-95"))}
     content]))

;; public exports
(rum/defcs dropdown < (mixins/modal :open?)
  [state content-fn modal-content-fn
   & [{:keys [modal-class z-index trigger-class]
       :or   {z-index 999}}]]
  (let [{:keys [open?]} state
        modal-content (modal-content-fn state)
        close-fn (:close-fn state)]
    [:div.relative.ui__dropdown-trigger {:style {:z-index z-index} :class trigger-class}
     (content-fn state)
     (css-transition
      {:in @open? :timeout 0}
      (fn [dropdown-state]
        (when @open?
          (dropdown-content-wrapper dropdown-state close-fn modal-content modal-class))))]))

;; `sequence` can be a list of symbols, a list of strings, or a string
(defn render-keyboard-shortcut [sequence]
  (let [sequence (if (string? sequence)
                   (-> sequence ;; turn string into sequence
                       (string/trim)
                       (string/lower-case)
                       (string/split  #" |\+"))
                   sequence)]
    [:span.keyboard-shortcut
     (map-indexed (fn [i key]
                    [:code {:key i}
                   ;; Display "cmd" rather than "meta" to the user to describe the Mac
                   ;; mod key, because that's what the Mac keyboards actually say.
                     (if (or (= :meta key) (= "meta" key))
                       (util/meta-key-name)
                       (name key))])
                  sequence)]))

(rum/defc menu-link
  [options child shortcut]
  (if (:only-child? options)
    [:div.menu-link
     (dissoc options :only-child?) child]
    [:a.flex.justify-between.px-4.py-2.text-sm.transition.ease-in-out.duration-150.cursor.menu-link
     options
     [:span child]
     (when shortcut
       [:span.ml-1 (render-keyboard-shortcut shortcut)])]))

(rum/defc dropdown-with-links
  [content-fn links
   {:keys [outer-header outer-footer links-header links-footer] :as opts}]

  (dropdown
   content-fn
   (fn [{:keys [close-fn]}]
     (let [links-children
           (let [links (if (fn? links) (links) links)
                 links (remove nil? links)]
             (for [{:keys [options title icon key hr hover-detail item _as-link?]} links]
               (let [new-options
                           (merge options
                                  (cond->
                                    {:title    hover-detail
                                     :on-click (fn [e]
                                                 (when-not (false? (when-let [on-click-fn (:on-click options)]
                                                                     (on-click-fn e)))
                                                   (close-fn)))}
                                    key
                                    (assoc :key key)))
                     child (if hr
                             nil
                             (or item
                                 [:div.flex.items-center
                                  (when icon icon)
                                  [:div.title-wrap {:style {:margin-right "8px"
                                                            :margin-left  "4px"}} title]]))]
                 (if hr
                   [:hr.menu-separator {:key "dropdown-hr"}]
                   (rum/with-key
                    (menu-link new-options child nil)
                    title)))))

           wrapper-children
           [:.menu-links-wrapper
            (when links-header links-header)
            links-children
            (when links-footer links-footer)]]

       (if (or outer-header outer-footer)
         [:.menu-links-outer
          outer-header wrapper-children outer-footer]
         wrapper-children)))
   opts))

(rum/defc notification-content
  [state content status uid]
  (when (and content status)
    (let [svg
          (case status
            :success
            [:svg.h-6.w-6.text-green-400
             {:stroke "var(--ls-success-color)", :viewBox "0 0 24 24", :fill "none"}
             [:path
              {:d               "M9 12l2 2 4-4m6 2a9 9 0 11-18 0 9 9 0 0118 0z"
               :stroke-width    "2"
               :stroke-linejoin "round"
               :stroke-linecap  "round"}]]
            :warning
            [:svg.h-6.w-6.text-yellow-500
             {:stroke "var(--ls-warning-color)", :viewBox "0 0 24 24", :fill "none"}
             [:path
              {:d               "M13 16h-1v-4h-1m1-4h.01M21 12a9 9 0 11-18 0 9 9 0 0118 0z"
               :stroke-width    "2"
               :stroke-linejoin "round"
               :stroke-linecap  "round"}]]

            [:svg.h-6.w-6.text-red-500
             {:view-box "0 0 20 20", :fill "var(--ls-error-color)"}
             [:path
              {:clip-rule "evenodd"
               :d
               "M18 10a8 8 0 11-16 0 8 8 0 0116 0zm-7 4a1 1 0 11-2 0 1 1 0 012 0zm-1-9a1 1 0 00-1 1v4a1 1 0 102 0V6a1 1 0 00-1-1z"
               :fill-rule "evenodd"}]])]
      [:div.ui__notifications-content
       {:style
        (when (or (= state "exiting")
                  (= state "exited"))
          {:z-index -1})}
       [:div.max-w-sm.w-full.shadow-lg.rounded-lg.pointer-events-auto.notification-area
        {:class (case state
                  "entering" "transition ease-out duration-300 transform opacity-0 translate-y-2 sm:translate-x-0"
                  "entered" "transition ease-out duration-300 transform translate-y-0 opacity-100 sm:translate-x-0"
                  "exiting" "transition ease-in duration-100 opacity-100"
                  "exited" "transition ease-in duration-100 opacity-0")}
        [:div.rounded-lg.shadow-xs {:style {:max-height "calc(100vh - 200px)"
                                            :overflow-y "auto"
                                            :overflow-x "hidden"}}
         [:div.p-4
          [:div.flex.items-start
           [:div.flex-shrink-0
            svg]
           [:div.ml-3.w-0.flex-1
            [:div.text-sm.leading-5.font-medium.whitespace-pre-line {:style {:margin 0}}
             content]]
           [:div.ml-4.flex-shrink-0.flex
            [:button.inline-flex.text-gray-400.focus:outline-none.focus:text-gray-500.transition.ease-in-out.duration-150.notification-close-button
             {:on-click (fn []
                          (notification/clear! uid))}
             [:svg.h-5.w-5
              {:fill "currentColor", :view-Box "0 0 20 20"}
              [:path
               {:clip-rule "evenodd"
                :d
                "M4.293 4.293a1 1 0 011.414 0L10 8.586l4.293-4.293a1 1 0 111.414 1.414L11.414 10l4.293 4.293a1 1 0 01-1.414 1.414L10 11.414l-4.293 4.293a1 1 0 01-1.414-1.414L8.586 10 4.293 5.707a1 1 0 010-1.414z"
                :fill-rule "evenodd"}]]]]]]]]])))

(rum/defc notification < rum/reactive
  []
  (let [contents (state/sub :notification/contents)]
    (transition-group
     {:class-name "notifications ui__notifications"}
     (doall (map (fn [el]
                   (let [k (first el)
                         v (second el)]
                     (css-transition
                      {:timeout 100
                       :key     (name k)}
                      (fn [state]
                        (notification-content state (:content v) (:status v) k)))))
                 contents)))))

(rum/defc humanity-time-ago
  [input opts]
  (let [time-fn (fn []
                  (try
                    (util/time-ago input)
                    (catch :default e
                      (js/console.error e)
                      input)))
        [time set-time] (rum/use-state (time-fn))]

    (rum/use-effect!
     (fn []
       (let [timer (js/setInterval
                    #(set-time (time-fn)) (* 1000 30))]
         #(js/clearInterval timer)))
     [])

    [:span.ui__humanity-time (merge {} opts) time]))

(defn checkbox
  [option]
  [:input.form-checkbox.h-4.w-4.transition.duration-150.ease-in-out
   (merge {:type "checkbox"} option)])

(defn main-node
  []
  (gdom/getElement "main-content-container"))

(defn focus-element
  [element]
  (when-let [element ^js (gdom/getElement element)]
    (.focus element)))

(defn get-scroll-top []
  (.-scrollTop (main-node)))

(defn get-dynamic-style-node
  []
  (js/document.getElementById "dynamic-style-scope"))

(defn inject-document-devices-envs!
  []
  (let [^js cl (.-classList js/document.documentElement)]
    (when util/mac? (.add cl "is-mac"))
    (when util/win32? (.add cl "is-win32"))
    (when (util/electron?) (.add cl "is-electron"))
    (when (util/ios?) (.add cl "is-ios"))
    (when (util/mobile?) (.add cl "is-mobile"))
    (when (util/safari?) (.add cl "is-safari"))
    (when (mobile-util/native-ios?) (.add cl "is-native-ios"))
    (when (mobile-util/native-android?) (.add cl "is-native-android"))
    (when (mobile-util/native-iphone?) (.add cl "is-native-iphone"))
    (when (mobile-util/native-iphone-without-notch?) (.add cl "is-native-iphone-without-notch"))
    (when (mobile-util/native-ipad?) (.add cl "is-native-ipad"))
    (when (util/electron?)
      (doseq [[event function]
              [["persist-zoom-level" #(storage/set :zoom-level %)]
               ["restore-zoom-level" #(when-let [zoom-level (storage/get :zoom-level)] (js/window.apis.setZoomLevel zoom-level))]
               ["full-screen" #(js-invoke cl (if (= % "enter") "add" "remove") "is-fullscreen")]]]
        (.on js/window.apis event function))

      (p/then (ipc/ipc :getAppBaseInfo) #(let [{:keys [isFullScreen]} (js->clj % :keywordize-keys true)]
                                           (and isFullScreen (.add cl "is-fullscreen")))))))

(defn inject-dynamic-style-node!
  []
  (let [style (get-dynamic-style-node)]
    (if (nil? style)
      (let [node (js/document.createElement "style")]
        (set! (.-id node) "dynamic-style-scope")
        (.appendChild js/document.head node))
      style)))

(defn apply-custom-theme-effect! [theme]
  (when plugin-handler/lsp-enabled?
    (when-let [custom-theme (state/sub [:ui/custom-theme (keyword theme)])]
      (when-let [url (:url custom-theme)]
        (js/LSPluginCore.selectTheme (bean/->js custom-theme)
                                     (bean/->js {:emit true}))
        (state/set-state! :plugin/selected-theme url)))))

(defn setup-system-theme-effect!
  []
  (let [^js schemaMedia (js/window.matchMedia "(prefers-color-scheme: dark)")]
    (try (.addEventListener schemaMedia "change" state/sync-system-theme!)
         (catch :default _error
           (.addListener schemaMedia state/sync-system-theme!)))
    (state/sync-system-theme!)
    #(try (.removeEventListener schemaMedia "change" state/sync-system-theme!)
          (catch :default _error
            (.removeListener schemaMedia state/sync-system-theme!)))))

(defn set-global-active-keystroke [val]
  (.setAttribute js/document.body "data-active-keystroke" val))

(defn setup-active-keystroke! []
  (let [active-keystroke (atom #{})
        heads #{:shift :alt :meta :control}
        handle-global-keystroke (fn [down? e]
                                  (let [handler (if down? conj disj)
                                        keystroke e.key]
                                    (swap! active-keystroke handler keystroke))
                                  (when (contains? heads (keyword (util/safe-lower-case e.key)))
                                    (set-global-active-keystroke (string/join "+" @active-keystroke))))
        keydown-handler (partial handle-global-keystroke true)
        keyup-handler (partial handle-global-keystroke false)
        clear-all #(do (set-global-active-keystroke "")
                       (reset! active-keystroke #{}))]
    (.addEventListener js/window "keydown" keydown-handler)
    (.addEventListener js/window "keyup" keyup-handler)
    (.addEventListener js/window "blur" clear-all)
    (.addEventListener js/window "visibilitychange" clear-all)
    (fn []
      (.removeEventListener js/window "keydown" keydown-handler)
      (.removeEventListener js/window "keyup" keyup-handler)
      (.removeEventListener js/window "blur" clear-all)
      (.removeEventListener js/window "visibilitychange" clear-all))))

(defonce last-scroll-top (atom 0))

(defn scroll-down?
  []
  (let [scroll-top (get-scroll-top)
        down? (>= scroll-top @last-scroll-top)]
    (reset! last-scroll-top scroll-top)
    down?))

(defn bottom-reached?
  [node threshold]
  (let [full-height (gobj/get node "scrollHeight")
        scroll-top (gobj/get node "scrollTop")
        client-height (gobj/get node "clientHeight")]
    (<= (- full-height scroll-top client-height) threshold)))

(defn on-scroll
  [node {:keys [on-load on-top-reached threshold bottom-reached]
         :or {threshold 500}}]
  (let [scroll-top (gobj/get node "scrollTop")
        bottom-reached? (if (fn? bottom-reached)
                          (bottom-reached)
                          (bottom-reached? node threshold))
        top-reached? (= scroll-top 0)
        down? (scroll-down?)]
    (when (and down? bottom-reached? on-load)
      (on-load))
    (when (and (not down?) top-reached? on-top-reached)
      (on-top-reached))))

(defn attach-listeners
  "Attach scroll and resize listeners."
  [state]
  (let [list-element-id (first (:rum/args state))
        opts (-> state :rum/args (nth 2))
        node (js/document.getElementById list-element-id)
        debounced-on-scroll (debounce #(on-scroll node opts) 100)]
    (mixins/listen state node :scroll debounced-on-scroll)))

(rum/defcs infinite-list <
  (mixins/event-mixin attach-listeners)
  "Render an infinite list."
  [state _list-element-id body {:keys [on-load has-more more more-class]
                                :or {more-class "text-sm"}}]
  [:div
   body
   (when has-more
     [:div.w-full.p-4
      [:a.fade-link.text-link.font-bold
       {:on-click on-load
        :class more-class}
       (or more (t :page/earlier))]])])

(rum/defcs auto-complete <
  (rum/local 0 ::current-idx)
  (shortcut/mixin :shortcut.handler/auto-complete)
  [state
   matched
   {:keys [on-chosen
           on-shift-chosen
           get-group-name
           empty-placeholder
           item-render
           class
           header]}]
  (let [current-idx (get state ::current-idx)]
    [:div#ui__ac {:class class}
     (if (seq matched)
       [:div#ui__ac-inner.hide-scrollbar
        (when header header)
        (for [[idx item] (medley/indexed matched)]
          [:<>
           {:key idx}
           (let [item-cp
                 [:div {:key idx}
                  (let [chosen? (= @current-idx idx)]
                    (menu-link
                     {:id            (str "ac-" idx)
                      :class         (when chosen? "chosen")
                      :on-mouse-down (fn [e]
                                       (util/stop e)
                                       (if (and (gobj/get e "shiftKey") on-shift-chosen)
                                         (on-shift-chosen item)
                                         (on-chosen item)))}
                     (if item-render (item-render item chosen?) item) nil))]]

             (if get-group-name
               (if-let [group-name (get-group-name item)]
                 [:div
                  [:div.ui__ac-group-name group-name]
                  item-cp]
                 item-cp)

               item-cp))])]
       (when empty-placeholder
         empty-placeholder))]))

(def datepicker frontend.ui.date-picker/date-picker)

(defn toggle
  ([on? on-click] (toggle on? on-click false))
  ([on? on-click small?]
   [:a.ui__toggle {:on-click on-click
                   :class (if small? "is-small" "")}
    [:span.wrapper.transition-colors.ease-in-out.duration-200
     {:aria-checked (if on? "true" "false"), :tab-index "0", :role "checkbox"
      :class        (if on? "bg-indigo-600" "bg-gray-300")}
     [:span.switcher.transform.transition.ease-in-out.duration-200
      {:class       (if on? (if small? "translate-x-4" "translate-x-5") "translate-x-0")
       :aria-hidden "true"}]]]))

(defn keyboard-shortcut-from-config [shortcut-name]
  (let [default-binding (:binding (get shortcut-config/all-default-keyboard-shortcuts shortcut-name))
        custom-binding  (when (state/shortcuts) (get (state/shortcuts) shortcut-name))
        binding         (or custom-binding default-binding)]
    (shortcut-helper/decorate-binding binding)))

(rum/defc modal-overlay
  [state close-fn close-backdrop?]
  [:div.ui__modal-overlay
   {:class    (case state
                "entering" "ease-out duration-300 opacity-0"
                "entered" "ease-out duration-300 opacity-100"
                "exiting" "ease-in duration-200 opacity-100"
                "exited" "ease-in duration-200 opacity-0")
    :on-click #(when close-backdrop? (close-fn))}
   [:div.absolute.inset-0.opacity-75]])

(rum/defc modal-panel-content <
  mixins/component-editing-mode
  [panel-content close-fn]
  (panel-content close-fn))

(rum/defc modal-panel
  [show? panel-content transition-state close-fn fullscreen? close-btn?]
  [:div.ui__modal-panel.transform.transition-all.sm:min-w-lg.sm
   {:class (case transition-state
             "entering" "ease-out duration-300 opacity-0 translate-y-4 sm:translate-y-0 sm:scale-95"
             "entered" "ease-out duration-300 opacity-100 translate-y-0 sm:scale-100"
             "exiting" "ease-in duration-200 opacity-100 translate-y-0 sm:scale-100"
             "exited" "ease-in duration-200 opacity-0 translate-y-4 sm:translate-y-0 sm:scale-95")}
   [:div.absolute.top-0.right-0.pt-2.pr-2
    (when-not (false? close-btn?)
      [:a.ui__modal-close.opacity-60.hover:opacity-100
       {:aria-label "Close"
        :type       "button"
        :on-click   close-fn}
       [:svg.h-6.w-6
        {:stroke "currentColor", :view-box "0 0 24 24", :fill "none"}
        [:path
         {:d               "M6 18L18 6M6 6l12 12"
          :stroke-width    "2"
          :stroke-linejoin "round"
          :stroke-linecap  "round"}]]])]

   (when show?
     [:div {:class (if fullscreen? "" "panel-content")}
      (modal-panel-content panel-content close-fn)])])

(rum/defc modal < rum/reactive
  (mixins/event-mixin
   (fn [state]
     (mixins/hide-when-esc-or-outside
      state
      :on-hide (fn []
                 (some->
                  (.querySelector (rum/dom-node state) "button.ui__modal-close")
                  (.click)))
      :outside? false)
     (mixins/on-key-down
      state
      {;; enter
       13 (fn [state _e]
            (some->
             (.querySelector (rum/dom-node state) "button.ui__modal-enter")
             (.click)))})))
  []
  (let [modal-panel-content (state/sub :modal/panel-content)
        fullscreen? (state/sub :modal/fullscreen?)
        close-btn? (state/sub :modal/close-btn?)
        close-backdrop? (state/sub :modal/close-backdrop?)
        show? (state/sub :modal/show?)
        label (state/sub :modal/label)
        close-fn (fn []
                   (state/close-modal!)
                   (state/close-settings!))
        modal-panel-content (or modal-panel-content (fn [_close] [:div]))]
    [:div.ui__modal
     {:style {:z-index (if show? 999 -1)}
      :label label}
     (css-transition
      {:in show? :timeout 0}
      (fn [state]
        (modal-overlay state close-fn close-backdrop?)))
     (css-transition
      {:in show? :timeout 0}
      (fn [state]
        (modal-panel show? modal-panel-content state close-fn fullscreen? close-btn?)))]))

(defn make-confirm-modal
  [{:keys [tag title sub-title sub-checkbox? on-cancel on-confirm]
    :or {on-cancel #()}}]
  (fn [close-fn]
    (let [*sub-checkbox-selected (and sub-checkbox? (atom []))]
      [:div.ui__confirm-modal
       {:class (str "is-" tag)}
       [:div.sm:flex.sm:items-start
        [:div.mx-auto.flex-shrink-0.flex.items-center.justify-center.h-12.w-12.rounded-full.bg-error.sm:mx-0.sm:h-10.sm:w-10
         [:svg.h-6.w-6.text-error
          {:stroke "currentColor", :view-box "0 0 24 24", :fill "none"}
          [:path
           {:d
            "M12 9v2m0 4h.01m-6.938 4h13.856c1.54 0 2.502-1.667 1.732-3L13.732 4c-.77-1.333-2.694-1.333-3.464 0L3.34 16c-.77 1.333.192 3 1.732 3z"
            :stroke-width    "2"
            :stroke-linejoin "round"
            :stroke-linecap  "round"}]]]
        [:div.mt-3.text-center.sm:mt-0.sm:ml-4.sm:text-left
         [:h2.headline.text-lg.leading-6.font-medium
          (if (keyword? title) (t title) title)]
         [:label.sublabel
          (when sub-checkbox?
            (checkbox
             {:default-value false
              :on-change     (fn [e]
                               (let [checked (.. e -target -checked)]
                                 (reset! *sub-checkbox-selected [checked])))}))
          [:h3.subline.text-gray-400
           (if (keyword? sub-title)
             (t sub-title)
             sub-title)]]]]

       [:div.mt-5.sm:mt-4.sm:flex.sm:flex-row-reverse
        [:span.flex.w-full.rounded-md.shadow-sm.sm:ml-3.sm:w-auto
         [:button.inline-flex.justify-center.w-full.rounded-md.border.border-transparent.px-4.py-2.bg-indigo-600.text-base.leading-6.font-medium.text-white.shadow-sm.hover:bg-indigo-500.focus:outline-none.focus:border-indigo-700.focus:shadow-outline-indigo.transition.ease-in-out.duration-150.sm:text-sm.sm:leading-5
          {:type     "button"
           :on-click #(and (fn? on-confirm)
                           (on-confirm % {:close-fn close-fn
                                          :sub-selected (and *sub-checkbox-selected @*sub-checkbox-selected)}))}
          (t :yes)]]
        [:span.mt-3.flex.w-full.rounded-md.shadow-sm.sm:mt-0.sm:w-auto
         [:button.inline-flex.justify-center.w-full.rounded-md.border.border-gray-300.px-4.py-2.bg-white.text-base.leading-6.font-medium.text-gray-700.shadow-sm.hover:text-gray-500.focus:outline-none.focus:border-blue-300.focus:shadow-outline-blue.transition.ease-in-out.duration-150.sm:text-sm.sm:leading-5
          {:type     "button"
           :on-click (comp on-cancel close-fn)}
          (t :cancel)]]]])))

(rum/defc sub-modal < rum/reactive
  []
  (when-let [modals (seq (state/sub :modal/subsets))]
    (for [[idx modal] (medley/indexed modals)]
      (let [id (:modal/id modal)
            modal-panel-content (:modal/panel-content modal)
            close-btn? (:modal/close-btn? modal)
            close-backdrop? (:modal/close-backdrop? modal)
            show? (:modal/show? modal)
            label (:modal/label modal)
            close-fn (fn []
                       (state/close-sub-modal! id))
            modal-panel-content (or modal-panel-content (fn [_close] [:div]))]
        [:div.ui__modal.is-sub-modal
         {:style {:z-index (if show? (+ 999 idx) -1)}
          :label label}
         (css-transition
          {:in show? :timeout 0}
          (fn [state]
            (modal-overlay state close-fn close-backdrop?)))
         (css-transition
          {:in show? :timeout 0}
          (fn [state]
            (modal-panel show? modal-panel-content state close-fn false close-btn?)))]))))

(defn loading
  ([content] (loading content nil))
  ([content opts]
   [:div.flex.flex-row.items-center.inline
    [:span.icon.flex.items-center (svg/loader-fn opts)
     (when-not (string/blank? content)
       [:span.text.pl-2 content])]]))

(rum/defc rotating-arrow
  [collapsed?]
  [:span
   {:class (if collapsed? "rotating-arrow collapsed" "rotating-arrow not-collapsed")}
   (svg/caret-right)])

(rum/defcs foldable < db-mixins/query rum/reactive
  (rum/local false ::control?)
  (rum/local false ::collapsed?)
  {:will-mount (fn [state]
                 (let [args (:rum/args state)]
                   (when (true? (:default-collapsed? (last args)))
                     (reset! (get state ::collapsed?) true)))
                 state)
   :did-mount (fn [state]
                (when-let [f (:init-collapsed (last (:rum/args state)))]
                  (f (::collapsed? state)))
                state)}
  [state header content {:keys [title-trigger? on-mouse-down
                                _default-collapsed? _init-collapsed]}]
  (let [control? (get state ::control?)
        collapsed? (get state ::collapsed?)
        on-mouse-down (fn [e]
                        (util/stop e)
                        (swap! collapsed? not)
                        (when on-mouse-down
                          (on-mouse-down @collapsed?)))]
    [:div.flex.flex-col
     [:div.content
      [:div.flex-1.flex-row.foldable-title (cond->
                                            {:on-mouse-over #(reset! control? true)
                                             :on-mouse-out  #(reset! control? false)}
                                             title-trigger?
                                             (assoc :on-mouse-down on-mouse-down
                                                    :class "cursor"))
       [:div.flex.flex-row.items-center
        (when-not (mobile-util/native-platform?)
          [:a.block-control.opacity-50.hover:opacity-100.mr-2
           (cond->
            {:style    {:width       14
                        :height      16
                        :margin-left -30}}
             (not title-trigger?)
             (assoc :on-mouse-down on-mouse-down))
           [:span {:class (if (or @control? @collapsed?) "control-show cursor-pointer" "control-hide")}
            (rotating-arrow @collapsed?)]])
        (if (fn? header)
          (header @collapsed?)
          header)]]]
     [:div {:class (if @collapsed? "hidden" "initial")
            :on-mouse-down (fn [e] (.stopPropagation e))}
      (if (fn? content)
        (if (not @collapsed?) (content) nil)
        content)]]))

(defn admonition
  [type content]
  (let [type (name type)]
    (when-let [icon (case (string/lower-case type)
                      "note" svg/note
                      "tip" svg/tip
                      "important" svg/important
                      "caution" svg/caution
                      "warning" svg/warning
                      "pinned" svg/pinned
                      nil)]
      [:div.flex.flex-row.admonitionblock.align-items {:class type}
       [:div.pr-4.admonition-icon.flex.flex-col.justify-center
        {:title (string/capitalize type)} (icon)]
       [:div.ml-4.text-lg
        content]])))

(rum/defcs catch-error
  < {:did-catch
     (fn [state error _info]
       (log/error :exception error)
       (assoc state ::error error))}
  [{error ::error, c :rum/react-component} error-view view]
  (if (some? error)
    error-view
    view))

(rum/defcs catch-error-and-notify
  < {:did-catch
     (fn [state error _info]
       (log/error :exception error)
       (notification/show!
        (str "Error caught by UI!\n " error)
        :error)
       (assoc state ::error error))}
  [{error ::error, c :rum/react-component} error-view view]
  (if (some? error)
    error-view
    view))

(rum/defc block-error
  "Well styled error message for blocks"
  [title {:keys [content section-attrs]}]
  [:section.border.mt-1.p-1.cursor-pointer.block-content-fallback-ui
   section-attrs
   [:div.flex.justify-between.items-center.px-1
    [:h5.text-error.pb-1 title]
    [:a.text-xs.opacity-50.hover:opacity-80
     {:href "https://github.com/logseq/logseq/issues/new?labels=from:in-app&template=bug_report.yaml"
      :target "_blank"} "report issue"]]
   (when content [:pre.m-0.text-sm content])])

(def component-error
  "Well styled error message for higher level components. Currently same as
  block-error but this could change"
  block-error)

(rum/defc select
  [options on-change class]
  [:select.mt-1.block.text-base.leading-6.border-gray-300.focus:outline-none.focus:shadow-outline-blue.focus:border-blue-300.sm:text-sm.sm:leading-5.ml-1.sm:ml-4.w-12.sm:w-20
   {:class     (or class "form-select")
    :style     {:padding "0 0 0 6px"}
    :on-change (fn [e]
                 (let [value (util/evalue e)]
                   (on-change value)))}
   (for [{:keys [label value selected]} options]
     [:option (cond->
               {:key   label
                :default-value (or value label)}
                selected
                (assoc :selected selected))
      label])])

(rum/defc radio-list
  [options on-change class]

  [:div.ui__radio-list
   {:class class}
   (for [{:keys [label value selected]} options]
     [:label
      {:key (str "radio-list-" label)}
      [:input.form-radio
       {:value value
        :type "radio"
        :on-change #(on-change (util/evalue %))
        :checked selected}]
      label])])

(rum/defc checkbox-list
  [options on-change class]

  (let [checked-vals
        (->> options (filter :selected) (map :value) (into #{}))

        on-item-change
        (fn [^js e]
          (let [^js target (.-target e)
                checked? (.-checked target)
                value (.-value target)]

            (on-change
             (into []
                   (if checked?
                     (conj checked-vals value)
                     (disj checked-vals value))))))]

    [:div.ui__checkbox-list
     {:class class}
     (for [{:keys [label value selected]} options]
       [:label
        {:key (str "check-list-" label)}
        [:input.form-checkbox
         {:value value
          :type  "checkbox"
          :on-change on-item-change
          :checked selected}]
        label])]))

(rum/defcs tippy < rum/reactive
  (rum/local false ::mounted?)
  [state {:keys [fixed-position? open? in-editor? html] :as opts} child]
  (let [*mounted? (::mounted? state)
        manual (not= open? nil)
        edit-id (ffirst (state/sub :editor/editing?))
        editing-node (when edit-id (gdom/getElement edit-id))
        editing? (some? editing-node)
        scrolling? (state/sub :ui/scrolling?)
        open? (if manual open? @*mounted?)
        disabled? (boolean
                   (or
                    (and in-editor?
                         ;; editing in non-preview containers or scrolling
                         (not (util/rec-get-tippy-container editing-node))
                         (or editing? scrolling?))
                    (not (state/enable-tooltip?))))]
    (Tippy (->
            (merge {:arrow true
                    :sticky true
                    :delay 600
                    :theme "customized"
                    :disabled disabled?
                    :unmountHTMLWhenHide true
                    :open (if disabled? false open?)
                    :trigger (if manual "manual" "mouseenter focus")
                    ;; See https://github.com/tvkhoa/react-tippy/issues/13
                    :popperOptions {:modifiers {:flip {:enabled (not fixed-position?)}
                                                :hide {:enabled false}
                                                :preventOverflow {:enabled false}}}
                    :onShow #(reset! *mounted? true)
                    :onHide #(reset! *mounted? false)}
                   opts)
            (assoc :html (or
                          (when open?
                            (try
                              (when html
                                (if (fn? html)
                                  (html)
                                  [:div.px-2.py-1
                                   html]))
                              (catch :default e
                                (log/error :exception e)
                                [:div])))
                          [:div {:key "tippy"} ""])))
           (rum/fragment {:key "tippy-children"} child))))

(defn slider
  [default-value {:keys [min max on-change]}]
  [:input.cursor-pointer
   {:type  "range"
    :value (int default-value)
    :min   min
    :max   max
    :style {:width "100%"}
    :on-change #(let [value (util/evalue %)]
                  (on-change value))}])

(rum/defcs tweet-embed < (rum/local true :loading?)
  [state id]
  (let [*loading? (:loading? state)]
    [:div [(when @*loading? [:span.flex.items-center [svg/loading " ... loading"]])
           (ReactTweetEmbed
            {:id                    id
             :class                 "contents"
             :options               {:theme (when (= (state/sub :ui/theme) "dark") "dark")}
             :on-tweet-load-success #(reset! *loading? false)})]]))

(def get-adapt-icon-class
  (memoize (fn [klass] (r/adapt-class klass))))

(defn icon
  ([class] (icon class nil))
  ([class {:keys [extension? font?] :as opts}]
   (when-not (string/blank? class)
     (let [^js jsTablerIcons (gobj/get js/window "tablerIcons")]
       (if (or extension? font? (not jsTablerIcons))
<<<<<<< HEAD
         [:i (merge {:class
=======
         [:span.ui__icon (merge {:class
>>>>>>> bc89d606
                     (util/format
                      (str "%s-" class
                           (when (:class opts)
                             (str " " (string/trim (:class opts)))))
                      (if extension? "tie tie" "ti ti"))}
                    (dissoc opts :class :extension?))]

         ;; tabler svg react
         (when-let [klass (gobj/get js/tablerIcons (str "Icon" (csk/->PascalCase class)))]
           (let [f (get-adapt-icon-class klass)]
             [:span.ui__icon.ti
              {:class (str "ls-icon-" class)}
              (f (merge {:size 18} (r/map-keys->camel-case opts)))])))))))
<<<<<<< HEAD
=======

(defn button
  [text & {:keys [background href class intent on-click small? large? title icon]
           :or   {small? false large? false}
           :as   option}]
  (let [klass (when-not intent ".bg-indigo-600.hover:bg-indigo-700.focus:border-indigo-700.active:bg-indigo-700.text-center")
        klass (if background (string/replace klass "indigo" background) klass)
        klass (if small? (str klass ".px-2.py-1") klass)
        klass (if large? (str klass ".text-base") klass)]
    [:button.ui__button
     (merge
      {:type  "button"
       :title title
       :class (str (util/hiccup->class klass) " " class)}
      (dissoc option :background :class :small? :large?)
      (when href
        {:on-click (fn []
                     (util/open-url href)
                     (when (fn? on-click) (on-click)))}))
     (when icon (frontend.ui/icon icon {:class "mr-1"}))
     text]))

(rum/defc type-icon
  [{:keys [name class title extension?]}]
  [:.type-icon {:class class
                :title title}
   (icon name {:extension? extension?})])
>>>>>>> bc89d606

(rum/defc with-shortcut < rum/reactive
  < {:key-fn (fn [key pos] (str "shortcut-" key pos))}
  [shortcut-key position content]
  (let [tooltip? (state/sub :ui/shortcut-tooltip?)]
    (if tooltip?
      (tippy
       {:html [:div.text-sm.font-medium (keyboard-shortcut-from-config shortcut-key)]
        :interactive true
        :position    position
        :theme       "monospace"
        :delay       [1000, 100]
        :arrow       true}
       content)
      content)))

(rum/defc progress-bar
  [width]
  {:pre (integer? width)}
  [:div.w-full.bg-indigo-200.rounded-full.h-2.5.animate-pulse
   [:div.bg-indigo-600.h-2.5.rounded-full {:style {:width (str width "%")}
                                           :transition "width 1s"}]])

(rum/defc progress-bar-with-label
  [width label-left label-right]
  {:pre (integer? width)}
  [:div
   [:div.flex.justify-between.mb-1
    [:span.text-base
     label-left]
    [:span.text-sm.font-medium
     label-right]]
   (progress-bar width)])

(rum/defc lazy-loading-placeholder
  []
  [:div.shadow.rounded-md.p-4.w-full.mx-auto.mb-5.fade-in {:style {:height 88}}
   [:div.animate-pulse.flex.space-x-4
    [:div.flex-1.space-y-3.py-1
     [:div.h-2.bg-base-4.rounded]
     [:div.space-y-3
      [:div.grid.grid-cols-3.gap-4
       [:div.h-2.bg-base-4.rounded.col-span-2]
       [:div.h-2.bg-base-4.rounded.col-span-1]]
      [:div.h-2.bg-base-4.rounded]]]]])

(rum/defcs lazy-visible-inner
  [state visible? content-fn ref]
  [:div.lazy-visibility
   {:ref ref
    :style {:min-height 24}}
   (if visible?
     (when (fn? content-fn)
       [:div.fade-enter
        {:ref #(when-let [^js cls (and % (.-classList %))]
                 (.add cls "fade-enter-active"))}
        (content-fn)])
     (lazy-loading-placeholder))])

(rum/defc lazy-visible
  ([content-fn]
   (lazy-visible content-fn nil))
  ([content-fn {:keys [trigger-once? _debug-id]
                :or {trigger-once? true}}]
   (if (or (util/mobile?) (mobile-util/native-platform?))
     (content-fn)
     (let [[visible? set-visible!] (rum/use-state false)
           inViewState (useInView #js {:rootMargin "100px"
                                       :triggerOnce trigger-once?
                                       :onChange (fn [in-view? entry]
                                                   (let [self-top (.-top (.-boundingClientRect entry))]
                                                     (when (or (and (not visible?) in-view?)
                                                               ;; hide only the components below the current top for better ux
                                                               (and visible? (not in-view?) (> self-top 0)))
                                                       (set-visible! in-view?))))})
           ref (.-ref inViewState)]
       (lazy-visible-inner visible? content-fn ref)))))

(rum/defc portal
  ([children]
   (portal children {:attach-to (fn [] js/document.body)
                     :prepend? false}))
  ([children {:keys [attach-to prepend?]}]
   (let [[portal-anchor set-portal-anchor] (rum/use-state nil)]
     (rum/use-effect!
      (fn []
        (let [div (js/document.createElement "div")
              attached (or (if (fn? attach-to) (attach-to) attach-to) js/document.body)]
          (.setAttribute div "data-logseq-portal" (str (d/squuid)))
          (if prepend? (.prepend attached div) (.append attached div))
          (set-portal-anchor div)
          #(.remove div)))
      [])
     (when portal-anchor
       (rum/portal (rum/fragment children) portal-anchor)))))<|MERGE_RESOLUTION|>--- conflicted
+++ resolved
@@ -1,11 +1,5 @@
 (ns frontend.ui
   "Main ns for reusable components"
-<<<<<<< HEAD
-  (:require [clojure.string :as string]
-            [frontend.components.svg :as svg]
-            [frontend.context.i18n :refer [t]]
-            [frontend.handler.notification :as notification]
-=======
   (:require ["@logseq/react-tweet-embed" :as react-tweet-embed]
             ["react-intersection-observer" :as react-intersection-observer]
             ["react-resize-context" :as Resize]
@@ -22,7 +16,6 @@
             [frontend.db-mixins :as db-mixins]
             [frontend.handler.notification :as notification]
             [frontend.handler.plugin :as plugin-handler]
->>>>>>> bc89d606
             [frontend.mixins :as mixins]
             [frontend.mobile.util :as mobile-util]
             [frontend.modules.shortcut.config :as shortcut-config]
@@ -39,23 +32,8 @@
             [goog.object :as gobj]
             [lambdaisland.glogi :as log]
             [medley.core :as medley]
-<<<<<<< HEAD
-            [electron.ipc :as ipc]
-            ["react-resize-context" :as Resize]
-            ["react-textarea-autosize" :as TextareaAutosize]
-            ["react-tippy" :as react-tippy]
-            ["react-transition-group" :refer [CSSTransition TransitionGroup]]
-            ["@logseq/react-tweet-embed" :as react-tweet-embed]
-            ["react-intersection-observer" :as react-intersection-observer]
-            [rum.core :as rum]
-            [camel-snake-kebab.core :as csk]
-            [frontend.db-mixins :as db-mixins]
-            [frontend.mobile.util :as mobile-util]
-            [goog.functions :refer [debounce]]))
-=======
             [promesa.core :as p]
             [rum.core :as rum]))
->>>>>>> bc89d606
 
 (defonce transition-group (r/adapt-class TransitionGroup))
 (defonce css-transition (r/adapt-class CSSTransition))
@@ -73,8 +51,6 @@
        (js/window.scrollTo 0 0)))
 
 (defonce icon-size (if (mobile-util/native-platform?) 26 20))
-<<<<<<< HEAD
-=======
 
 (def block-background-colors
   ["gray"
@@ -83,7 +59,6 @@
    "green"
    "blue"
    "purple"])
->>>>>>> bc89d606
 
 (rum/defc ls-textarea
   < rum/reactive
@@ -956,11 +931,7 @@
    (when-not (string/blank? class)
      (let [^js jsTablerIcons (gobj/get js/window "tablerIcons")]
        (if (or extension? font? (not jsTablerIcons))
-<<<<<<< HEAD
-         [:i (merge {:class
-=======
          [:span.ui__icon (merge {:class
->>>>>>> bc89d606
                      (util/format
                       (str "%s-" class
                            (when (:class opts)
@@ -974,8 +945,6 @@
              [:span.ui__icon.ti
               {:class (str "ls-icon-" class)}
               (f (merge {:size 18} (r/map-keys->camel-case opts)))])))))))
-<<<<<<< HEAD
-=======
 
 (defn button
   [text & {:keys [background href class intent on-click small? large? title icon]
@@ -1003,7 +972,6 @@
   [:.type-icon {:class class
                 :title title}
    (icon name {:extension? extension?})])
->>>>>>> bc89d606
 
 (rum/defc with-shortcut < rum/reactive
   < {:key-fn (fn [key pos] (str "shortcut-" key pos))}
