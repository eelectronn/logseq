--- conflicted
+++ resolved
@@ -138,24 +138,12 @@
                   sequence)]))
 
 (rum/defc menu-link
-<<<<<<< HEAD
-  ([options child] (menu-link options child true))
-  ([options child as-link?]
-   (if (false? as-link?)
-     [:div.px-4.py-2.text-sm.menu-link-block
-      options
-      child]
-     [:a.block.px-4.py-2.text-sm.transition.ease-in-out.duration-150.cursor.menu-link
-      options
-      child])))
-=======
   [options child shortcut]
   [:a.flex.justify-between.px-4.py-2.text-sm.transition.ease-in-out.duration-150.cursor.menu-link
    options
    [:span child]
    (when shortcut
      [:span.ml-1 (render-keyboard-shortcut shortcut)])])
->>>>>>> 7eff2b5c
 
 (rum/defc dropdown-with-links
   [content-fn links {:keys [links-header links-footer] :as opts}]
@@ -186,11 +174,7 @@
           (if hr
             [:hr.menu-separator {:key "dropdown-hr"}]
             (rum/with-key
-<<<<<<< HEAD
-              (menu-link new-options child as-link?)
-=======
               (menu-link new-options child nil)
->>>>>>> 7eff2b5c
               title))))
       (when links-footer links-footer)])
    opts))
