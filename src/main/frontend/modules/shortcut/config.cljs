--- conflicted
+++ resolved
@@ -49,15 +49,7 @@
      :binding "down"
      :fn      ui-handler/auto-complete-next}
     :auto-complete/complete
-<<<<<<< HEAD
-    {:desc    "Auto-complete choose selected item"
-     :binding "enter"
-     :fn      ui-handler/auto-complete-complete}
-    :auto-complete/shift-complete
-    {:desc    "Auto-complete open selected item in sidebar"
-=======
     {:desc    "Auto-complete: Open selected item in sidebar"
->>>>>>> 11143061
      :binding "shift+enter"
      :fn      ui-handler/auto-complete-shift-complete}}
 
