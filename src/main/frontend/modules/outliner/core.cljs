(ns frontend.modules.outliner.core
  (:require [frontend.modules.outliner.tree :as tree]
            [frontend.db :as db]
            [frontend.db.outliner :as db-outliner]
            [frontend.db.conn :as conn]
            [frontend.modules.outliner.utils :as outliner-u]
            [frontend.modules.outliner.state :as outliner-state]
            [frontend.state :as state]
            [frontend.debug :as debug]
            [clojure.set :as set]
            [frontend.modules.outliner.file :as outliner-file]
            [frontend.modules.outliner.datascript :as ds]
            [frontend.util :as util]
            [datascript.core :as d]))

(defrecord Block [data])

(defn block
  [m]
  (assert (map? m) (util/format "block data must be map,got: %s %s" (type m) m))
  (->Block m))

(defn get-block-by-id
  [id]
  (let [c (conn/get-conn false)
        r (db-outliner/get-by-id c (outliner-u/->block-lookup-ref id))]
    (when r (->Block r))))

(def block-id-size 9)

(defn- get-by-parent-&-left
  [parent-id left-id]
  (some->
    (db-outliner/get-by-parent-&-left
      (conn/get-conn false)
      [:block/uuid parent-id]
      [:block/uuid left-id])
    (block)))

(defn- index-blocks-by-left-id
  [blocks]
  (reduce
    (fn [acc block]
      (assert (tree/satisfied-inode? block) "Block should match satisfied-inode?.")
      (let [left-id (tree/-get-left-id block)]
        (when (get acc left-id)
          (prn "acc: " acc)
          (prn "block: " (:data block))
          (throw (js/Error. "There are two blocks have the same left-id")))
        (assoc acc left-id block)))
    {}
    blocks))

(defn- get-children
  [id]
  (let [repo (state/get-current-repo)]
   (some->>
     (outliner-state/get-by-parent-id repo [:block/uuid id])
     (mapv block))))

;; -get-id, -get-parent-id, -get-left-id return block-id
;; the :block/parent, :block/left should be datascript lookup ref

(extend-type Block
  tree/INode
  (-get-id [this]
    (when-let [block-id (get-in this [:data :block/uuid])]
      block-id))

  (-get-parent-id [this]
    (-> (get-in this [:data :block/parent])
      (outliner-u/->block-id)))

  (-set-parent-id [this parent-id]
    (outliner-u/check-block-id parent-id)
    (update this :data assoc :block/parent [:block/uuid parent-id]))

  (-get-left-id [this]
    (-> (get-in this [:data :block/left])
      (outliner-u/->block-id)))

  (-set-left-id [this left-id]
    (outliner-u/check-block-id left-id)
    (update this :data assoc :block/left [:block/uuid left-id]))

  (-get-parent [this]
    (when-let [parent-id (tree/-get-parent-id this)]
      (get-block-by-id parent-id)))

  (-get-left [this]
    (let [left-id (tree/-get-left-id this)]
      (get-block-by-id left-id)))

  (-get-right [this]
    (let [left-id (tree/-get-id this)
          parent-id (tree/-get-parent-id this)]
      (get-by-parent-&-left parent-id left-id)))

  (-get-down [this]
    (let [parent-id (tree/-get-id this)]
      (get-by-parent-&-left parent-id parent-id)))

  (-save [this txs-state]
    (assert (ds/outliner-txs-state? txs-state)
      "db should be satisfied outliner-tx-state?")
    (let [m (-> (:data this)
              (dissoc :block/children)
              (util/remove-nils))]
     (swap! txs-state conj m)
     m))

  (-del [this txs-state]
    (assert (ds/outliner-txs-state? txs-state)
      "db should be satisfied outliner-tx-state?")
    (let [block-id (tree/-get-id this)]
      (swap! txs-state conj [:db.fn/retractEntity [:block/uuid block-id]])
      block-id))

  (-get-children [this]
    (let [children (get-children (tree/-get-id this))]
      (when (seq children)
        (let [left-id->block (index-blocks-by-left-id children)]
          (loop [sorted-children []
                 current-node this]
            (let [id (tree/-get-id current-node)]
              (if-let [right (get left-id->block id)]
                (recur (conj sorted-children right) right)
                (do
                  (let [should-equal
                        (=
                          (count children)
                          (count sorted-children))]
                    (when-not should-equal
                      (prn "children: " (mapv #(get-in % [:data :block/uuid]) children))
                      (prn "sorted-children: " (mapv #(get-in % [:data :block/uuid]) sorted-children))
                      (throw (js/Error. "Number of children and sorted-children are not equal."))))
                  sorted-children)))))))))

(defn save-node
  [node]
  {:pre [(tree/satisfied-inode? node)]}
  (ds/auto-transact! [db (ds/new-outliner-txs-state)]
    (tree/-save node db)))

(defn insert-node-as-first-child
  "Insert a node as first child."
  [txs-state new-node parent-node]
  {:pre [(every? tree/satisfied-inode? [new-node parent-node])]}
  (let [parent-id (tree/-get-id parent-node)
        node (-> (tree/-set-left-id new-node parent-id)
               (tree/-set-parent-id parent-id))
        right-node (tree/-get-down parent-node)]
    (do
      (if (tree/satisfied-inode? right-node)
        (let [new-right-node (tree/-set-left-id right-node (tree/-get-id new-node))
              saved-new-node (tree/-save node txs-state)]
          (tree/-save new-right-node txs-state)
          saved-new-node)
        (tree/-save node txs-state)))))

(defn insert-node-as-sibling
  "Insert a node as sibling."
  [txs-state new-node left-node]
  {:pre [(every? tree/satisfied-inode? [new-node left-node])]}
  (let [node (-> (tree/-set-left-id new-node (tree/-get-id left-node))
               (tree/-set-parent-id (tree/-get-parent-id left-node)))
        right-node (tree/-get-right left-node)]
    (do
      (if (tree/satisfied-inode? right-node)
        (let [new-right-node (tree/-set-left-id right-node (tree/-get-id new-node))
              saved-new-node (tree/-save node txs-state)]
          (tree/-save new-right-node txs-state)
          saved-new-node)
        (tree/-save node txs-state)))))

(defn insert-node
  [new-node target-node sibling?]
  (ds/auto-transact! [txs-state (ds/new-outliner-txs-state)]
    (if sibling?
      (insert-node-as-sibling txs-state new-node target-node)
      (insert-node-as-first-child txs-state new-node target-node))))

(defn move-node
  [node up?]
  {:pre [(tree/satisfied-inode? node)]}
  (ds/auto-transact! [txs-state (ds/new-outliner-txs-state)]
    (let [[up-node down-node] (if up?
                                (let [left (tree/-get-left node)
                                      parent? (= left (tree/-get-parent node))]
                                  [(when-not parent? left) node])
                                [node (tree/-get-right node)])]
      (when (and up-node down-node)
        (let [down-node-right (tree/-get-right down-node)
              up-node-left (tree/-get-left-id up-node)
              ;; swap up-node and down-node
              down-node (tree/-set-left-id down-node up-node-left)
              up-node (tree/-set-left-id up-node (tree/-get-id down-node))]
          (tree/-save down-node txs-state)
          (tree/-save up-node txs-state)
          (when down-node-right
            (let [down-node-right (tree/-set-left-id down-node-right (tree/-get-id up-node))]
              (tree/-save down-node-right txs-state)))
          (outliner-file/sync-to-file node))))))

(defn delete-node
  "Delete node from the tree."
  [node]
  {:pre [(tree/satisfied-inode? node)]}
  (ds/auto-transact! [txs-state (ds/new-outliner-txs-state)]
    (let [right-node (tree/-get-right node)]
      (tree/-del node txs-state)
      (when (tree/satisfied-inode? right-node)
        (let [left-node (tree/-get-left node)
              new-right-node (tree/-set-left-id right-node (tree/-get-id left-node))]
          (tree/-save new-right-node txs-state))))))

(defn get-left-nodes
  [node limit]
  (let [parent (tree/-get-parent node)]
    (loop [node node
           limit limit
           result []]
     (if (zero? limit)
       result
       (if-let [left (tree/-get-left node)]
         (if-not (= left parent)
           (recur left (dec limit) (conj result (tree/-get-id left)))
           result)
         result)))))

(defn get-node-parents
  [node limit]
  (loop [node node
         limit limit
         result []]
    (if (zero? limit)
      result
      (if-let [parent (tree/-get-parent node)]
        (recur parent (dec limit) (conj result (tree/-get-id parent)))
        result))))

(defn delete-nodes
  "Delete nodes from the tree, start-node and end-node must be siblings."
  [start-node end-node block-ids]
  {:pre [(tree/satisfied-inode? start-node)
         (tree/satisfied-inode? end-node)]}
  (do (ds/auto-transact! [txs-state (ds/new-outliner-txs-state)]
        (if (= start-node end-node)
          (delete-node start-node)
          (let [right-node (tree/-get-right end-node)
                conn (conn/get-conn false)
                end-node-left-nodes (get-left-nodes end-node (count block-ids))
                start-node-parents-with-self (conj (get-node-parents start-node 1000) (tree/-get-id start-node))]
            (when (tree/satisfied-inode? right-node)
              (let [cross-node-id (first (set/intersection (set end-node-left-nodes) (set start-node-parents-with-self)))
                    cross-node (get-block-by-id cross-node-id)
                    new-left-id (if (= cross-node start-node)
                                  (tree/-get-left-id cross-node)
                                  cross-node-id)
                    new-right-node (tree/-set-left-id right-node new-left-id)]
                (tree/-save new-right-node txs-state)))
            (let [txs (db-outliner/del-blocks block-ids)]
              (ds/add-txs txs-state txs)))))
      (outliner-file/sync-to-file start-node)))

(defn first-child?
  [node]
  (=
   (tree/-get-left-id node)
   (tree/-get-parent-id node)))

(defn first-level?
  "Can't be outdented."
  [node]
  (nil? (tree/-get-parent (tree/-get-parent node))))

(defn indent-outdent-nodes
  [nodes indent?]
<<<<<<< HEAD
  (ds/auto-transact! [txs-state (ds/new-outliner-txs-state)]
    (let [first-node (first nodes)
          last-node (last nodes)]
      (if indent?
        (when-not (first-child? first-node)
          (let [first-node-left-id (tree/-get-left-id first-node)
                last-node-right (tree/-get-right last-node)
                parent-or-last-child-id (or (-> (db/get-block-immediate-children (state/get-current-repo)
                                                  first-node-left-id)
                                              last
                                              :block/uuid)
                                          first-node-left-id)
                first-node (tree/-set-left-id first-node parent-or-last-child-id)]
            (doseq [node (cons first-node (rest nodes))]
              (-> (tree/-set-parent-id node first-node-left-id)
                (tree/-save txs-state)))
            (some-> last-node-right
              (tree/-set-left-id first-node-left-id)
              (tree/-save txs-state))
            (outliner-file/sync-to-file first-node)))
        (when-not (first-level? first-node)
          (let [parent (tree/-get-parent first-node)
                parent-parent-id (tree/-get-parent-id parent)
                parent-right (tree/-get-right parent)
                first-node (tree/-set-left-id first-node (tree/-get-id parent))]
            (doseq [node (cons first-node (rest nodes))]
              (-> (tree/-set-parent-id node parent-parent-id)
                (tree/-save txs-state)))
            (some-> parent-right
              (tree/-set-left-id (tree/-get-id last-node))
              (tree/-save txs-state))))))))

(defn move-subtree
=======
  (let [first-node (first nodes)
        last-node (last nodes)]
    (if indent?
     (when-not (first-child? first-node)
       (let [first-node-left-id (tree/-get-left-id first-node)
             last-node-right (tree/-get-right last-node)
             parent-or-last-child-id (or (-> (db/get-block-immediate-children (state/get-current-repo)
                                                                              first-node-left-id)
                                             last
                                             :block/uuid)
                                         first-node-left-id)
             first-node (tree/-set-left-id first-node parent-or-last-child-id)]
         (doseq [node (cons first-node (rest nodes))]
           (-> (tree/-set-parent-id node first-node-left-id)
               (tree/-save)))
         (some-> last-node-right
                 (tree/-set-left-id first-node-left-id)
                 (tree/-save))
         (outliner-file/sync-to-file first-node)))
     (when-not (first-level? first-node)
       (let [parent (tree/-get-parent first-node)
             parent-parent-id (tree/-get-parent-id parent)
             parent-right (tree/-get-right parent)
             last-node-right (tree/-get-right last-node)
             first-node (tree/-set-left-id first-node (tree/-get-id parent))]
         (some-> last-node-right
                 (tree/-set-left-id (tree/-get-left-id first-node))
                 (tree/-save))
         (doseq [node (cons first-node (rest nodes))]
           (-> (tree/-set-parent-id node parent-parent-id)
               (tree/-save)))
         (some-> parent-right
                 (tree/-set-left-id (tree/-get-id last-node))
                 (tree/-save)))))))

(defn move-subtree*
>>>>>>> 9e1b5beb
  "Move subtree to a destination position in the relation tree.
  Args:
    root: root of subtree
    target-node: the destination
    sibling?: as sibling of the target-node or child"
  [root target-node sibling?]
  {:pre [(every? tree/satisfied-inode? [root target-node])
         (boolean? sibling?)]}
  (ds/auto-transact! [txs-state (ds/new-outliner-txs-state)]
    (let [left-node-id (tree/-get-left-id root)
         right-node (tree/-get-right root)]
      (when (tree/satisfied-inode? right-node)
        (let [new-right-node (tree/-set-left-id right-node left-node-id)]
          (tree/-save new-right-node txs-state)))
      (if sibling?
        (insert-node-as-sibling txs-state root target-node)
        (insert-node-as-first-child txs-state root target-node)))))<|MERGE_RESOLUTION|>--- conflicted
+++ resolved
@@ -276,7 +276,6 @@
 
 (defn indent-outdent-nodes
   [nodes indent?]
-<<<<<<< HEAD
   (ds/auto-transact! [txs-state (ds/new-outliner-txs-state)]
     (let [first-node (first nodes)
           last-node (last nodes)]
@@ -301,7 +300,11 @@
           (let [parent (tree/-get-parent first-node)
                 parent-parent-id (tree/-get-parent-id parent)
                 parent-right (tree/-get-right parent)
+                last-node-right (tree/-get-right last-node)
                 first-node (tree/-set-left-id first-node (tree/-get-id parent))]
+            (some-> last-node-right
+              (tree/-set-left-id (tree/-get-left-id first-node))
+              (tree/-save txs-state))
             (doseq [node (cons first-node (rest nodes))]
               (-> (tree/-set-parent-id node parent-parent-id)
                 (tree/-save txs-state)))
@@ -309,45 +312,7 @@
               (tree/-set-left-id (tree/-get-id last-node))
               (tree/-save txs-state))))))))
 
-(defn move-subtree
-=======
-  (let [first-node (first nodes)
-        last-node (last nodes)]
-    (if indent?
-     (when-not (first-child? first-node)
-       (let [first-node-left-id (tree/-get-left-id first-node)
-             last-node-right (tree/-get-right last-node)
-             parent-or-last-child-id (or (-> (db/get-block-immediate-children (state/get-current-repo)
-                                                                              first-node-left-id)
-                                             last
-                                             :block/uuid)
-                                         first-node-left-id)
-             first-node (tree/-set-left-id first-node parent-or-last-child-id)]
-         (doseq [node (cons first-node (rest nodes))]
-           (-> (tree/-set-parent-id node first-node-left-id)
-               (tree/-save)))
-         (some-> last-node-right
-                 (tree/-set-left-id first-node-left-id)
-                 (tree/-save))
-         (outliner-file/sync-to-file first-node)))
-     (when-not (first-level? first-node)
-       (let [parent (tree/-get-parent first-node)
-             parent-parent-id (tree/-get-parent-id parent)
-             parent-right (tree/-get-right parent)
-             last-node-right (tree/-get-right last-node)
-             first-node (tree/-set-left-id first-node (tree/-get-id parent))]
-         (some-> last-node-right
-                 (tree/-set-left-id (tree/-get-left-id first-node))
-                 (tree/-save))
-         (doseq [node (cons first-node (rest nodes))]
-           (-> (tree/-set-parent-id node parent-parent-id)
-               (tree/-save)))
-         (some-> parent-right
-                 (tree/-set-left-id (tree/-get-id last-node))
-                 (tree/-save)))))))
-
 (defn move-subtree*
->>>>>>> 9e1b5beb
   "Move subtree to a destination position in the relation tree.
   Args:
     root: root of subtree
