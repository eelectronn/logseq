(ns frontend.modules.outliner.core
  (:require [clojure.set :as set]
            [clojure.string :as string]
            [datascript.impl.entity :as de]
            [frontend.db :as db]
            [frontend.db.model :as db-model]
            [frontend.db-schema :as db-schema]
            [frontend.db.conn :as conn]
            [frontend.db.outliner :as db-outliner]
            [frontend.modules.outliner.datascript :as ds]
            [frontend.modules.outliner.tree :as tree]
            [frontend.modules.outliner.utils :as outliner-u]
            [frontend.state :as state]
            [frontend.util :as util]
            [logseq.graph-parser.util :as gp-util]
            [cljs.spec.alpha :as s]))

(s/def ::block-map (s/keys :req [:db/id :block/uuid]
                           :opt [:block/page :block/left :block/parent]))

(s/def ::block-map-or-entity (s/or :entity de/entity?
                                   :map ::block-map))

(defrecord Block [data])

(defn block
  [m]
  (assert (map? m) (util/format "block data must be map, got: %s %s" (type m) m))
  (->Block m))

(defn get-data
  [block]
  (:data block))

(defn get-block-by-id
  [id]
  (let [c (conn/get-db false)
        r (db-outliner/get-by-id c (outliner-u/->block-lookup-ref id))]
    (when r (->Block r))))

(defn get-by-parent-&-left
  [parent-uuid left-uuid]
  (let [parent-id (:db/id (db/entity [:block/uuid parent-uuid]))
        left-id (:db/id (db/entity [:block/uuid left-uuid]))]
    (some->
     (db-model/get-by-parent-&-left (conn/get-db) parent-id left-id))))

(defn- get-node-by-parent-&-left
  [parent-uuid left-uuid]
  (some->
   (get-by-parent-&-left parent-uuid left-uuid)
   :db/id
   db/pull
   block))

(defn- block-with-timestamps
  [block]
  (let [updated-at (util/time-ms)
        block (cond->
                (assoc block :block/updated-at updated-at)
                (nil? (:block/created-at block))
                (assoc :block/created-at updated-at))]
    block))

(defn- remove-orphaned-page-refs!
  [db-id txs-state old-refs new-refs]
  (when (not= old-refs new-refs)
    (let [new-refs (set (map (fn [ref]
                               (or (:block/name ref)
                                   (and (:db/id ref)
                                        (:block/name (db/entity (:db/id ref)))))) new-refs))
          old-pages (->> (map :db/id old-refs)
                         (db-model/get-entities-by-ids)
                         (remove (fn [e] (contains? new-refs (:block/name e))))
                         (map :block/name)
                         (remove nil?))
          orphaned-pages (when (seq old-pages)
                           (db-model/get-orphaned-pages {:pages old-pages
                                                         :empty-ref-f (fn [page]
                                                                        (let [refs (:block/_refs page)]
                                                                          (or (zero? (count refs))
                                                                              (= #{db-id} (set (map :db/id refs))))))}))]
      (when (seq orphaned-pages)
        (let [tx (mapv (fn [page] [:db/retractEntity (:db/id page)]) orphaned-pages)]
          (swap! txs-state (fn [state] (vec (concat state tx)))))))))

;; -get-id, -get-parent-id, -get-left-id return block-id
;; the :block/parent, :block/left should be datascript lookup ref

(extend-type Block
  tree/INode
  (-get-id [this]
    (or
     (when-let [block-id (get-in this [:data :block/uuid])]
       block-id)
     (when-let [db-id (get-in this [:data :db/id])]
       (let [uuid (:block/uuid (db/pull db-id))]
         (if uuid
           uuid
           (let [new-id (db/new-block-id)]
             (db/transact! [{:db/id db-id
                             :block/uuid new-id}])
             new-id))))))

  (-get-parent-id [this]
    (-> (get-in this [:data :block/parent])
        (outliner-u/->block-id)))

  (-set-parent-id [this parent-id]
    (outliner-u/check-block-id parent-id)
    (update this :data assoc :block/parent [:block/uuid parent-id]))

  (-get-left-id [this]
    (-> (get-in this [:data :block/left])
        (outliner-u/->block-id)))

  (-set-left-id [this left-id]
    (outliner-u/check-block-id left-id)
    (update this :data assoc :block/left [:block/uuid left-id]))

  (-get-parent [this]
    (when-let [parent-id (tree/-get-parent-id this)]
      (get-block-by-id parent-id)))

  (-get-left [this]
    (let [left-id (tree/-get-left-id this)]
      (get-block-by-id left-id)))

  (-get-right [this]
    (let [left-id (tree/-get-id this)
          parent-id (tree/-get-parent-id this)]
      (get-node-by-parent-&-left parent-id left-id)))

  (-get-down [this]
    (let [parent-id (tree/-get-id this)]
      (get-node-by-parent-&-left parent-id parent-id)))

  (-save [this txs-state]
    (assert (ds/outliner-txs-state? txs-state)
            "db should be satisfied outliner-tx-state?")
    (let [m (-> (:data this)
                (dissoc :block/children :block/meta :block/top? :block/bottom?
                        :block/title :block/body :block/level)
<<<<<<< HEAD
                (util/remove-nils))
          m (if (or (state/enable-block-timestamps?)
                    (db/db-only?))
              (block-with-timestamps m)
              m)
=======
                (gp-util/remove-nils))
          m (if (state/enable-block-timestamps?) (block-with-timestamps m) m)
>>>>>>> 55ccdd5d
          other-tx (:db/other-tx m)
          id (:db/id (:data this))
          block-entity (db/entity id)
          old-refs (:block/refs block-entity)
          new-refs (:block/refs m)]
      (when (seq other-tx)
        (swap! txs-state (fn [txs]
                           (vec (concat txs other-tx)))))

      (when id
        (swap! txs-state (fn [txs]
                           (vec
                            (concat txs
                                    (map (fn [attribute]
                                           [:db/retract id attribute])
                                      db-schema/retract-attributes)))))

        (when-let [e (:block/page block-entity)]
          ;; (let [m {:db/id (:db/id e)
          ;;          :block/updated-at (util/time-ms)}
          ;;       m (if (:block/created-at e)
          ;;           m
          ;;           (assoc m :block/created-at (util/time-ms)))]
          ;;   (swap! txs-state conj m))
          (remove-orphaned-page-refs! (:db/id block-entity) txs-state old-refs new-refs)))

      (swap! txs-state conj (dissoc m :db/other-tx))

      this))

  (-del [this txs-state children?]
    (assert (ds/outliner-txs-state? txs-state)
            "db should be satisfied outliner-tx-state?")
    (let [block-id (tree/-get-id this)
          ids (set (if children?
                     (let [children (db/get-block-children (state/get-current-repo) block-id)
                           children-ids (map :block/uuid children)]
                       (conj children-ids block-id))
                     [block-id]))
          txs (map (fn [id] [:db.fn/retractEntity [:block/uuid id]]) ids)
          txs (if-not children?
                (let [immediate-children (db/get-block-immediate-children (state/get-current-repo) block-id)]
                  (if (seq immediate-children)
                    (let [left-id (tree/-get-id (tree/-get-left this))]
                      (concat txs
                              (map-indexed (fn [idx child]
                                             (let [parent [:block/uuid left-id]]
                                               (cond->
                                                 {:db/id (:db/id child)
                                                  :block/parent parent}
                                                 (zero? idx)
                                                 (assoc :block/left parent))))
                                           immediate-children)))
                    txs))
                txs)]
      (swap! txs-state concat txs)
      block-id))

  (-get-children [this]
    (let [parent-id (tree/-get-id this)
          children (db-model/get-block-immediate-children (state/get-current-repo) parent-id)]
      (map block children))))

(defn get-right-node
  [node]
  {:pre [(tree/satisfied-inode? node)]}
  (tree/-get-right node))

(defn get-right-sibling
  [db-id]
  (when db-id
    (db-model/get-right-sibling (conn/get-db) db-id)))

(defn- assoc-level-aux
  [tree-vec children-key init-level]
  (map (fn [block]
         (let [children (get block children-key)
               children' (assoc-level-aux children children-key (inc init-level))]
           (cond-> (assoc block :block/level init-level)
             (seq children')
             (assoc children-key children')))) tree-vec))

(defn- assoc-level
  [children-key tree-vec]
  (assoc-level-aux tree-vec children-key 1))

(defn- assign-temp-id
  [blocks replace-empty-target? target-block]
  (map-indexed (fn [idx block]
                 (let [db-id (if (and replace-empty-target? (zero? idx))
                               (:db/id target-block)
                               (dec (- idx)))]
                   (assoc block :db/id db-id))) blocks))

(defn- find-outdented-block-prev-hop
  [outdented-block blocks]
  (let [blocks (reverse
                (take-while #(not= (:db/id outdented-block)
                                   (:db/id %)) blocks))
        blocks (drop-while #(= (:db/id (:block/parent outdented-block)) (:db/id (:block/parent %))) blocks)]
    (when (seq blocks)
      (loop [blocks blocks
             matched (first blocks)]
        (if (= (:block/parent (first blocks)) (:block/parent matched))
          (recur (rest blocks) (first blocks))
          matched)))))

(defn- compute-block-parent
  [block parent target-block prev-hop top-level? sibling? get-new-id]
  (cond
    prev-hop
    (:db/id (:block/parent prev-hop))

    top-level?
    (if sibling?
      (:db/id (:block/parent target-block))
      (:db/id target-block))

    :else
    (get-new-id block parent)))

(defn- compute-block-left
  [blocks block left target-block prev-hop idx replace-empty-target? left-exists-in-blocks? get-new-id]
  (cond
    (zero? idx)
    (if replace-empty-target?
      (:db/id (:block/left target-block))
      (:db/id target-block))

    (and prev-hop (not left-exists-in-blocks?))
    (:db/id (:block/left prev-hop))

    :else
    (or (get-new-id block left)
        (get-new-id block (nth blocks (dec idx))))))

(defn- get-left-nodes
  [node limit]
  (let [parent (tree/-get-parent node)]
    (loop [node node
           limit limit
           result []]
      (if (zero? limit)
        result
        (if-let [left (tree/-get-left node)]
          (if-not (= left parent)
            (recur left (dec limit) (conj result (tree/-get-id left)))
            result)
          result)))))

(defn- page-first-child?
  [block]
  (= (:block/left block)
     (:block/page block)))

(defn- page-block?
  [block]
  (some? (:block/name block)))

;;; ### public utils

(defn tree-vec-flatten
  "Converts a `tree-vec` to blocks with `:block/level`.
  A `tree-vec` example:
  [{:id 1, :children [{:id 2,
                       :children [{:id 3}]}]}
   {:id 4, :children [{:id 5}
                      {:id 6}]}]"
  ([tree-vec]
   (tree-vec-flatten tree-vec :children))
  ([tree-vec children-key]
   (->> tree-vec
        (assoc-level children-key)
        (mapcat #(tree-seq map? children-key %))
        (map #(dissoc % :block/children)))))

(defn save-block
  "Save the `block`."
  [block']
  {:pre [(map? block')]}
  (let [txs-state (atom [])]
    (tree/-save (block block') txs-state)
    {:tx-data @txs-state}))

(defn blocks-with-level
  "Calculate `:block/level` for all the `blocks`. Blocks should be sorted already."
  [blocks]
  {:pre [(seq blocks)]}
  (let [blocks (if (sequential? blocks) blocks [blocks])
        root (assoc (first blocks) :block/level 1)]
    (loop [m [root]
           blocks (rest blocks)]
      (if (empty? blocks)
        m
        (let [block (first blocks)
              parent (:block/parent block)
              parent-level (when parent
                             (:block/level
                              (first
                               (filter (fn [x]
                                         (or
                                          (and (map? parent)
                                               (= (:db/id x) (:db/id parent)))
                                          ;; lookup
                                          (and (vector? parent)
                                               (= (:block/uuid x) (second parent))))) m))))
              level (if parent-level
                      (inc parent-level)
                      1)
              block (assoc block :block/level level)
              m' (vec (conj m block))]
          (recur m' (rest blocks)))))))

(defn get-top-level-blocks
  "Get only the top level blocks."
  [blocks]
  {:pre [(seq blocks)]}
  (let [level-blocks (blocks-with-level blocks)]
    (filter (fn [b] (= 1 (:block/level b))) level-blocks)))

(defn get-right-siblings
  "Get `node`'s right siblings."
  [node]
  {:pre [(tree/satisfied-inode? node)]}
  (when-let [parent (tree/-get-parent node)]
    (let [children (tree/-get-children parent)]
      (->> (split-with #(not= (tree/-get-id node) (tree/-get-id %)) children)
           last
           rest))))

;;; ### insert-blocks, delete-blocks, move-blocks

(defn- insert-blocks-aux
  [blocks target-block {:keys [sibling? replace-empty-target? keep-uuid? move? outliner-op]}]
  (let [block-uuids (map :block/uuid blocks)
        ids (set (map :db/id blocks))
        uuids (zipmap block-uuids
                      (if keep-uuid?
                        block-uuids
                        (repeatedly random-uuid)))
        uuids (if replace-empty-target?
                (assoc uuids (:block/uuid (first blocks)) (:block/uuid target-block))
                uuids)
        id->new-uuid (->> (map (fn [block] (when-let [id (:db/id block)]
                                             [id (get uuids (:block/uuid block))])) blocks)
                          (into {}))
        target-page (or (:db/id (:block/page target-block))
                        ;; target block is a page itself
                        (:db/id target-block))
        get-new-id (fn [block lookup]
                     (cond
                       (or (map? lookup) (vector? lookup))
                       (when-let [uuid (if (and (vector? lookup) (= (first lookup) :block/uuid))
                                         (get uuids (last lookup))
                                         (get id->new-uuid (:db/id lookup)))]
                         [:block/uuid uuid])

                       (integer? lookup)
                       lookup

                       :else
                       (throw (js/Error. (str "[insert-blocks] illegal lookup: " lookup ", block: " block)))))
        indent-outdent? (= outliner-op :indent-outdent-blocks)]
    (map-indexed (fn [idx {:block/keys [parent left] :as block}]
                   (when-let [uuid (get uuids (:block/uuid block))]
                     (let [top-level? (= (:block/level block) 1)
                           outdented-block? (and indent-outdent?
                                                 top-level?
                                                 (not= (:block/parent block) (:block/parent target-block)))
                           prev-hop (if outdented-block? (find-outdented-block-prev-hop block blocks) nil)
                           left-exists-in-blocks? (contains? ids (:db/id (:block/left block)))
                           parent (compute-block-parent block parent target-block prev-hop top-level? sibling? get-new-id)
                           left (compute-block-left blocks block left target-block prev-hop idx replace-empty-target? left-exists-in-blocks? get-new-id)]
                       (cond->
                         (merge block {:block/uuid uuid
                                       :block/page target-page
                                       :block/parent parent
                                       :block/left left})
                         ;; We'll keep the original `:db/id` if it's a move operation,
                         ;; e.g. drag and drop shouldn't change the ids.
                         (not move?)
                         (dissoc :db/id)))))
                 blocks)))

(defn insert-blocks
  "Insert blocks as children (or siblings) of target-node.
  Args:
    `blocks`: blocks should be sorted already.
    `target-block`: where `blocks` will be inserted.
    Options:
      `sibling?`: as siblings (true) or children (false).
      `keep-uuid?`: whether to replace `:block/uuid` from the parameter `blocks`.
                    For example, if `blocks` are from internal copy, the uuids
                    need to be changed, but there's no need for drag & drop.
      `outliner-op`: what's the current outliner operation.
      `replace-empty-target?`: If the `target-block` is an empty block, whether
                               to replace it, it defaults to be `false`.
    ``"
  [blocks target-block {:keys [sibling? keep-uuid? outliner-op replace-empty-target?]}]
  {:pre [(seq blocks)
         (s/valid? ::block-map-or-entity target-block)]}
  (let [target-block' (db/pull (:db/id target-block))
        _ (assert (some? target-block') (str "Invalid target: " target-block))
        sibling? (if (page-block? target-block') false sibling?)
        move? (contains? #{:move-blocks :move-blocks-up-down :indent-outdent-blocks} outliner-op)
        keep-uuid? (if move? true keep-uuid?)
        replace-empty-target? (if (and (some? replace-empty-target?)
                                       (:block/content target-block')
                                       (string/blank? (:block/content target-block')))
                                replace-empty-target?
                                (and sibling?
                                     (:block/content target-block')
                                     (string/blank? (:block/content target-block'))
                                     (> (count blocks) 1)
                                     (not move?)))
        blocks' (blocks-with-level blocks)
        insert-opts {:sibling? sibling?
                     :replace-empty-target? replace-empty-target?
                     :keep-uuid? keep-uuid?
                     :move? move?
                     :outliner-op outliner-op}
        tx (insert-blocks-aux blocks' target-block' insert-opts)]
    (if (some (fn [b] (or (nil? (:block/parent b)) (nil? (:block/left b)))) tx)
      (do
        (state/pub-event! [:instrument {:type :outliner/invalid-structure
                                        :payload {:data (mapv #(dissoc % :block/content) tx)}}])
        (throw (ex-info "Invalid outliner data"
                        {:opts insert-opts
                         :tx (vec tx)
                         :blocks (vec blocks)
                         :target-block target-block'})))
      (let [uuids-tx (->> (map :block/uuid tx)
                          (remove nil?)
                          (map (fn [uuid] {:block/uuid uuid})))
            tx (if move?
                 tx
                 (assign-temp-id tx replace-empty-target? target-block'))
            target-node (block target-block')
            next (if sibling?
                   (tree/-get-right target-node)
                   (tree/-get-down target-node))
            next-tx (when (and next (not (contains? (set (map :db/id blocks)) (:db/id (:data next)))))
                      (when-let [left (last (filter (fn [b] (= 1 (:block/level b))) tx))]
                        [{:block/uuid (tree/-get-id next)
                          :block/left (:db/id left)}]))
            full-tx (util/concat-without-nil uuids-tx tx next-tx)]
        (when (and replace-empty-target? (state/editing?))
          (state/set-edit-content! (state/get-edit-input-id) (:block/content (first blocks))))
        {:tx-data full-tx
         :blocks tx}))))

(defn- build-move-blocks-next-tx
  [blocks]
  (let [id->blocks (zipmap (map :db/id blocks) blocks)
        top-level-blocks (get-top-level-blocks blocks)
        top-level-blocks-ids (set (map :db/id top-level-blocks))
        right-block (get-right-sibling (:db/id (last top-level-blocks)))]
    (when (and right-block
               (not (contains? top-level-blocks-ids (:db/id right-block))))
      {:db/id (:db/id right-block)
       :block/left (loop [block (:block/left right-block)]
                     (if (contains? top-level-blocks-ids (:db/id block))
                       (recur (:block/left (get id->blocks (:db/id block))))
                       (:db/id block)))})))

(defn- find-new-left
  [block moved-ids target-block current-block sibling?]
  (if (= (:db/id target-block) (:db/id (:block/left current-block)))
    (if sibling?
      (db/entity (last moved-ids))
      target-block)
    (let [left (db/entity (:db/id (:block/left block)))]
      (if (contains? (set moved-ids) (:db/id left))
        (find-new-left left moved-ids target-block current-block sibling?)
        left))))

(defn- fix-non-consecutive-blocks
  [blocks target-block sibling?]
  (let [page-blocks (group-by :block/page blocks)]
    (->>
     (mapcat (fn [[_page blocks]]
               (let [blocks (db-model/sort-page-random-blocks blocks)
                     non-consecutive-blocks (->> (conj (db-model/get-non-consecutive-blocks blocks) (last blocks))
                                                 (util/distinct-by :db/id))]
                 (when (seq non-consecutive-blocks)
                   (mapv (fn [block]
                           (when-let [right (get-right-sibling (:db/id block))]
                             (when-let [new-left (find-new-left right (distinct (map :db/id blocks)) target-block block sibling?)]
                               {:db/id      (:db/id right)
                                :block/left (:db/id new-left)})))
                         non-consecutive-blocks)))) page-blocks)
     (remove nil?))))

(defn- delete-block
  "Delete block from the tree."
  [txs-state block' children?]
  (let [node (block block')
        right-node (tree/-get-right node)]
    (tree/-del node txs-state children?)
    (when (tree/satisfied-inode? right-node)
      (let [left-node (tree/-get-left node)
            new-right-node (tree/-set-left-id right-node (tree/-get-id left-node))]
        (tree/-save new-right-node txs-state)))
    @txs-state))

(defn delete-blocks
  "Delete blocks from the tree.
   Args:
    `children?`: whether to replace `blocks'` children too. "
  [blocks {:keys [children?]
           :or {children? true}}]
  [:pre [(seq blocks)]]
  (let [txs-state (ds/new-outliner-txs-state)
        block-ids (map (fn [b] [:block/uuid (:block/uuid b)]) blocks)
        start-block (first blocks)
        end-block (last (get-top-level-blocks blocks))
        start-node (block start-block)
        end-node (block end-block)
        end-node-parents (->>
                          (db/get-block-parents
                           (state/get-current-repo)
                           (tree/-get-id end-node)
                           1000)
                          (map :block/uuid)
                          (set))
        self-block? (contains? end-node-parents (tree/-get-id start-node))]
    (if (or
         (= 1 (count blocks))
         (= start-node end-node)
         self-block?)
      (delete-block txs-state start-block children?)
      (let [sibling? (= (tree/-get-parent-id start-node)
                        (tree/-get-parent-id end-node))
            right-node (tree/-get-right end-node)]
        (when (tree/satisfied-inode? right-node)
          (let [left-node-id (if sibling?
                               (tree/-get-id (tree/-get-left start-node))
                               (let [end-node-left-nodes (get-left-nodes end-node (count block-ids))
                                     parents (->>
                                              (db/get-block-parents
                                               (state/get-current-repo)
                                               (tree/-get-id start-node)
                                               1000)
                                              (map :block/uuid)
                                              (set))
                                     result (first (set/intersection (set end-node-left-nodes) parents))]
                                 (when-not result
                                   (util/pprint {:parents parents
                                                 :end-node-left-nodes end-node-left-nodes}))
                                 result))]
            (assert left-node-id "Can't find the left-node-id")
            (let [new-right-node (tree/-set-left-id right-node left-node-id)]
              (tree/-save new-right-node txs-state))))
        (doseq [id block-ids]
          (let [node (block (db/pull id))]
            (tree/-del node txs-state true)))
        (let [fix-non-consecutive-tx (fix-non-consecutive-blocks blocks nil false)]
          (swap! txs-state concat fix-non-consecutive-tx))))
    {:tx-data @txs-state}))

(defn move-blocks
  "Move `blocks` to `target-block` as siblings or children."
  [blocks target-block {:keys [sibling? outliner-op]}]
  [:pre [(seq blocks)
         (s/valid? ::block-map-or-entity target-block)]]
  (when (not (contains? (set (map :db/id blocks)) (:db/id target-block)))
    (let [parents (->> (db/get-block-parents (state/get-current-repo) (:block/uuid target-block))
                       (map :db/id)
                       (set))
          move-parents-to-child? (some parents (map :db/id blocks))]
      (when-not move-parents-to-child?
        (let [blocks (get-top-level-blocks blocks)
              first-block (first blocks)
              {:keys [tx-data]} (insert-blocks blocks target-block {:sibling? sibling?
                                                                    :outliner-op (or outliner-op :move-blocks)})]
          (when (seq tx-data)
            (let [first-block-page (:db/id (:block/page first-block))
                  target-page (or (:db/id (:block/page target-block))
                                  (:db/id target-block))
                  not-same-page? (not= first-block-page target-page)
                  move-blocks-next-tx [(build-move-blocks-next-tx blocks)]
                  children-page-tx (when not-same-page?
                                     (let [children-ids (mapcat #(db/get-block-children-ids (state/get-current-repo) (:block/uuid %)) blocks)]
                                       (map (fn [uuid] {:block/uuid uuid
                                                        :block/page target-page}) children-ids)))
                  fix-non-consecutive-tx (fix-non-consecutive-blocks blocks target-block sibling?)
                  full-tx (util/concat-without-nil tx-data move-blocks-next-tx children-page-tx fix-non-consecutive-tx)
                  tx-meta (cond-> {:move-blocks (mapv :db/id blocks)
                                   :target (:db/id target-block)}
                            not-same-page?
                            (assoc :from-page first-block-page
                                   :target-page target-page))]
              {:tx-data full-tx
               :tx-meta tx-meta})))))))

(defn move-blocks-up-down
  "Move blocks up/down."
  [blocks up?]
  {:pre [(seq blocks) (boolean? up?)]}
  (let [first-block (db/entity (:db/id (first blocks)))
        first-block-parent (:block/parent first-block)
        left-left (:block/left (:block/left first-block))
        top-level-blocks (get-top-level-blocks blocks)
        last-top-block (last top-level-blocks)
        last-top-block-parent (:block/parent last-top-block)
        right (get-right-sibling (:db/id last-top-block))
        opts {:outliner-op :move-blocks-up-down}]
    (cond
      (and up? left-left)
      (cond
        (= (:block/parent left-left) first-block-parent)
        (move-blocks blocks left-left (merge opts {:sibling? true}))

        (= (:db/id left-left) (:db/id first-block-parent))
        (move-blocks blocks left-left (merge opts {:sibling? false}))

        (= (:block/left first-block) first-block-parent)
        (let [target-children (:block/_parent left-left)]
          (if (seq target-children)
            (when (= (:block/parent left-left) (:block/parent first-block-parent))
              (let [target-block (last (db-model/sort-by-left target-children left-left))]
                (move-blocks blocks target-block (merge opts {:sibling? true}))))
            (move-blocks blocks left-left (merge opts {:sibling? false}))))

        :else
        nil)

      (not up?)
      (if right
        (move-blocks blocks right (merge opts {:sibling? true}))
        (when last-top-block-parent
          (when-let [parent-right (get-right-sibling (:db/id last-top-block-parent))]
            (move-blocks blocks parent-right (merge opts {:sibling? false})))))

      :else
      nil)))

(defn indent-outdent-blocks
  "Indent or outdent `blocks`."
  [blocks indent?]
  {:pre [(seq blocks) (boolean? indent?)]}
  (let [first-block (db/entity (:db/id (first blocks)))
        left (db/entity (:db/id (:block/left first-block)))
        parent (:block/parent first-block)
        db (db/get-db)
        top-level-blocks (get-top-level-blocks blocks)
        concat-tx-fn (fn [& results]
                       {:tx-data (->> (map :tx-data results)
                                      (apply util/concat-without-nil))
                        :tx-meta (:tx-meta (first results))})
        opts {:outliner-op :indent-outdent-blocks}]
    (if indent?
      (when (and left (not (page-first-child? first-block)))
        (let [last-direct-child-id (db-model/get-block-last-direct-child db (:db/id left) false)
              blocks' (drop-while (fn [b]
                                    (= (:db/id (:block/parent b))
                                       (:db/id left)))
                                  top-level-blocks)]
          (when (seq blocks')
            (if last-direct-child-id
              (let [last-direct-child (db/entity last-direct-child-id)
                    result (move-blocks blocks' last-direct-child (merge opts {:sibling? true}))
                    ;; expand `left` if it's collapsed
                    collapsed-tx (when (:block/collapsed? left)
                                   {:tx-data [{:db/id (:db/id left)
                                               :block/collapsed? false}]})]
                (concat-tx-fn result collapsed-tx))
              (move-blocks blocks' left (merge opts {:sibling? false}))))))
      (when (and parent (not (page-block? (db/entity (:db/id parent)))))
        (let [blocks' (take-while (fn [b]
                                    (not= (:db/id (:block/parent b))
                                          (:db/id (:block/parent parent))))
                                  top-level-blocks)
              result (move-blocks blocks' parent (merge opts {:sibling? true}))]
          (if (state/logical-outdenting?)
            result
            ;; direct outdenting (default behavior)
            (let [last-top-block (db/pull (:db/id (last blocks')))
                  right-siblings (->> (get-right-siblings (block last-top-block))
                                      (map :data))]
              (if (seq right-siblings)
                (let [result2 (if-let [last-direct-child-id (db-model/get-block-last-direct-child db (:db/id last-top-block) false)]
                                (move-blocks right-siblings (db/entity last-direct-child-id) (merge opts {:sibling? true}))
                                (move-blocks right-siblings last-top-block (merge opts {:sibling? false})))]
                  (concat-tx-fn result result2))
                result))))))))

;;; ### write-operations have side-effects (do transactions) ;;;;;;;;;;;;;;;;

(def ^:private ^:dynamic *transaction-data*
  "Stores transaction-data that are generated by one or more write-operations,
  see also `frontend.modules.outliner.transaction/save-transactions`"
  nil)

(defn- op-transact!
  [fn-var & args]
  {:pre [(var? fn-var)]}
  (when (nil? *transaction-data*)
    (throw (js/Error. (str (:name (meta fn-var)) " is not used in (save-transactions ...)"))))
  (let [result (apply @fn-var args)]
    (conj! *transaction-data* (select-keys result [:tx-data :tx-meta]))
    result))

(defn save-block!
  [block]
  (op-transact! #'save-block block))

(defn insert-blocks!
  [blocks target-block opts]
  (op-transact! #'insert-blocks blocks target-block opts))

(defn delete-blocks!
  [blocks opts]
  (op-transact! #'delete-blocks blocks opts))

(defn move-blocks!
  [blocks target-block sibling?]
  (op-transact! #'move-blocks blocks target-block {:sibling? sibling?}))

(defn move-blocks-up-down!
  [blocks up?]
  (op-transact! #'move-blocks-up-down blocks up?))

(defn indent-outdent-blocks!
  [blocks indent?]
  (op-transact! #'indent-outdent-blocks blocks indent?))<|MERGE_RESOLUTION|>--- conflicted
+++ resolved
@@ -141,16 +141,11 @@
     (let [m (-> (:data this)
                 (dissoc :block/children :block/meta :block/top? :block/bottom?
                         :block/title :block/body :block/level)
-<<<<<<< HEAD
-                (util/remove-nils))
+                (gp-util/remove-nils))
           m (if (or (state/enable-block-timestamps?)
                     (db/db-only?))
               (block-with-timestamps m)
               m)
-=======
-                (gp-util/remove-nils))
-          m (if (state/enable-block-timestamps?) (block-with-timestamps m) m)
->>>>>>> 55ccdd5d
           other-tx (:db/other-tx m)
           id (:db/id (:data this))
           block-entity (db/entity id)
