(ns frontend.modules.outliner.file
  (:require [frontend.db.model :as model]
            [frontend.db :as db]
            [frontend.modules.outliner.tree :as tree]
            [frontend.modules.file.core :as file]
            [lambdaisland.glogi :as log]
            [clojure.core.async :as async]
            [frontend.util :as util]))

(def write-chan (async/chan))

(def batch-write-interval 2000)

;; FIXME name conflicts between multiple graphs
(defn do-write-file!
  [page-db-id]
  (let [page-block (db/pull page-db-id)
        page-db-id (:db/id page-block)
        blocks (model/get-blocks-by-page page-db-id)
        tree (tree/blocks->vec-tree blocks (:block/name page-block))]
    (file/save-tree page-block tree)))

<<<<<<< HEAD
(defn write-files!
  [pages]
  (doseq [page pages]
    (try (do-write-file! page)
         (catch js/Error e
           (log/error :file/write-file-error {:error e})))))
=======
(def batch-write-interval 1000)

(defn poll-and-write
  []
  (loop [page-db-ids []]
    (let [i (async/poll! write-chan)]
      (if (some? i)
        (recur (conj page-db-ids i))
        (do (when (seq page-db-ids)
              (doseq [i (set page-db-ids)]
                (try (do-write-file i)
                     (catch js/Error e
                       (.log js/console (.-stack e))
                       (log/error :file/write-file-error {:error e})))))
            (js/setTimeout poll-and-write batch-write-interval))))))

(poll-and-write)
>>>>>>> 2598d19e

(defn sync-to-file
  [{page-db-id :db/id :as page-block}]
  (async/put! write-chan page-db-id))

(util/batch write-chan batch-write-interval write-files!)<|MERGE_RESOLUTION|>--- conflicted
+++ resolved
@@ -20,35 +20,31 @@
         tree (tree/blocks->vec-tree blocks (:block/name page-block))]
     (file/save-tree page-block tree)))
 
-<<<<<<< HEAD
 (defn write-files!
   [pages]
   (doseq [page pages]
     (try (do-write-file! page)
          (catch js/Error e
            (log/error :file/write-file-error {:error e})))))
-=======
-(def batch-write-interval 1000)
-
-(defn poll-and-write
-  []
-  (loop [page-db-ids []]
-    (let [i (async/poll! write-chan)]
-      (if (some? i)
-        (recur (conj page-db-ids i))
-        (do (when (seq page-db-ids)
-              (doseq [i (set page-db-ids)]
-                (try (do-write-file i)
-                     (catch js/Error e
-                       (.log js/console (.-stack e))
-                       (log/error :file/write-file-error {:error e})))))
-            (js/setTimeout poll-and-write batch-write-interval))))))
-
-(poll-and-write)
->>>>>>> 2598d19e
 
 (defn sync-to-file
   [{page-db-id :db/id :as page-block}]
   (async/put! write-chan page-db-id))
 
-(util/batch write-chan batch-write-interval write-files!)+(util/batch write-chan batch-write-interval write-files!)
+
+(defn batch [in max-time handler]
+  (async/go-loop [buf [] t (async/timeout max-time)]
+    (let [[v p] (async/alts! [in t])]
+      (cond
+        (= p t)
+        (do
+          (handler buf)
+          (recur [] (async/timeout max-time)))
+
+        (nil? v)                        ; stop
+        (when (seq buf)
+          (handler buf))
+
+        :else
+        (recur (conj buf v) t)))))