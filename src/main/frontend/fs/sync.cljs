--- conflicted
+++ resolved
@@ -168,15 +168,6 @@
         (map re-pattern)
         (:file-sync/ignore-files (state/get-config))))
 
-<<<<<<< HEAD
-(defn- get-monitor-dirs
-  []
-  (into #{#"^assets/" #"^journals/" #"^logseq/" #"^pages/" #"^draws/" #"^whiteboards/"}
-        (map #(re-pattern (str "^" % "/")))
-        (:file-sync/monitor-dirs (state/get-config))))
-
-=======
->>>>>>> 97aa8c06
 ;;; ### configs ends
 
 (def ws-addr config/WS-URL)
