--- conflicted
+++ resolved
@@ -467,12 +467,8 @@
 ;; `RSAPI` call apis through rsapi package, supports operations on files
 
 (defprotocol IRSAPI
-<<<<<<< HEAD
-  (set-env [this prod? secret-key public-key] "set environment and passphrase")
-=======
   (key-gen [this] "generate public+private keys")
   (set-env [this prod? private-key public-key] "set environment")
->>>>>>> 1e5df099
   (get-local-files-meta [this graph-uuid base-path filepaths] "get local files' metadata")
   (get-local-all-files-meta [this graph-uuid base-path] "get all local files' metadata")
   (rename-local-file [this graph-uuid base-path from to])
@@ -524,17 +520,12 @@
       (state/get-auth-id-token)))
 
   IRSAPI
-<<<<<<< HEAD
-  (set-env [_ prod? secret-key public-key]
-    (when (not-empty secret-key)
-      (print "[sync] setting sync age-encryption passphrase..."))
-    (go (<! (p->c (ipc/ipc "set-env" (if prod? "prod" "dev") secret-key public-key)))))
-=======
   (key-gen [_] (go (js->clj (<! (p->c (ipc/ipc "key-gen")))
                             :keywordize-keys true)))
   (set-env [_ prod? private-key public-key]
-    (p->c (ipc/ipc "set-env" (if prod? "prod" "dev") private-key public-key)))
->>>>>>> 1e5df099
+    (when (not-empty private-key)
+      (print "[sync] setting sync age-encryption passphrase..."))
+    (go (<! (p->c (ipc/ipc "set-env" (if prod? "prod" "dev") private-key public-key)))))
   (get-local-all-files-meta [_ graph-uuid base-path]
     (go
       (let [r (<! (retry-rsapi #(p->c (ipc/ipc "get-local-all-files-meta" graph-uuid base-path))))]
@@ -600,17 +591,12 @@
       (state/get-auth-id-token)))
 
   IRSAPI
-<<<<<<< HEAD
+  (key-gen [_] ;; TODO
+    )
   (set-env [_ prod? secret-key public-key]
     (go (<! (p->c (.setEnv mobile-util/file-sync (clj->js {:env (if prod? "prod" "dev")
                                                            :secretKey secret-key
                                                            :publicKey public-key}))))))
-=======
-  (key-gen [_] ;; TODO
-    )
-  (set-env [_ prod? _private-key _public-key] ;; TODO
-    (go (<! (p->c (.setEnv mobile-util/file-sync (clj->js {:env (if prod? "prod" "dev")}))))))
->>>>>>> 1e5df099
 
   (get-local-all-files-meta [_ _graph-uuid base-path]
     (go
@@ -1555,18 +1541,8 @@
     (need-password
       [this]
       (go
-<<<<<<< HEAD
-        (<! (ensure-pwd-exists! (state/get-current-repo) graph-uuid))
-        (<! (set-env rsapi config/FILE-SYNC-PROD?
-                     "AGE-SECRET-KEY-1RRP2D43M00FTPARY5MJNN0Z4D6K8NDWC9ME5P60ZE59EDKMXP9PQK0P6YA"
-                     "age1sk2zx4lxcy47tjcgmfdz65sxcpw92k8fjpdencmcgyncxtexfupsz38tcg"
-                     ;; (get @pwd-map graph-uuid)
-                     ))
-        (.schedule this ::idle nil)))
-=======
         (let [next-state (<! (ensure-pwd+keys-exists! graph-uuid (state/get-current-repo)))]
           (.schedule this next-state nil))))
->>>>>>> 1e5df099
 
     (idle [this]
       (go
@@ -1742,13 +1718,7 @@
              (clear-graphs-txid! repo)
              (do
                ;; set-env
-<<<<<<< HEAD
-               (<! (set-env rsapi config/FILE-SYNC-PROD?
-                            "AGE-SECRET-KEY-1RRP2D43M00FTPARY5MJNN0Z4D6K8NDWC9ME5P60ZE59EDKMXP9PQK0P6YA"
-                            "age1sk2zx4lxcy47tjcgmfdz65sxcpw92k8fjpdencmcgyncxtexfupsz38tcg"))
-=======
                (<! (set-env rsapi config/FILE-SYNC-PROD? nil nil))
->>>>>>> 1e5df099
                (state/set-file-sync-state repo @*sync-state)
                (state/set-file-sync-manager sm)
                (<! (ensure-pwd+keys-exists! graph-uuid repo))
