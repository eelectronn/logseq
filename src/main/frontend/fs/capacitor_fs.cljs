(ns frontend.fs.capacitor-fs
  (:require ["@capacitor/filesystem" :refer [Encoding Filesystem]]
            [cljs-bean.core :as bean]
            [clojure.string :as string]
            [frontend.config :as config]
            [frontend.db :as db]
            [frontend.encrypt :as encrypt]
            [frontend.fs.protocol :as protocol]
            [frontend.mobile.util :as mobile-util]
            [frontend.state :as state]
            [frontend.util :as util]
            [lambdaisland.glogi :as log]
            [promesa.core :as p]
            [rum.core :as rum]))

(when (mobile-util/native-ios?)
  (defn iOS-ensure-documents!
    []
    (.ensureDocuments mobile-util/ios-file-container)))

(defn check-permission-android []
  (p/let [permission (.checkPermissions Filesystem)
          permission (-> permission
                         bean/->clj
                         :publicStorage)]
    (when-not (= permission "granted")
      (p/do!
       (.requestPermissions Filesystem)))))

(defn- clean-uri
  [uri]
  (when (string? uri)
    (util/url-decode uri)))

(defn- fix-file-uri-schema
  [uri]
  (if (mobile-util/native-android?)
    (try
      (let [^js _u (js/URL. uri)]
        (str (.-protocol _u) "//" (string/replace (.-pathname _u) #"^/+" "/")))
      (catch js/Error _e
        (str "file://" uri)))
    uri))

(defn- read-file-utf8
  [path]
  (when-not (string/blank? path)
    (.readFile Filesystem
               (clj->js
                {:path     (fix-file-uri-schema path)
                 :encoding (.-UTF8 Encoding)}))))

(defn readdir
  "readdir recursively"
  [path]
  (p/let [result (p/loop [result []
                          dirs [path]]
                   (if (empty? dirs)
                     result
                     (p/let [d (first dirs)
                             files (.readdir Filesystem (clj->js {:path d}))
                             files (-> files
                                       js->clj
                                       (get "files" []))
                             files (->> files
                                        (remove (fn [file]
                                                  (or (string/starts-with? file ".")
                                                      (and (mobile-util/native-android?)
                                                           (or (string/includes? file "#")
                                                               (string/includes? file "%")))
                                                      (= file "bak")))))
                             files (->> files
                                        (map (fn [file]
                                               (str (string/replace d #"/+$" "")
                                                    "/"
                                                    (if (mobile-util/native-ios?)
                                                      (util/url-encode file)
                                                      file)))))
                             files-with-stats (p/all
                                               (mapv
                                                (fn [file]
                                                  (p/chain
                                                   (.stat Filesystem (clj->js {:path file}))
                                                   #(js->clj % :keywordize-keys true)))
                                                files))
                             files-dir (->> files-with-stats
                                            (filterv
                                             (fn [{:keys [type]}]
                                               (contains? #{"directory" "NSFileTypeDirectory"} type)))
                                            (mapv :uri))
                             files-result
                             (p/all
                              (->> files-with-stats
                                   (filter
                                    (fn [{:keys [type]}]
                                      (contains? #{"file" "NSFileTypeRegular"} type)))
                                   (filter
                                    (fn [{:keys [uri]}]
                                      (some #(string/ends-with? uri %)
                                            [".md" ".markdown" ".org" ".edn" ".css"])))
                                   (mapv
                                    (fn [{:keys [uri] :as file-result}]
                                      (p/chain
                                       (read-file-utf8 uri)
                                       #(js->clj % :keywordize-keys true)
                                       :data
                                       #(assoc file-result :content %))))))]
                       (p/recur (concat result files-result)
                                (concat (rest dirs) files-dir)))))
          result (js->clj result :keywordize-keys true)]
    (map (fn [result] (update result :uri clean-uri)) result)))

(defn- contents-matched?
  [disk-content db-content]
  (when (and (string? disk-content) (string? db-content))
    (if (encrypt/encrypted-db? (state/get-current-repo))
      (p/let [decrypted-content (encrypt/decrypt disk-content)]
        (= (string/trim decrypted-content) (string/trim db-content)))
      (p/resolved (= (string/trim disk-content) (string/trim db-content))))))

(def backup-dir "logseq/bak")
(defn- get-backup-dir
  [repo-dir path ext]
  (let [path (if (string/starts-with? path "file://")
               (subs path 7)
               path)
        relative-path (-> (string/replace path repo-dir "")
                          (string/replace (str "." ext) ""))]
    (str repo-dir backup-dir "/" relative-path)))

(defn- truncate-old-versioned-files!
  "reserve the latest 3 version files"
  [dir]
  (p/let [files (readdir dir)
          files (js->clj files :keywordize-keys true)
          old-versioned-files (drop 3 (reverse (sort-by :mtime files)))]
    (mapv (fn [file]
            (.deleteFile Filesystem (clj->js {:path (js/encodeURI (:uri file))})))
          old-versioned-files)))

(defn backup-file
  [repo-dir path content ext]
  (let [backup-dir (get-backup-dir repo-dir path ext)
        new-path (str backup-dir "/" (string/replace (.toISOString (js/Date.)) ":" "_") "." ext)]
    (.writeFile Filesystem (clj->js {:data content
                                     :path new-path
                                     :encoding (.-UTF8 Encoding)
                                     :recursive true}))
    (truncate-old-versioned-files! backup-dir)))

(defn- write-file-impl!
  [_this repo _dir path content {:keys [ok-handler error-handler old-content skip-compare?]} stat]
  (if skip-compare?
    (p/catch
     (p/let [result (.writeFile Filesystem (clj->js {:path path
                                                     :data content
                                                     :encoding (.-UTF8 Encoding)
                                                     :recursive true}))]
       (when ok-handler
         (ok-handler repo path result)))
     (fn [error]
       (if error-handler
         (error-handler error)
         (log/error :write-file-failed error))))

    (p/let [disk-content (-> (p/chain (read-file-utf8 path)
                                      #(js->clj % :keywordize-keys true)
                                      :data)
                             (p/catch (fn [error]
                                        (js/console.error error)
                                        nil)))
            disk-content (or disk-content "")
            repo-dir (config/get-local-dir repo)
            ext (string/lower-case (util/get-file-ext path))
            db-content (or old-content (db/get-file repo (js/decodeURI path)) "")
            contents-matched? (contents-matched? disk-content db-content)
            pending-writes (state/get-write-chan-length)]
      (cond
        (and
         (not= stat :not-found)   ; file on the disk was deleted
         (not contents-matched?)
         (not (contains? #{"excalidraw" "edn" "css"} ext))
         (not (string/includes? path "/.recycle/"))
         (zero? pending-writes))
        (p/let [disk-content (encrypt/decrypt disk-content)]
          (state/pub-event! [:file/not-matched-from-disk path disk-content content]))

        :else
        (->
         (p/let [result (.writeFile Filesystem (clj->js {:path path
                                                         :data content
                                                         :encoding (.-UTF8 Encoding)
                                                         :recursive true}))
                 mtime (-> (js->clj stat :keywordize-keys true)
                           :mtime)]
           (when-not contents-matched?
             (backup-file repo-dir path disk-content ext))
           (db/set-file-last-modified-at! repo path mtime)
           (p/let [content (if (encrypt/encrypted-db? (state/get-current-repo))
                             (encrypt/decrypt content)
                             content)]
             (db/set-file-content! repo (js/decodeURI path) content))
           (when ok-handler
             (ok-handler repo path result))
           result)
         (p/catch (fn [error]
                    (if error-handler
                      (error-handler error)
                      (log/error :write-file-failed error)))))))))

(defn get-file-path [dir path]
  (let [[dir path] (map #(some-> %
                                 js/decodeURI)
                        [dir path])
        dir (some-> dir (string/replace #"/+$" ""))
        path (some-> path (string/replace #"^/+" ""))
        path (cond (nil? path)
                   dir

                   (nil? dir)
                   path

                   (string/starts-with? path dir)
                   path

                   :else
                   (str dir "/" path))]
    (if (mobile-util/native-ios?)
      (js/encodeURI (js/decodeURI path))
      path)))

(defn- local-container-path?
  "Check whether `path' is logseq's container `localDocumentsPath' on iOS"
  [path localDocumentsPath]
  (string/includes? path localDocumentsPath))

(rum/defc instruction
  []
  [:div.instruction
   [:h1.title "Please choose a valid directory!"]
   [:p.leading-6 "Logseq app can only save or access your graphs stored in a specific directory with a "
    [:strong "Logseq icon"]
    " inside, located either in \"iCloud Drive\", \"On My iPhone\" or \"On My iPad\"."]
   [:p.leading-6 "Please watch the following short instruction video. "
    [:small.text-gray-500 "(may take few seconds to load...)"]]
   [:iframe
    {:src "https://www.loom.com/embed/dae612ae5fd94e508bd0acdf02efb888"
     :frame-border "0"
     :position "relative"
     :allow-full-screen "allowfullscreen"
     :webkit-allow-full-screen "webkitallowfullscreen"
     :height "100%"}]])

(defrecord Capacitorfs []
  protocol/Fs
  (mkdir! [_this dir]
    (-> (.mkdir Filesystem
                (clj->js
                 {:path dir}))
        (p/catch (fn [error]
                   (log/error :mkdir! {:path dir
                                       :error error})))))
  (mkdir-recur! [_this dir]
    (p/let [result (.mkdir Filesystem
                           (clj->js
                            {:path dir
                             ;; :directory (.-ExternalStorage Directory)
                             :recursive true}))]
      (js/console.log result)
      result))
  (readdir [_this dir]                  ; recursive
    (let [dir (if-not (string/starts-with? dir "file://")
                 (str "file://" dir)
                 dir)]
      (readdir dir)))
  (unlink! [this repo path _opts]
    (p/let [path (get-file-path nil path)
            path (if (string/starts-with? path "file://")
                   (string/replace-first path "file://" "")
                   path)
            repo-dir (config/get-local-dir repo)
            recycle-dir (str repo-dir config/app-name "/.recycle")
            file-name (-> (string/replace path repo-dir "")
                          (string/replace "/" "_")
                          (string/replace "\\" "_"))
            new-path (str recycle-dir "/" file-name)]
      (protocol/mkdir! this recycle-dir)
      (protocol/rename! this repo path new-path)))
  (rmdir! [_this _dir]
    ;; Too dangerous!!! We'll never implement this.
    nil)
  (read-file [_this dir path _options]
    (let [path (get-file-path dir path)]
      (->
       (p/let [content (read-file-utf8 path)
               content (-> (js->clj content :keywordize-keys true)
                           :data
                           clj->js)]
         content)
       (p/catch (fn [error]
                  (log/error :read-file-failed error))))))
  (write-file! [this repo dir path content opts]
    (let [path (get-file-path dir path)]
      (p/let [stat (p/catch
                    (.stat Filesystem (clj->js {:path path}))
                    (fn [_e] :not-found))]
        (write-file-impl! this repo dir path content opts stat))))
  (rename! [_this _repo old-path new-path]
    (let [[old-path new-path] (map #(get-file-path "" %) [old-path new-path])]
      (p/catch
       (p/let [_ (.rename Filesystem
                          (clj->js
                           {:from old-path
                            :to new-path}))])
       (fn [error]
         (log/error :rename-file-failed error)))))
  (copy! [_this _repo old-path new-path]
    (let [[old-path new-path] (map #(get-file-path "" %) [old-path new-path])]
      (p/catch
       (p/let [_ (.copy Filesystem
                        (clj->js
                         {:from old-path
                          :to new-path}))])
       (fn [error]
         (log/error :copy-file-failed error)))))
  (stat [_this dir path]
    (let [path (get-file-path dir path)]
      (p/let [result (.stat Filesystem (clj->js
                                        {:path path
                                         ;; :directory (.-ExternalStorage Directory)
                                         }))]
        result)))
  (open-dir [_this _ok-handler]
    (p/let [_    (when (= (mobile-util/platform) "android") (check-permission-android))
<<<<<<< HEAD
            {:keys [path localDocumentsPath]} (p/chain
                                               (.pickFolder mobile-util/folder-picker)
                                               #(js->clj % :keywordize-keys true))
=======
            {:keys [path localDocumentsPath]} (-> (.pickFolder mobile-util/folder-picker)
                                                  (p/then #(js->clj % :keywordize-keys true))
                                                  (p/catch (fn [e]
                                                             (js/alert (str e))
                                                             nil))) ;; NOTE: Can not pick folder, let it crash
>>>>>>> bfc347a7
            _ (when (and (mobile-util/native-ios?)
                         (not (or (local-container-path? path localDocumentsPath)
                                  (mobile-util/iCloud-container-path? path))))
                (state/pub-event! [:modal/show-instruction]))
            files (readdir path)
            files (js->clj files :keywordize-keys true)]
      (into [] (concat [{:path path}] files))))
  (get-files [_this path-or-handle _ok-handler]
    (readdir path-or-handle))
  (watch-dir! [_this dir]
    (p/do!
     (.unwatch mobile-util/fs-watcher)
     (.watch mobile-util/fs-watcher #js {:path dir})))
  (unwatch-dir! [_this _dir]
    (.unwatch mobile-util/fs-watcher)))<|MERGE_RESOLUTION|>--- conflicted
+++ resolved
@@ -332,17 +332,14 @@
         result)))
   (open-dir [_this _ok-handler]
     (p/let [_    (when (= (mobile-util/platform) "android") (check-permission-android))
-<<<<<<< HEAD
             {:keys [path localDocumentsPath]} (p/chain
                                                (.pickFolder mobile-util/folder-picker)
                                                #(js->clj % :keywordize-keys true))
-=======
             {:keys [path localDocumentsPath]} (-> (.pickFolder mobile-util/folder-picker)
                                                   (p/then #(js->clj % :keywordize-keys true))
                                                   (p/catch (fn [e]
                                                              (js/alert (str e))
                                                              nil))) ;; NOTE: Can not pick folder, let it crash
->>>>>>> bfc347a7
             _ (when (and (mobile-util/native-ios?)
                          (not (or (local-container-path? path localDocumentsPath)
                                   (mobile-util/iCloud-container-path? path))))
