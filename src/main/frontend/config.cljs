(ns frontend.config
  (:require [clojure.set :as set]
            [clojure.string :as string]
            [frontend.state :as state]
            [frontend.util :as util]
            [shadow.resource :as rc]
            [logseq.graph-parser.util :as gp-util]
            [logseq.graph-parser.config :as gp-config]
            [frontend.mobile.util :as mobile-util]))

(goog-define DEV-RELEASE false)
(defonce dev-release? DEV-RELEASE)
(defonce dev? ^boolean (or dev-release? goog.DEBUG))

(goog-define PUBLISHING false)
(defonce publishing? PUBLISHING)

(reset! state/publishing? publishing?)

(def test? false)

;; prod env
;; (goog-define FILE-SYNC-PROD? true)
;; (goog-define LOGIN-URL
;;              "https://logseq.auth.us-east-1.amazoncognito.com/login?client_id=7ns5v1pu8nrbs04rvdg67u4a7c&response_type=code&scope=email+openid+phone&redirect_uri=logseq%3A%2F%2Fauth-callback")
;; (goog-define API-DOMAIN "api-prod.logseq.com")
;; (goog-define WS-URL "wss://b2rp13onu2.execute-api.us-east-1.amazonaws.com/production?graphuuid=%s")

;; dev env
(goog-define FILE-SYNC-PROD? false)
(goog-define LOGIN-URL
             "https://logseq-test2.auth.us-east-2.amazoncognito.com/login?client_id=3ji1a0059hspovjq5fhed3uil8&response_type=code&scope=email+openid+phone&redirect_uri=logseq%3A%2F%2Fauth-callback")
(goog-define API-DOMAIN "api.logseq.com")
(goog-define WS-URL "wss://og96xf1si7.execute-api.us-east-2.amazonaws.com/production?graphuuid=%s")

;; :TODO: How to do this?
;; (defonce desktop? ^boolean goog.DESKTOP)

(def app-name "logseq")
(def website
  (if dev?
    "http://localhost:3000"
    (util/format "https://%s.com" app-name)))

(def api
  (if dev?
    "http://localhost:3000/api/v1/"
    (str website "/api/v1/")))

(def asset-domain (util/format "https://asset.%s.com"
                               app-name))

;; TODO: Remove this, switch to lazy loader
(defn asset-uri
  [path]
  (cond
    publishing?
    path

    (util/file-protocol?)
    (string/replace path "/static/" "./")

    :else
    (if dev? path
        (str asset-domain path))))

<<<<<<< HEAD
(defn text-formats
  []
  (let [config-formats (some->> (get-in @state/state [:config :text-formats])
                                (map :keyword)
                                (set))]
    (set/union
     config-formats
     #{:json :org :md :yml :dat :asciidoc :rst :txt :markdown :adoc :html :js :ts :edn :clj :ml :rb :ex :erl :java :php :c :css
       :excalidraw :tldr})))

=======
>>>>>>> 09a9cda5
(def markup-formats
  #{:org :md :markdown :asciidoc :adoc :rst})

(defn doc-formats
  []
  #{:doc :docx :xls :xlsx :ppt :pptx :one :pdf :epub})

(def audio-formats #{:mp3 :ogg :mpeg :wav :m4a :flac :wma :aac})

(def media-formats (set/union (gp-config/img-formats) audio-formats))

(def html-render-formats
  #{:adoc :asciidoc})

(def mobile?
  (when-not util/node-test?
    (util/safe-re-find #"Mobi" js/navigator.userAgent)))

;; TODO: protocol design for future formats support

(defn get-block-pattern
  [format]
  (gp-config/get-block-pattern (or format (state/get-preferred-format))))

(defn get-hr
  [format]
  (let [format (or format (keyword (state/get-preferred-format)))]
    (case format
      :org
      "-----"
      :markdown
      "---"
      "")))

(defn get-bold
  [format]
  (let [format (or format (keyword (state/get-preferred-format)))]
    (case format
      :org
      "*"
      :markdown
      "**"
      "")))

(defn get-italic
  [format]
  (let [format (or format (keyword (state/get-preferred-format)))]
    (case format
      :org
      "/"
      :markdown
      "_"
      "")))
(defn get-underline
  [format]
  (let [format (or format (keyword (state/get-preferred-format)))]
    (case format
      :org
      "_"
      :markdown
      "__"
      "")))
(defn get-strike-through
  [format]
  (let [format (or format (keyword (state/get-preferred-format)))]
    (case format
      :org
      "+"
      :markdown
      "~~"
      "")))

(defn get-highlight
  [format]
  (case format
    :org
    "^^"
    :markdown
    "=="
    ""))

(defn get-code
  [format]
  (let [format (or format (keyword (state/get-preferred-format)))]
    (case format
      :org
      "~"
      :markdown
      "`"
      "")))

(defn get-empty-link-and-forward-pos
  [format]
  (case format
    :org
    ["[[][]]" 2]
    :markdown
    ["[]()" 1]
    ["" 0]))

(defn link-format
  [format label link]
  (if label
    (case format
      :org
      (util/format "[[%s][%s]]" link label)
      :markdown
      (util/format "[%s](%s)" label link))
    link))

(defn with-default-link
  [format link]
  (case format
    :org
    [(util/format "[[%s][]]" link)
     (+ 4 (count link))]
    :markdown
    [(util/format "[](%s)" link)
     1]
    ["" 0]))

(defn with-label-link
  [format label link]
  (case format
    :org
    [(util/format "[[%s][%s]]" link label)
     (+ 4 (count link) (count label))]
    :markdown
    [(util/format "[%s](%s)" label link)
     (+ 4 (count link) (count label))]
    ["" 0]))

(defn with-default-label
  [format label]
  (case format
    :org
    [(util/format "[[][%s]]" label)
     2]
    :markdown
    [(util/format "[%s]()" label)
     (+ 3 (count label))]
    ["" 0]))

(defn properties-wrapper-pattern
  [format]
  (case format
    :markdown
    "---\n%s\n---"
    "%s"))

(defn get-file-extension
  [format]
  (case (keyword format)
    :markdown
    "md"
    (name format)))

(defonce default-journals-directory "journals")
(defonce default-pages-directory "pages")

(defn get-pages-directory
  []
  (or (state/get-pages-directory) default-pages-directory))

(defn get-journals-directory
  []
  (or (state/get-journals-directory) default-journals-directory))

(defonce local-repo "local")

(defn demo-graph?
  ([]
   (demo-graph? (state/get-current-repo)))
  ([graph]
   (= graph local-repo)))

(defonce recycle-dir ".recycle")
(def config-file "config.edn")
(def custom-css-file "custom.css")
(def export-css-file "export.css")
(def custom-js-file "custom.js")
(def metadata-file "metadata.edn")
(def pages-metadata-file "pages-metadata.edn")

(def config-default-content (rc/inline "config.edn"))

(def markers
  #{"now" "later" "todo" "doing" "done" "wait" "waiting"
    "canceled" "cancelled" "started" "in-progress"})

(defonce idb-db-prefix "logseq-db/")
(defonce local-db-prefix "logseq_local_")
(defonce local-handle "handle")
(defonce local-handle-prefix (str local-handle "/" local-db-prefix))

(defn local-db?
  [s]
  (and (string? s)
       (string/starts-with? s local-db-prefix)))

(defn get-local-asset-absolute-path
  [s]
  (str "/" (string/replace s #"^[./]*" "")))

(defn get-local-dir
  [s]
  (string/replace s local-db-prefix ""))

(defn get-local-repo
  [dir]
  (str local-db-prefix dir))

(defn get-repo-dir
  [repo-url]
  (cond
    (and (util/electron?) (local-db? repo-url))
    (get-local-dir repo-url)

    (and (mobile-util/native-platform?) (local-db? repo-url))
    (let [dir (get-local-dir repo-url)]
      (if (string/starts-with? dir "file:")
        dir
        (str "file:///" (string/replace dir #"^/+" ""))))

    :else
    (str "/"
         (->> (take-last 2 (string/split repo-url #"/"))
              (string/join "_")))))

(defn get-repo-path
  [repo-url path]
  (if (and (or (util/electron?) (mobile-util/native-platform?))
           (local-db? repo-url))
    path
    (util/node-path.join (get-repo-dir repo-url) path)))

(defn get-file-path
  "Normalization happens here"
  [repo-url relative-path]
  (when (and repo-url relative-path)
    (let [path (cond
                 (and (util/electron?) (local-db? repo-url))
                 (let [dir (get-repo-dir repo-url)]
                   (if (string/starts-with? relative-path dir)
                     relative-path
                     (str dir "/"
                          (string/replace relative-path #"^/" ""))))

                 (and (mobile-util/native-ios?) (local-db? repo-url))
                 (let [dir (get-repo-dir repo-url)]
                   (js/decodeURI (str dir relative-path)))

                 (and (mobile-util/native-android?) (local-db? repo-url))
                 (let [dir (get-repo-dir repo-url)
                       dir (if (or (string/starts-with? dir "file:")
                                   (string/starts-with? dir "content:"))
                             dir
                             (str "file:///" (string/replace dir #"^/+" "")))]
                   (str (string/replace dir #"/+$" "") "/" relative-path))

                 (= "/" (first relative-path))
                 (subs relative-path 1)

                 :else
                 relative-path)]
      (gp-util/path-normalize path))))

(defn get-config-path
  ([]
   (get-config-path (state/get-current-repo)))
  ([repo]
   (when repo
     (get-file-path repo (str app-name "/" config-file)))))

(defn get-metadata-path
  ([]
   (get-metadata-path (state/get-current-repo)))
  ([repo]
   (when repo
     (get-file-path repo (str app-name "/" metadata-file)))))

(defn get-pages-metadata-path
  ([]
   (get-pages-metadata-path (state/get-current-repo)))
  ([repo]
   (when repo
     (get-file-path repo (str app-name "/" pages-metadata-file)))))

(defn get-custom-css-path
  ([]
   (get-custom-css-path (state/get-current-repo)))
  ([repo]
   (when repo
     (get-file-path repo
                    (str app-name "/" custom-css-file)))))

(defn get-export-css-path
  ([]
   (get-export-css-path (state/get-current-repo)))
  ([repo]
   (when repo
     (get-file-path repo
                    (str app-name "/" export-css-file)))))


(defn get-custom-js-path
  ([]
   (get-custom-js-path (state/get-current-repo)))
  ([repo]
   (when repo
     (get-file-path repo
                    (str app-name "/" custom-js-file)))))

(defn get-block-hidden-properties
  []
  (get-in @state/state [:config (state/get-current-repo) :block-hidden-properties]))<|MERGE_RESOLUTION|>--- conflicted
+++ resolved
@@ -64,19 +64,6 @@
     (if dev? path
         (str asset-domain path))))
 
-<<<<<<< HEAD
-(defn text-formats
-  []
-  (let [config-formats (some->> (get-in @state/state [:config :text-formats])
-                                (map :keyword)
-                                (set))]
-    (set/union
-     config-formats
-     #{:json :org :md :yml :dat :asciidoc :rst :txt :markdown :adoc :html :js :ts :edn :clj :ml :rb :ex :erl :java :php :c :css
-       :excalidraw :tldr})))
-
-=======
->>>>>>> 09a9cda5
 (def markup-formats
   #{:org :md :markdown :asciidoc :adoc :rst})
 
