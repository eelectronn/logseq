(ns frontend.handler.repo
  (:refer-clojure :exclude [clone])
  (:require [frontend.util :as util :refer-macros [profile]]
            [frontend.fs :as fs]
            [promesa.core :as p]
            [lambdaisland.glogi :as log]
            [frontend.state :as state]
            [frontend.db :as db]
            [frontend.git :as git]
            [cljs-bean.core :as bean]
            [frontend.date :as date]
            [frontend.config :as config]
            [frontend.format :as format]
            [frontend.handler.ui :as ui-handler]
            [frontend.handler.git :as git-handler]
            [frontend.handler.file :as file-handler]
            [frontend.handler.notification :as notification]
            [frontend.handler.route :as route-handler]
            [frontend.handler.common :as common-handler]
            [frontend.ui :as ui]
            [cljs.reader :as reader]
            [clojure.string :as string]
            [frontend.dicts :as dicts]
            [frontend.helper :as helper]
            [frontend.spec :as spec]))

;; Project settings should be checked in two situations:
;; 1. User changes the config.edn directly in logseq.com (fn: alter-file)
;; 2. Git pulls the new change (fn: load-files)

(defn show-install-error!
  [repo-url title]
  (spec/validate :repos/url repo-url)
  (notification/show!
   [:p.content
    title
    [:span.mr-2
     (util/format
      "Please make sure that you've installed the logseq app for the repo %s on GitHub. "
      repo-url)
     (ui/button
      "Install Logseq on GitHub"
      :href (str "https://github.com/apps/" config/github-app-name "/installations/new"))]]
   :error
   false))

(defn create-config-file-if-not-exists
  [repo-url]
  (spec/validate :repos/url repo-url)
  (let [repo-dir (util/get-repo-dir repo-url)
        app-dir config/app-name
        dir (str repo-dir "/" app-dir)]
    (p/let [_ (fs/mkdir-if-not-exists dir)]
      (let [default-content config/config-default-content]
        (p/let [file-exists? (fs/create-if-not-exists repo-dir (str app-dir "/" config/config-file) default-content)]
          (let [path (str app-dir "/" config/config-file)
                old-content (when file-exists?
                              (db/get-file repo-url path))
                content (or old-content default-content)]
            (db/reset-file! repo-url path content)
            (db/reset-config! repo-url content)
            (when-not (= content old-content)
              (git-handler/git-add repo-url path))))))))

(defn create-contents-file
  [repo-url]
  (spec/validate :repos/url repo-url)
  (let [repo-dir (util/get-repo-dir repo-url)
        format (state/get-preferred-format)
        path (str (state/get-pages-directory)
                  "/contents."
                  (config/get-file-extension format))
        file-path (str "/" path)
        default-content (util/default-content-with-title format "contents")]
    (p/let [_ (fs/mkdir-if-not-exists (str repo-dir "/" (state/get-pages-directory)))
            file-exists? (fs/create-if-not-exists repo-dir file-path default-content)]
      (when-not file-exists?
        (db/reset-file! repo-url path default-content)
        (git-handler/git-add repo-url path)))))

(defn create-custom-theme
  [repo-url]
  (spec/validate :repos/url repo-url)
  (let [repo-dir (util/get-repo-dir repo-url)
        path (str config/app-name "/" config/custom-css-file)
        file-path (str "/" path)
        default-content ""]
    (p/let [_ (fs/mkdir-if-not-exists (str repo-dir "/" config/app-name))
            file-exists? (fs/create-if-not-exists repo-dir file-path default-content)]
      (when-not file-exists?
        (db/reset-file! repo-url path default-content)
        (git-handler/git-add repo-url path)))))

(defn create-dummy-notes-page
  [repo-url content]
  (spec/validate :repos/url repo-url)
  (let [repo-dir (util/get-repo-dir repo-url)
        path (str (config/get-pages-directory) "/how_to_make_dummy_notes.md")
        file-path (str "/" path)]
    (p/let [_ (fs/mkdir-if-not-exists (str repo-dir "/" (config/get-pages-directory)))
            _file-exists? (fs/create-if-not-exists repo-dir file-path content)]
      (db/reset-file! repo-url path content))))

(defn create-today-journal-if-not-exists
  ([repo-url]
   (create-today-journal-if-not-exists repo-url nil))
  ([repo-url content]
   (spec/validate :repos/url repo-url)
   (let [repo-dir (util/get-repo-dir repo-url)
         format (state/get-preferred-format repo-url)
         title (date/today)
         file-name (date/journal-title->default title)
         default-content (util/default-content-with-title format title false)
         template (state/get-journal-template)
         template (if (and template
                           (not (string/blank? template)))
                    template)
         content (cond
                   content
                   content

                   template
                   (str default-content template)

                   :else
                   (util/default-content-with-title format title true))
         path (str config/default-journals-directory "/" file-name "."
                   (config/get-file-extension format))
         file-path (str "/" path)
         page-exists? (db/entity repo-url [:page/name (string/lower-case title)])
         empty-blocks? (empty? (db/get-page-blocks-no-cache repo-url (string/lower-case title)))]
     (when (or empty-blocks?
               (not page-exists?))
       (p/let [_ (fs/mkdir-if-not-exists (str repo-dir "/" config/default-journals-directory))
               file-exists? (fs/create-if-not-exists repo-dir file-path content)]
         (when-not file-exists?
           (db/reset-file! repo-url path content)
           (ui-handler/re-render-root!)
           (git-handler/git-add repo-url path)))))))

(defn create-default-files!
  [repo-url]
  (spec/validate :repos/url repo-url)
  (create-config-file-if-not-exists repo-url)
  (create-today-journal-if-not-exists repo-url)
  (create-contents-file repo-url)
  (create-custom-theme repo-url))

(defn- parse-files-and-load-to-db!
  [repo-url files {:keys [first-clone? delete-files delete-blocks re-render? re-render-opts] :as opts}]
  (state/set-loading-files! false)
  (state/set-importing-to-db! true)
  (let [file-paths (map :file/path files)
        parsed-files (filter
                      (fn [file]
                        (let [format (format/get-format (:file/path file))]
                          (contains? config/mldoc-support-formats format)))
                      files)
        blocks-pages (if (seq parsed-files)
                       (db/extract-all-blocks-pages repo-url parsed-files)
                       [])]
    (db/reset-contents-and-blocks! repo-url files blocks-pages delete-files delete-blocks)
    (let [config-file (str config/app-name "/" config/config-file)]
      (if (contains? (set file-paths) config-file)
        (when-let [content (some #(when (= (:file/path %) config-file)
                                    (:file/content %)) files)]
          (file-handler/restore-config! repo-url content true))))
    (when first-clone? (create-default-files! repo-url))
    (when re-render?
      (ui-handler/re-render-root! re-render-opts))
    (state/set-importing-to-db! false)))

(defn load-repo-to-db!
  [repo-url {:keys [first-clone? diffs nfs-files]}]
  (spec/validate :repos/url repo-url)
  (let [load-contents (fn [files option]
                        (file-handler/load-files-contents!
                         repo-url
                         files
                         (fn [files-contents]
                           (parse-files-and-load-to-db! repo-url files-contents option))))]
    (cond
      (and (not (seq diffs)) (seq nfs-files))
      (parse-files-and-load-to-db! repo-url nfs-files {:first-clone? true})

      first-clone?
      (->
       (p/let [files (file-handler/load-files repo-url)]
         (load-contents files {:first-clone? first-clone?}))
       (p/catch (fn [error]
                  (println "loading files failed: ")
                  (js/console.dir error)
                  ;; Empty repo
                  (create-default-files! repo-url)
                  (state/set-loading-files! false))))

      :else
      (when (seq diffs)
        (let [filter-diffs (fn [type] (->> (filter (fn [f] (= type (:type f))) diffs)
                                           (map :path)))
              remove-files (filter-diffs "remove")
              modify-files (filter-diffs "modify")
              add-files (filter-diffs "add")
              delete-files (if (seq remove-files)
                             (db/delete-files remove-files))
              delete-blocks (db/delete-blocks repo-url (concat remove-files modify-files))
              delete-pages (if (seq remove-files)
                             (db/delete-pages-by-files remove-files)
                             [])
              add-or-modify-files (some->>
                                   (concat modify-files add-files)
                                   (util/remove-nils))
              options {:first-clone? first-clone?
                       :delete-files (concat delete-files delete-pages)
                       :delete-blocks delete-blocks
                       :re-render? true}]
          (if (seq nfs-files)
            (parse-files-and-load-to-db! repo-url nfs-files
                                         (assoc options :re-render-opts {:clear-all-query-state? true}))
            (load-contents add-or-modify-files options)))))))

(defn load-db-and-journals!
  [repo-url diffs first-clone?]
  (spec/validate :repos/url repo-url)
  (when (or diffs first-clone?)
    (load-repo-to-db! repo-url {:first-clone? first-clone?
                                :diffs diffs})))

(defn transact-react-and-alter-file!
  [repo tx transact-option files]
  (spec/validate :repos/url repo)
  (let [files (remove nil? files)
        pages (->> (map db/get-file-page (map first files))
                   (remove nil?))]
    (db/transact-react!
     repo
     tx
     transact-option)
    (when (seq pages)
      (let [children-tx (mapcat #(db/rebuild-page-blocks-children repo %) pages)]
        (when (seq children-tx)
          (db/transact! repo children-tx)))))
  (when (seq files)
    (file-handler/alter-files repo files)))

(declare push)

(defn get-diff-result
  [repo-url]
  (p/let [remote-latest-commit (common-handler/get-remote-ref repo-url)
          local-latest-commit (common-handler/get-ref repo-url)]
    (git/get-diffs repo-url local-latest-commit remote-latest-commit)))

(defn pull
  [repo-url {:keys [force-pull? show-diff? try-times]
             :or {force-pull? false
                  show-diff? false
                  try-times 2}
             :as opts}]
  (spec/validate :repos/url repo-url)
  (when (and
         (db/get-conn repo-url true)
         (db/cloned? repo-url))
    (p/let [remote-latest-commit (common-handler/get-remote-ref repo-url)
            local-latest-commit (common-handler/get-ref repo-url)
            descendent? (git/descendent? repo-url local-latest-commit remote-latest-commit)]
      (when (or (= local-latest-commit remote-latest-commit)
                (nil? local-latest-commit)
                (not descendent?)
                force-pull?)
        (p/let [files (js/window.workerThread.getChangedFiles (util/get-repo-dir repo-url))]
          (when (empty? files)
            (let [status (db/get-key-value repo-url :git/status)]
              (when (or
                     force-pull?
                     (and
                      (not= status :pushing)
                      (not (state/get-edit-input-id))
                      (not (state/in-draw-mode?))
                      ;; don't pull if git conflicts not resolved yet
                      (or
                       show-diff?
                       (and (not show-diff?)
                            (empty? @state/diffs)))))
                (git-handler/set-git-status! repo-url :pulling)
                (->
                 (p/let [token (helper/get-github-token repo-url)
                         result (git/fetch repo-url token)]
                   (let [{:keys [fetchHead]} (bean/->clj result)]
                     (-> (git/merge repo-url)
                         (p/then (fn [result]
                                   (-> (git/checkout repo-url)
                                       (p/then (fn [result]
                                                 (git-handler/set-git-status! repo-url nil)
                                                 (git-handler/set-git-last-pulled-at! repo-url)
                                                 (when (and local-latest-commit fetchHead
                                                            (not= local-latest-commit fetchHead))
                                                   (p/let [diffs (git/get-diffs repo-url local-latest-commit fetchHead)]
                                                     (when (seq diffs)
                                                       (load-db-and-journals! repo-url diffs false))))
                                                 (common-handler/check-changed-files-status repo-url)))
                                       (p/catch (fn [error]
                                                  (git-handler/set-git-status! repo-url :checkout-failed)
                                                  (git-handler/set-git-error! repo-url error))))))
                         (p/catch (fn [error]
                                    (println "Git pull error:")
                                    (js/console.error error)
                                    (git-handler/set-git-status! repo-url :merge-failed)
                                    (git-handler/set-git-error! repo-url error)
                                    (p/let [result (get-diff-result repo-url)]
                                      (if (seq result)
                                        (do
                                          (notification/show!
                                           [:p.content
                                            "Failed to merge, please "
                                            [:span.font-bold
                                             "resolve any diffs first."]]
                                           :error)
                                          (route-handler/redirect! {:to :diff}))
                                        (push repo-url {:merge-push-no-diff? true
                                                        :commit-message "Merge push without diffed files"}))))))))
                 (p/catch
                  (fn [error]
                    (cond
                      (string/includes? (str error) "404")
                      (do (log/error :git/pull-error error)
                          (show-install-error! repo-url (util/format "Failed to fetch %s." repo-url)))

                      (string/includes? (str error) "401")
                      (let [remain-times (dec try-times)]
                        (if (> remain-times 0)
                          (let [new-opts (merge opts {:try-times remain-times})]
                            (pull repo-url new-opts))
                          (let [error-msg
                                (util/format "Failed to fetch %s. It may be caused by token expiration or missing." repo-url)]
                            (log/error :git/pull-error error)
                            (notification/show! error-msg :error false))))

                      :else
                      (log/error :git/pull-error error)))))))))))))

(defn push
  [repo-url {:keys [commit-message merge-push-no-diff? custom-commit?]
             :or {custom-commit false
                  commit-message "Logseq auto save"
                  merge-push-no-diff? false}}]
  (spec/validate :repos/url repo-url)
  (let [status (db/get-key-value repo-url :git/status)]
    (if (and
         (db/cloned? repo-url)
<<<<<<< HEAD
         (state/input-idle? repo-url)
         (not= status :pushing))
=======
         (not (state/get-edit-input-id))
         (or (not= status :pushing)
             custom-commit?))
>>>>>>> 2bb96960
      (-> (p/let [files (js/window.workerThread.getChangedFiles (util/get-repo-dir (state/get-current-repo)))]
            (when (or (seq files) merge-push-no-diff?)
              ;; auto commit if there are any un-committed changes
              (let [commit-message (if (string/blank? commit-message)
                                     "Logseq auto save"
                                     commit-message)]
                (p/let [commit-oid (git/commit repo-url commit-message)
                        token (helper/get-github-token repo-url)
                        status (db/get-key-value repo-url :git/status)]
                  (when (and token (or (not= status :pushing)
                                       custom-commit?))
                    (git-handler/set-git-status! repo-url :pushing)
                    (util/p-handle
                     (git/push repo-url token merge-push-no-diff?)
                     (fn [result]
                       (git-handler/set-git-status! repo-url nil)
                       (git-handler/set-git-error! repo-url nil)
                       (common-handler/check-changed-files-status repo-url))
                     (fn [error]
                       (log/error :git/push-error error)
                       (js/console.error error)
                       (common-handler/check-changed-files-status repo-url)
                       (do
                         (git-handler/set-git-status! repo-url :push-failed)
                         (git-handler/set-git-error! repo-url error)
                         (when (state/online?)
                           (pull repo-url {:force-pull? true
                                           :show-diff? true}))))))))))
          (p/catch (fn [error]
                     (log/error :git/get-changed-files-error error)
                     (git-handler/set-git-status! repo-url :push-failed)
                     (git-handler/set-git-error! repo-url error)
                     (js/console.dir error)))))))

(defn push-if-auto-enabled!
  [repo]
  (spec/validate :repos/url repo)
  (when (state/get-git-auto-push? repo)
    (push repo nil)))

(defn pull-current-repo
  []
  (when-let [repo (state/get-current-repo)]
    (pull repo {:force-pull? true})))

(defn- clone
  [repo-url]
  (spec/validate :repos/url repo-url)
  (p/let [token (helper/get-github-token repo-url)]
    (when token
      (util/p-handle
       (do
         (state/set-cloning! true)
         (git/clone repo-url token))
       (fn [result]
         (state/set-current-repo! repo-url)
         (db/start-db-conn! (state/get-me) repo-url)
         (db/mark-repo-as-cloned! repo-url))
       (fn [e]
         (println "Clone failed, error: ")
         (js/console.error e)
         (state/set-cloning! false)
         (git-handler/set-git-status! repo-url :clone-failed)
         (git-handler/set-git-error! repo-url e)
         (show-install-error! repo-url (util/format "Failed to clone %s." repo-url)))))))

(defn set-config-content!
  [repo path new-config]
  (let [new-content (util/pp-str new-config)]
    (file-handler/alter-file repo path new-content {:reset? false
                                                    :re-render-root? false})))

(defn set-config!
  [k v]
  (when-let [repo (state/get-current-repo)]
    (let [path (str config/app-name "/" config/config-file)]
      (when-let [config (db/get-file-no-sub path)]
        (let [config (try
                       (reader/read-string config)
                       (catch js/Error e
                         (println "Parsing config file failed: ")
                         (js/console.dir e)
                         {}))
              ks (if (vector? k) k [k])
              new-config (assoc-in config ks v)]
          (state/set-config! repo new-config)
          (set-config-content! repo path new-config))))))

(defn remove-repo!
  [{:keys [id url] :as repo}]
  (spec/validate :repos/repo repo)
  (util/delete (str config/api "repos/" id)
               (fn []
                 (db/remove-conn! url)
                 (db/remove-db! url)
                 (db/remove-files-db! url)
                 (fs/rmdir (util/get-repo-dir url))
                 (state/delete-repo! repo))
               (fn [error]
                 (prn "Delete repo failed, error: " error))))

(defn start-repo-db-if-not-exists!
  [repo option]
  (state/set-current-repo! repo)
  (db/start-db-conn! nil repo option))

(defn setup-local-repo-if-not-exists!
  []
  (if js/window.pfs
    (let [repo config/local-repo]
      (p/do! (fs/mkdir-if-not-exists (str "/" repo))
             (state/set-current-repo! repo)
             (db/start-db-conn! nil repo)
             (when-not config/publishing?
               (let [dummy-notes (get-in dicts/dicts [:en :tutorial/dummy-notes])]
                 (create-dummy-notes-page repo dummy-notes)))
             (when-not config/publishing?
               (let [tutorial (get-in dicts/dicts [:en :tutorial/text])
                     tutorial (string/replace-first tutorial "$today" (date/today))]
                 (create-today-journal-if-not-exists repo tutorial)))
             (create-config-file-if-not-exists repo)
             (create-contents-file repo)
             (create-custom-theme repo)
             (state/set-db-restoring! false)))
    (js/setTimeout setup-local-repo-if-not-exists! 100)))

(defn periodically-pull-current-repo
  []
  (js/setInterval
   (fn []
     (p/let [repo-url (state/get-current-repo)
             token (helper/get-github-token repo-url)]
       (when token
         (pull repo-url nil))))
   (* (config/git-pull-secs) 1000)))

(defn periodically-push-current-repo
  []
  (js/setInterval #(push-if-auto-enabled! (state/get-current-repo))
                  (* (config/git-push-secs) 1000)))

(defn create-repo!
  [repo-url branch]
  (spec/validate :repos/url repo-url)
  (spec/validate :repos/branch branch)
  (util/post (str config/api "repos")
             {:url repo-url
              :branch branch}
             (fn [result]
               (if (:installation_id result)
                 (set! (.-href js/window.location) config/website)
                 (set! (.-href js/window.location) (str "https://github.com/apps/" config/github-app-name "/installations/new"))))
             (fn [error]
               (println "Something wrong!")
               (js/console.dir error))))

(defn- clone-and-load-db
  [repo-url]
  (spec/validate :repos/url repo-url)
  (->
   (p/let [_ (clone repo-url)
           _ (git-handler/git-set-username-email! repo-url (state/get-me))]
<<<<<<< HEAD
     (load-db-and-journals! repo-url nil true)
     (periodically-pull-and-push repo-url {:pull-now? false}))
=======
     (load-db-and-journals! repo-url nil true))
>>>>>>> 2bb96960
   (p/catch (fn [error]
              (js/console.error error)))))

(defn clone-and-pull-repos
  [me]
  (spec/validate :state/me me)
  (if (and js/window.git js/window.pfs)
<<<<<<< HEAD
    (doseq [{:keys [id url]} (:repos me)]
      (let [repo url]
        (p/let [config-exists? (fs/file-exists?
                                (util/get-repo-dir url)
                                ".git/config")]
          (if (and config-exists?
                   (db/cloned? repo))
            (do
              (git-handler/git-set-username-email! repo me)
              (periodically-pull-and-push repo {:pull-now? true}))
            (clone-and-pull repo)))))
=======
    (do
      (doseq [{:keys [id url]} (:repos me)]
        (let [repo url]
          (p/let [config-exists? (fs/file-exists?
                                  (util/get-repo-dir url)
                                  ".git/config")]
            (if (and config-exists?
                     (db/cloned? repo))
              (do
                (git-handler/git-set-username-email! repo me)
                (pull repo nil))
              (do
                (clone-and-load-db repo))))))

      (periodically-pull-current-repo)
      (periodically-push-current-repo))
>>>>>>> 2bb96960
    (js/setTimeout (fn []
                     (clone-and-pull-repos me))
                   500)))

(defn rebuild-index!
  [{:keys [id url] :as repo}]
  (spec/validate :repos/repo repo)
  (db/remove-conn! url)
  (db/clear-query-state!)
  (-> (p/do! (db/remove-db! url)
             (db/remove-files-db! url)
             (fs/rmdir (util/get-repo-dir url))
             (clone-and-load-db url))
      (p/catch (fn [error]
                 (prn "Delete repo failed, error: " error)))))

(defn git-commit-and-push!
  [commit-message]
  (when-let [repo (state/get-current-repo)]
    (push repo {:commit-message commit-message
                :custom-commit? true})))<|MERGE_RESOLUTION|>--- conflicted
+++ resolved
@@ -348,14 +348,9 @@
   (let [status (db/get-key-value repo-url :git/status)]
     (if (and
          (db/cloned? repo-url)
-<<<<<<< HEAD
          (state/input-idle? repo-url)
-         (not= status :pushing))
-=======
-         (not (state/get-edit-input-id))
          (or (not= status :pushing)
              custom-commit?))
->>>>>>> 2bb96960
       (-> (p/let [files (js/window.workerThread.getChangedFiles (util/get-repo-dir (state/get-current-repo)))]
             (when (or (seq files) merge-push-no-diff?)
               ;; auto commit if there are any un-committed changes
@@ -518,12 +513,7 @@
   (->
    (p/let [_ (clone repo-url)
            _ (git-handler/git-set-username-email! repo-url (state/get-me))]
-<<<<<<< HEAD
-     (load-db-and-journals! repo-url nil true)
-     (periodically-pull-and-push repo-url {:pull-now? false}))
-=======
      (load-db-and-journals! repo-url nil true))
->>>>>>> 2bb96960
    (p/catch (fn [error]
               (js/console.error error)))))
 
@@ -531,19 +521,6 @@
   [me]
   (spec/validate :state/me me)
   (if (and js/window.git js/window.pfs)
-<<<<<<< HEAD
-    (doseq [{:keys [id url]} (:repos me)]
-      (let [repo url]
-        (p/let [config-exists? (fs/file-exists?
-                                (util/get-repo-dir url)
-                                ".git/config")]
-          (if (and config-exists?
-                   (db/cloned? repo))
-            (do
-              (git-handler/git-set-username-email! repo me)
-              (periodically-pull-and-push repo {:pull-now? true}))
-            (clone-and-pull repo)))))
-=======
     (do
       (doseq [{:keys [id url]} (:repos me)]
         (let [repo url]
@@ -560,7 +537,6 @@
 
       (periodically-pull-current-repo)
       (periodically-push-current-repo))
->>>>>>> 2bb96960
     (js/setTimeout (fn []
                      (clone-and-pull-repos me))
                    500)))
