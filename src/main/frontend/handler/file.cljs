--- conflicted
+++ resolved
@@ -16,13 +16,10 @@
             [lambdaisland.glogi :as log]
             [promesa.core :as p]
             [frontend.mobile.util :as mobile]
-<<<<<<< HEAD
             [clojure.set :as set]
-            [frontend.modules.outliner.file :as outliner-file]))
-=======
+            [frontend.modules.outliner.file :as outliner-file]
             [logseq.graph-parser.config :as gp-config]
             [logseq.graph-parser :as graph-parser]))
->>>>>>> 4c879aa4
 
 ;; TODO: extract all git ops using a channel
 
