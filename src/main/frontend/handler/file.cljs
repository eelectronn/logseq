(ns frontend.handler.file
  (:refer-clojure :exclude [load-file])
  (:require ["/frontend/utils" :as utils]
            [borkdude.rewrite-edn :as rewrite]
            [frontend.config :as config]
            [frontend.db :as db]
            [frontend.fs :as fs]
            [frontend.fs.nfs :as nfs]
            [frontend.fs.capacitor-fs :as capacitor-fs]
            [frontend.handler.common :as common-handler]
            [frontend.handler.ui :as ui-handler]
            [frontend.state :as state]
            [frontend.util :as util]
            [logseq.graph-parser.util :as gp-util]
            [electron.ipc :as ipc]
            [lambdaisland.glogi :as log]
            [promesa.core :as p]
            [frontend.mobile.util :as mobile]
            [frontend.modules.outliner.file :as outliner-file]
            [logseq.graph-parser.config :as gp-config]
            [logseq.graph-parser :as graph-parser]))

;; TODO: extract all git ops using a channel

(defn load-file
  [repo-url path]
  (->
   (p/let [content (fs/read-file (config/get-repo-dir repo-url) path)]
     content)
   (p/catch
       (fn [e]
         (println "Load file failed: " path)
         (js/console.error e)))))

(defn load-multiple-files
  [repo-url paths]
  (doall
   (mapv #(load-file repo-url %) paths)))

(defn- keep-formats
  [files formats]
  (filter
   (fn [file]
     (let [format (gp-util/get-format file)]
       (contains? formats format)))
   files))

(defn- only-text-formats
  [files]
  (keep-formats files (gp-config/text-formats)))

(defn- only-image-formats
  [files]
  (keep-formats files (gp-config/img-formats)))

(defn restore-config!
  ([repo-url]
   (restore-config! repo-url nil))
  ([repo-url config-content]
   (let [config-content (if config-content config-content
                            (common-handler/get-config repo-url))]
     (when config-content
       (common-handler/reset-config! repo-url config-content)))))

(defn load-files-contents!
  [repo-url files ok-handler]
  (let [images (only-image-formats files)
        files (only-text-formats files)]
    (-> (p/all (load-multiple-files repo-url files))
        (p/then (fn [contents]
                  (let [file-contents (cond->
                                        (zipmap files contents)

                                        (seq images)
                                        (merge (zipmap images (repeat (count images) ""))))
                        file-contents (for [[file content] file-contents]
                                        {:file/path (gp-util/path-normalize file)
                                         :file/content content})]
                    (ok-handler file-contents))))
        (p/catch (fn [error]
                   (log/error :nfs/load-files-error repo-url)
                   (log/error :exception error))))))

(defn backup-file!
  "Backup db content to bak directory"
  [repo-url path db-content content]
  (cond
    (util/electron?)
    (ipc/ipc "backupDbFile" repo-url path db-content content)

    (mobile/native-platform?)
    (capacitor-fs/backup-file-handle-changed! repo-url path db-content)

    :else
    nil))

(defn- page-exists-in-another-file
  "Conflict of files towards same page"
  [repo-url page file]
  (when-let [page-name (:block/name page)]
    (let [current-file (:file/path (db/get-page-file repo-url page-name))]
      (when (not= file current-file)
        current-file))))

(defn- get-delete-blocks [repo-url first-page file]
  (let [delete-blocks (->
                       (concat
                        (db/delete-file-blocks! repo-url file)
                        (when first-page (db/delete-page-blocks repo-url (:block/name first-page))))
                       (distinct))]
    (when-let [current-file (page-exists-in-another-file repo-url first-page file)]
      (when (not= file current-file)
        (let [error (str "Page already exists with another file: " current-file ", current file: " file)]
          (state/pub-event! [:notification/show
                             {:content error
                              :status :error
                              :clear? false}]))))
    delete-blocks))

(defn reset-file!
  ([repo-url file content]
   (reset-file! repo-url file content {}))
  ([repo-url file content {:keys [verbose] :as options}]
   (try
     (let [electron-local-repo? (and (util/electron?)
                                    (config/local-db? repo-url))
          file (cond
                 (and electron-local-repo?
                      util/win32?
                      (utils/win32 file))
                 file

                 (and electron-local-repo? (or
                                            util/win32?
                                            (not= "/" (first file))))
                 (str (config/get-repo-dir repo-url) "/" file)

                 (and (mobile/native-android?) (not= "/" (first file)))
                 file

                 (and (mobile/native-ios?) (not= "/" (first file)))
                 file

                 :else
                 file)
          file (gp-util/path-normalize file)
          new? (nil? (db/entity [:file/path file]))]
      (:tx
       (graph-parser/parse-file
        (db/get-db repo-url false)
        file
        content
        (merge (dissoc options :verbose)
               {:new? new?
                :delete-blocks-fn (partial get-delete-blocks repo-url)
                :extract-options (merge
                                  {:user-config (state/get-config)
                                   :date-formatter (state/get-date-formatter)
                                   :page-name-order (state/page-name-order)
                                   :block-pattern (config/get-block-pattern (gp-util/get-format file))
                                   :supported-formats (gp-config/supported-formats)}
                                  (when (some? verbose) {:verbose verbose}))}))))
     (catch :default e
       (prn "Reset file failed " {:file file})
       (log/error :exception e)))))

;; TODO: Remove this function in favor of `alter-files`
(defn alter-file
  [repo path content {:keys [reset? re-render-root? from-disk? skip-compare? new-graph? verbose]
                      :or {reset? true
                           re-render-root? false
                           from-disk? false
                           skip-compare? false}}]
  (let [original-content (db/get-file repo path)
        write-file! (if from-disk?
                      #(p/resolved nil)
                      #(fs/write-file! repo (config/get-repo-dir repo) path content
                                       (assoc (when original-content {:old-content original-content})
                                              :skip-compare? skip-compare?)))
        opts {:new-graph? new-graph?
              :from-disk? from-disk?}]
    (if reset?
      (do
        (when-let [page-id (db/get-file-page-id path)]
          (db/transact! repo
            [[:db/retract page-id :block/alias]
             [:db/retract page-id :block/tags]]
            opts))
        (reset-file! repo path content (merge opts
                                              (when (some? verbose) {:verbose verbose}))))
      (db/set-file-content! repo path content opts))
    (util/p-handle (write-file!)
                   (fn [_]
                     (when (= path (config/get-config-path repo))
                       (restore-config! repo))
                     (when (= path (config/get-custom-css-path repo))
                       (ui-handler/add-style-if-exists!))
                     (when re-render-root? (ui-handler/re-render-root!)))
                   (fn [error]
                     (println "Write file failed, path: " path ", content: " content)
                     (log/error :write/failed error)))))

(defn set-file-content!
  [repo path new-content]
  (alter-file repo path new-content {:reset? false
                                     :re-render-root? false}))

(defn alter-files-handler!
  [repo files {:keys [finish-handler]} file->content]
  (let [write-file-f (fn [[path content]]
                       (when path
                         (let [original-content (get file->content path)]
                          (-> (p/let [_ (or
                                         (util/electron?)
                                         (nfs/check-directory-permission! repo))]
                                (fs/write-file! repo (config/get-repo-dir repo) path content
                                                {:old-content original-content}))
                              (p/catch (fn [error]
                                         (state/pub-event! [:notification/show
                                                            {:content (str "Failed to save the file " path ". Error: "
                                                                           (str error))
                                                             :status :error
                                                             :clear? false}])
                                         (state/pub-event! [:instrument {:type :write-file/failed
                                                                         :payload {:path path
                                                                                   :content-length (count content)
                                                                                   :error-str (str error)
                                                                                   :error error}}])
                                         (log/error :write-file/failed {:path path
                                                                        :content content
                                                                        :error error})))))))
        finish-handler (fn []
                         (when finish-handler
                           (finish-handler)))]
    (-> (p/all (map write-file-f files))
        (p/then (fn []
                  (finish-handler)))
        (p/catch (fn [error]
                   (println "Alter files failed:")
                   (js/console.error error))))))

<<<<<<< HEAD
(defn run-writes-chan!
  []
  (let [chan (state/get-file-write-chan)]
    (async/go-loop []
      (let [args (async/<! chan)]
        ;; return a channel
        (try
          (<p! (apply alter-files-handler! args))
          (catch js/Error e
            (log/error :file/write-failed e))))
      (recur))
    (outliner-file/<ratelimit-file-writes!)
    chan))
=======
(defn alter-files
  [repo files {:keys [reset? update-db?]
               :or {reset? false
                    update-db? true}
               :as opts}]
  ;; old file content
  (let [file->content (let [paths (map first files)]
                        (zipmap paths
                                (map (fn [path] (db/get-file repo path)) paths)))]
    ;; update db
    (when update-db?
      (doseq [[path content] files]
        (if reset?
          (reset-file! repo path content)
          (db/set-file-content! repo path content))))
    (alter-files-handler! repo files opts file->content)))
>>>>>>> 9a9e7931

(defn watch-for-current-graph-dir!
  []
  (when-let [repo (state/get-current-repo)]
    (when-let [dir (config/get-repo-dir repo)]
      (fs/unwatch-dir! dir)
      (fs/watch-dir! dir))))

(defn create-metadata-file
  [repo-url encrypted?]
  (let [repo-dir (config/get-repo-dir repo-url)
        path (str config/app-name "/" config/metadata-file)
        file-path (str "/" path)
        default-content (if encrypted? "{:db/encrypted? true}" "{}")]
    (p/let [_ (fs/mkdir-if-not-exists (util/safe-path-join repo-dir config/app-name))
            file-exists? (fs/create-if-not-exists repo-url repo-dir file-path default-content)]
      (when-not file-exists?
        (reset-file! repo-url path default-content)))))

(defn create-pages-metadata-file
  [repo-url]
  (let [repo-dir (config/get-repo-dir repo-url)
        path (str config/app-name "/" config/pages-metadata-file)
        file-path (str "/" path)
        default-content "{}"]
    (p/let [_ (fs/mkdir-if-not-exists (util/safe-path-join repo-dir config/app-name))
            file-exists? (fs/create-if-not-exists repo-url repo-dir file-path default-content)]
      (when-not file-exists?
        (reset-file! repo-url path default-content)))))

(defn edn-file-set-key-value
  [path k v]
  (when-let [repo (state/get-current-repo)]
    (when-let [content (db/get-file path)]
      (common-handler/read-config content)
      (let [result (common-handler/parse-config content)
            ks (if (vector? k) k [k])
            new-result (rewrite/assoc-in result ks v)
            new-content (str new-result)]
        (set-file-content! repo path new-content)))))<|MERGE_RESOLUTION|>--- conflicted
+++ resolved
@@ -16,7 +16,6 @@
             [lambdaisland.glogi :as log]
             [promesa.core :as p]
             [frontend.mobile.util :as mobile]
-            [frontend.modules.outliner.file :as outliner-file]
             [logseq.graph-parser.config :as gp-config]
             [logseq.graph-parser :as graph-parser]))
 
@@ -239,21 +238,6 @@
                    (println "Alter files failed:")
                    (js/console.error error))))))
 
-<<<<<<< HEAD
-(defn run-writes-chan!
-  []
-  (let [chan (state/get-file-write-chan)]
-    (async/go-loop []
-      (let [args (async/<! chan)]
-        ;; return a channel
-        (try
-          (<p! (apply alter-files-handler! args))
-          (catch js/Error e
-            (log/error :file/write-failed e))))
-      (recur))
-    (outliner-file/<ratelimit-file-writes!)
-    chan))
-=======
 (defn alter-files
   [repo files {:keys [reset? update-db?]
                :or {reset? false
@@ -270,7 +254,6 @@
           (reset-file! repo path content)
           (db/set-file-content! repo path content))))
     (alter-files-handler! repo files opts file->content)))
->>>>>>> 9a9e7931
 
 (defn watch-for-current-graph-dir!
   []
