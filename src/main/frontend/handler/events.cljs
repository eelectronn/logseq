(ns frontend.handler.events
  (:refer-clojure :exclude [run!])
  (:require [clojure.core.async :as async]
            [clojure.set :as set]
            [clojure.string :as string]
            [frontend.commands :as commands]
            [frontend.components.diff :as diff]
            [frontend.components.encryption :as encryption]
            [frontend.components.git :as git-component]
            [frontend.components.plugins :as plugin]
            [frontend.components.search :as search]
            [frontend.components.shell :as shell]
            [frontend.config :as config]
            [frontend.context.i18n :refer [t]]
            [frontend.db :as db]
            [frontend.db-schema :as db-schema]
            [frontend.encrypt :as encrypt]
            [frontend.extensions.srs :as srs]
            [frontend.fs :as fs]
            [frontend.fs.capacitor-fs :as capacitor-fs]
            [frontend.fs.nfs :as nfs]
            [frontend.fs.sync :as sync]
            [frontend.fs.watcher-handler :as fs-watcher]
            [frontend.handler.common :as common-handler]
            [frontend.handler.editor :as editor-handler]
            [frontend.handler.file :as file-handler]
            [frontend.handler.notification :as notification]
            [frontend.handler.page :as page-handler]
            [frontend.handler.plugin :as plugin-handler]
            [frontend.handler.repo :as repo-handler]
            [frontend.handler.route :as route-handler]
            [frontend.handler.search :as search-handler]
            [frontend.handler.ui :as ui-handler]
            [frontend.handler.web.nfs :as nfs-handler]
            [frontend.mobile.util :as mobile-util]
            [frontend.modules.instrumentation.posthog :as posthog]
            [frontend.modules.outliner.file :as outliner-file]
<<<<<<< HEAD
            [frontend.modules.crdt.outliner :as crdt-outliner]
            [frontend.commands :as commands]
=======
            [frontend.modules.shortcut.core :as st]
>>>>>>> 55ccdd5d
            [frontend.state :as state]
            [frontend.ui :as ui]
            [frontend.util :as util]
            [frontend.util.persist-var :as persist-var]
<<<<<<< HEAD
            [frontend.fs.sync :as sync]
            [frontend.modules.crdt.yjs :as yjs]))
=======
            [goog.dom :as gdom]
            [promesa.core :as p]
            [rum.core :as rum]))
>>>>>>> 55ccdd5d

;; TODO: should we move all events here?

(defmulti handle first)

(defmethod handle :graph/added [[_ repo {:keys [empty-graph?]}]]
  (db/set-key-value repo :ast/version db-schema/ast-version)
  (search-handler/rebuild-indices!)
  (db/persist! repo)
  (when (state/setups-picker?)
    (if empty-graph?
      (route-handler/redirect! {:to :import :query-params {:from "picker"}})
      (route-handler/redirect-to-home!))))

(defn- file-sync-stop-when-switch-graph []
  (p/do! (persist-var/load-vars)
         (sync/sync-stop)
         (sync/sync-start)
))

(defn- graph-switch [graph]
  (state/set-current-repo! graph)
  ;; load config
  (common-handler/reset-config! graph nil)
  (st/refresh!)
  (when-not (= :draw (state/get-current-route))
    (route-handler/redirect-to-home!))
  (when-let [dir-name (config/get-repo-dir graph)]
    (fs/watch-dir! dir-name))
  (srs/update-cards-due-count!)
  (state/pub-event! [:graph/ready graph])

  (file-sync-stop-when-switch-graph))

(def persist-db-noti-m
  {:before     #(notification/show!
                 (ui/loading (t :graph/persist))
                 :warning)
   :on-error   #(notification/show!
                 (t :graph/persist-error)
                 :error)})

(defn- graph-switch-on-persisted
  "Logic for keeping db sync when switching graphs
   Only works for electron"
  [graph]
  (let [current-repo (state/get-current-repo)]
    (p/do!
     (when (util/electron?)
       (p/do!
        (repo-handler/persist-db! current-repo persist-db-noti-m)
        (repo-handler/broadcast-persist-db! graph)))
     (repo-handler/restore-and-setup-repo! graph)
     (graph-switch graph))))

(defmethod handle :graph/switch [[_ graph]]
  (if (outliner-file/writes-finished?)
    (graph-switch-on-persisted graph)
    (notification/show!
     "Please wait seconds until all changes are saved for the current graph."
     :warning)))

(defmethod handle :graph/open-new-window [[ev repo]]
  (p/let [current-repo (state/get-current-repo)
          target-repo (or repo current-repo)
          _ (repo-handler/persist-db! current-repo persist-db-noti-m) ;; FIXME: redundant when opening non-current-graph window
          _ (when-not (= current-repo target-repo)
              (repo-handler/broadcast-persist-db! repo))]
    (ui-handler/open-new-window! ev repo)))

(defmethod handle :graph/migrated [[_ _repo]]
  (js/alert "Graph migrated."))

(defmethod handle :graph/save [_]
  (repo-handler/persist-db! (state/get-current-repo)
                            {:before     #(notification/show!
                                           (ui/loading (t :graph/save))
                                           :warning)
                             :on-success #(notification/show!
                                           (ui/loading (t :graph/save-success))
                                           :warning)
                             :on-error   #(notification/show!
                                           (t :graph/save-error)
                                           :error)}))

(defn get-local-repo
  []
  (when-let [repo (state/get-current-repo)]
    (when (config/local-db? repo)
      repo)))

(defn ask-permission
  [repo]
  (when
   (and (not (util/electron?))
        (not (mobile-util/native-platform?)))
    (fn [close-fn]
      [:div
       [:p
        "Grant native filesystem permission for directory: "
        [:b (config/get-local-dir repo)]]
       (ui/button
        "Grant"
        :class "ui__modal-enter"
        :on-click (fn []
                    (nfs/check-directory-permission! repo)
                    (close-fn)))])))

(defmethod handle :modal/nfs-ask-permission []
  (when-let [repo (get-local-repo)]
    (state/set-modal! (ask-permission repo))))

(defonce *query-properties (atom {}))
(rum/defc query-properties-settings-inner < rum/reactive
  {:will-unmount (fn [state]
                   (reset! *query-properties {})
                   state)}
  [block shown-properties all-properties _close-fn]
  (let [query-properties (rum/react *query-properties)]
    [:div.p-4
     [:div.font-bold "Properties settings for this query:"]
     (for [property all-properties]
       (let [property-value (get query-properties property)
             shown? (if (nil? property-value)
                      (contains? shown-properties property)
                      property-value)]
         [:div.flex.flex-row.m-2.justify-between.align-items
          [:div (name property)]
          [:div.mt-1 (ui/toggle shown?
                                (fn []
                                  (let [value (not shown?)]
                                    (swap! *query-properties assoc property value)
                                    (editor-handler/set-block-query-properties!
                                     (:block/uuid block)
                                     all-properties
                                     property
                                     value)))
                                true)]]))]))

(defn query-properties-settings
  [block shown-properties all-properties]
  (fn [close-fn]
    (query-properties-settings-inner block shown-properties all-properties close-fn)))

(defmethod handle :modal/set-query-properties [[_ block all-properties]]
  (let [block-properties (some-> (get-in block [:block/properties :query-properties])
                                 (common-handler/safe-read-string "Parsing query properties failed"))
        shown-properties (if (seq block-properties)
                           (set block-properties)
                           (set all-properties))
        shown-properties (set/intersection (set all-properties) shown-properties)]
    (state/set-modal! (query-properties-settings block shown-properties all-properties))))

(defmethod handle :modal/show-cards [_]
  (state/set-modal! srs/global-cards {:id :srs
                                      :label "flashcards__cp"}))

(defmethod handle :modal/show-instruction [_]
  (state/set-modal! capacitor-fs/instruction {:id :instruction
                                              :label "instruction__cp"}))

(defmethod handle :modal/show-themes-modal [_]
  (plugin/open-select-theme!))

(rum/defc modal-output
  [content]
  content)

(defmethod handle :modal/show [[_ content]]
  (state/set-modal! #(modal-output content)))

(defmethod handle :modal/set-git-username-and-email [[_ _content]]
  (state/set-modal! git-component/set-git-username-and-email))

(defmethod handle :page/title-property-changed [[_ old-title new-title]]
  (page-handler/rename! old-title new-title))

(defmethod handle :page/create [[_ page-name opts]]
  (page-handler/create! page-name opts))

(defmethod handle :page/create-today-journal [[_ _repo]]
  (p/let [_ (page-handler/create-today-journal!)]
    (ui-handler/re-render-root!)))

(defmethod handle :file/not-matched-from-disk [[_ path disk-content db-content]]
  (state/clear-edit!)
  (when-let [repo (state/get-current-repo)]
    (when (and disk-content db-content
               (not= (util/trim-safe disk-content) (util/trim-safe db-content)))
      (state/set-modal! #(diff/local-file repo path disk-content db-content)
                        {:label "diff__cp"}))))

(defmethod handle :modal/display-file-version [[_ path content hash]]
  (p/let [content (when content (encrypt/decrypt content))]
    (state/set-modal! #(git-component/file-specific-version path hash content))))

(defmethod handle :graph/ready [[_ repo]]
  (search-handler/rebuild-indices-when-stale! repo)

  ;; only for debug
  (yjs/debug-sync!)

  (repo-handler/graph-ready! repo))

(defmethod handle :notification/show [[_ {:keys [content status clear?]}]]
  (notification/show! content status clear?))

(defmethod handle :command/run [_]
  (when (util/electron?)
    (state/set-modal! shell/shell)))

(defmethod handle :go/search [_]
  (state/set-modal! search/search-modal
                    {:fullscreen? false
                     :close-btn?  false}))

(defmethod handle :go/plugins [_]
  (plugin/open-plugins-modal!))

(defmethod handle :go/plugins-waiting-lists [_]
  (plugin/open-waiting-updates-modal!))

(defmethod handle :go/plugins-settings [[_ pid nav? title]]
  (if pid
    (do
      (state/set-state! :plugin/focused-settings pid)
      (state/set-state! :plugin/navs-settings? (not (false? nav?)))
      (plugin/open-focused-settings-modal! title))
    (state/close-sub-modal! "ls-focused-settings-modal")))

(defmethod handle :go/proxy-settings [[_ agent-opts]]
  (state/set-sub-modal!
    (fn [_] (plugin/user-proxy-settings-panel agent-opts))
    {:id :https-proxy-panel :center? true}))


(defmethod handle :redirect-to-home [_]
  (page-handler/create-today-journal!))

(defmethod handle :instrument [[_ {:keys [type payload]}]]
  (posthog/capture type payload))

(defmethod handle :exec-plugin-cmd [[_ {:keys [pid cmd action]}]]
  (commands/exec-plugin-simple-command! pid cmd action))

(defmethod handle :shortcut-handler-refreshed [[_]]
  (when-not @st/*inited?
    (reset! st/*inited? true)
    (st/consume-pending-shortcuts!)))

(defmethod handle :mobile/keyboard-will-show [[_ keyboard-height]]
  (let [main-node (util/app-scroll-container-node)]
    (state/set-state! :mobile/show-tabbar? false)
    (state/set-state! :mobile/show-toolbar? true)
    (state/set-state! :mobile/show-action-bar? false)
    (when (= (state/sub :editor/record-status) "RECORDING")
      (state/set-state! :mobile/show-recording-bar? true))
    (when (mobile-util/native-ios?)
      (reset! util/keyboard-height keyboard-height)
      (set! (.. main-node -style -marginBottom) (str keyboard-height "px"))
      (when-let [left-sidebar-node (gdom/getElement "left-sidebar")]
        (set! (.. left-sidebar-node -style -bottom) (str keyboard-height "px")))
      (when-let [right-sidebar-node (gdom/getElementByClass "sidebar-item-list")]
        (set! (.. right-sidebar-node -style -paddingBottom) (str (+ 150 keyboard-height) "px")))
      (when-let [card-preview-el (js/document.querySelector ".cards-review")]
        (set! (.. card-preview-el -style -marginBottom) (str keyboard-height "px")))
      (js/setTimeout (fn []
                       (let [toolbar (.querySelector main-node "#mobile-editor-toolbar")]
                         (set! (.. toolbar -style -bottom) (str keyboard-height "px"))))
                     100))))

(defmethod handle :mobile/keyboard-will-hide [[_]]
  (let [main-node (util/app-scroll-container-node)]
    (state/set-state! :mobile/show-toolbar? false)
    (state/set-state! :mobile/show-tabbar? true)
    (when (= (state/sub :editor/record-status) "RECORDING")
      (state/set-state! :mobile/show-recording-bar? false))
    (when (mobile-util/native-ios?)
      (when-let [card-preview-el (js/document.querySelector ".cards-review")]
        (set! (.. card-preview-el -style -marginBottom) "0px"))
      (set! (.. main-node -style -marginBottom) "0px")
      (when-let [left-sidebar-node (gdom/getElement "left-sidebar")]
        (set! (.. left-sidebar-node -style -bottom) "0px"))
      (when-let [right-sidebar-node (gdom/getElementByClass "sidebar-item-list")]
        (set! (.. right-sidebar-node -style -paddingBottom) "150px")))))

(defmethod handle :plugin/consume-updates [[_ id pending? updated?]]
  (let [downloading? (:plugin/updates-downloading? @state/state)]

    (when-let [coming (and (not downloading?)
                           (get-in @state/state [:plugin/updates-coming id]))]
      (let [error-code (:error-code coming)
            error-code (if (= error-code (str :no-new-version)) nil error-code)]
        (when (or pending? (not error-code))
          (notification/show!
            (str "[Checked]<" (:title coming) "> " error-code)
            (if error-code :error :success)))))

    (if (and updated? downloading?)
      ;; try to start consume downloading item
      (if-let [n (state/get-next-selected-coming-update)]
        (plugin-handler/check-or-update-marketplace-plugin
         (assoc n :only-check false :error-code nil)
         (fn [^js e] (js/console.error "[Download Err]" n e)))
        (plugin-handler/close-updates-downloading))

      ;; try to start consume pending item
      (if-let [n (second (first (:plugin/updates-pending @state/state)))]
        (plugin-handler/check-or-update-marketplace-plugin
         (assoc n :only-check true :error-code nil)
         (fn [^js e]
           (notification/show! (.toString e) :error)
           (js/console.error "[Check Err]" n e)))
        ;; try to open waiting updates list
        (when (and pending? (seq (state/all-available-coming-updates)))
          (plugin/open-waiting-updates-modal!))))))

(defmethod handle :plugin/hook-db-tx [[_ {:keys [blocks tx-data tx-meta] :as payload}]]
  (when-let [payload (and (seq blocks)
                          (merge payload {:tx-data (map #(into [] %) tx-data)
                                          :tx-meta (dissoc tx-meta :editor-cursor)}))]
    (plugin-handler/hook-plugin-db :changed payload)
    (plugin-handler/hook-plugin-block-changes payload)))

(defmethod handle :backup/broken-config [[_ repo content]]
  (when (and repo content)
    (let [path (config/get-config-path)
          broken-path (string/replace path "/config.edn" "/broken-config.edn")]
      (p/let [_ (fs/write-file! repo (config/get-repo-dir repo) broken-path content {})
              _ (file-handler/alter-file repo path config/config-default-content {:skip-compare? true})]
        (notification/show!
         [:p.content
          "It seems that your config.edn is broken. We've restored it with the default content and saved the previous content to the file logseq/broken-config.edn."]
         :warning
         false)))))

(defmethod handle :file-watcher/changed [[_ ^js event]]
  (let [type (.-event event)
        payload (-> event
                    (js->clj :keywordize-keys true)
                    (update :path js/decodeURI))]
    (fs-watcher/handle-changed! type payload)
    (sync/file-watch-handler type payload)))


(defmethod handle :graph/merge-remote-changes [[_ graph changes event]]
  (crdt-outliner/merge-remote-changes! graph changes event))

(defmethod handle :rebuild-slash-commands-list [[_]]
  (page-handler/rebuild-slash-commands-list!))

(defmethod handle :graph/ask-for-re-index [[_ *multiple-windows?]]
  (if (and (util/atom? *multiple-windows?) @*multiple-windows?)
    (handle
     [:modal/show
      [:div
       [:p (t :re-index-multiple-windows-warning)]]])
    (handle
     [:modal/show
      [:div {:style {:max-width 700}}
       [:p (t :re-index-discard-unsaved-changes-warning)]
       (ui/button
         (t :yes)
         :autoFocus "on"
         :large? true
         :on-click (fn []
                     (state/close-modal!)
                     (repo-handler/re-index!
                      nfs-handler/rebuild-index!
                      page-handler/create-today-journal!)))]])))

;; encryption
(defmethod handle :modal/encryption-setup-dialog [[_ repo-url close-fn]]
  (state/set-modal!
   (encryption/encryption-setup-dialog repo-url close-fn)))

(defmethod handle :modal/encryption-input-secret-dialog [[_ repo-url db-encrypted-secret close-fn]]
  (state/set-modal!
   (encryption/encryption-input-secret-dialog
    repo-url
    db-encrypted-secret
    close-fn)))

(defmethod handle :journal/insert-template [[_ page-name]]
  (let [page-name (util/page-name-sanity-lc page-name)]
    (when-let [page (db/pull [:block/name page-name])]
      (when (db/page-empty? (state/get-current-repo) page-name)
        (when-let [template (state/get-default-journal-template)]
          (editor-handler/insert-template!
           nil
           template
           {:target page}))))))

(defn run!
  []
  (let [chan (state/get-events-chan)]
    (async/go-loop []
      (let [payload (async/<! chan)]
        (try
          (handle payload)
          (catch js/Error error
            (let [type :handle-system-events/failed]
              (js/console.error (str type) (clj->js payload) "\n" error)
              (state/pub-event! [:instrument {:type    type
                                              :payload payload
                                              :error error}])))))
      (recur))
    chan))<|MERGE_RESOLUTION|>--- conflicted
+++ resolved
@@ -3,7 +3,6 @@
   (:require [clojure.core.async :as async]
             [clojure.set :as set]
             [clojure.string :as string]
-            [frontend.commands :as commands]
             [frontend.components.diff :as diff]
             [frontend.components.encryption :as encryption]
             [frontend.components.git :as git-component]
@@ -35,24 +34,18 @@
             [frontend.mobile.util :as mobile-util]
             [frontend.modules.instrumentation.posthog :as posthog]
             [frontend.modules.outliner.file :as outliner-file]
-<<<<<<< HEAD
             [frontend.modules.crdt.outliner :as crdt-outliner]
             [frontend.commands :as commands]
-=======
             [frontend.modules.shortcut.core :as st]
->>>>>>> 55ccdd5d
             [frontend.state :as state]
             [frontend.ui :as ui]
             [frontend.util :as util]
             [frontend.util.persist-var :as persist-var]
-<<<<<<< HEAD
             [frontend.fs.sync :as sync]
-            [frontend.modules.crdt.yjs :as yjs]))
-=======
+            [frontend.modules.crdt.yjs :as yjs]
             [goog.dom :as gdom]
             [promesa.core :as p]
             [rum.core :as rum]))
->>>>>>> 55ccdd5d
 
 ;; TODO: should we move all events here?
 
@@ -70,8 +63,7 @@
 (defn- file-sync-stop-when-switch-graph []
   (p/do! (persist-var/load-vars)
          (sync/sync-stop)
-         (sync/sync-start)
-))
+         (sync/sync-start)))
 
 (defn- graph-switch [graph]
   (state/set-current-repo! graph)
