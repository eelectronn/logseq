(ns frontend.handler.events
  (:refer-clojure :exclude [run!])
  (:require [clojure.core.async :as async]
            [clojure.set :as set]
            [clojure.string :as string]
            [frontend.commands :as commands]
            [frontend.components.diff :as diff]
            [frontend.components.encryption :as encryption]
            [frontend.components.git :as git-component]
            [frontend.components.plugins :as plugin]
            [frontend.components.search :as search]
            [frontend.components.shell :as shell]
            [frontend.config :as config]
            [frontend.context.i18n :refer [t]]
            [frontend.db :as db]
            [frontend.db-schema :as db-schema]
            [frontend.encrypt :as encrypt]
            [frontend.extensions.srs :as srs]
            [frontend.fs :as fs]
            [frontend.fs.capacitor-fs :as capacitor-fs]
            [frontend.fs.nfs :as nfs]
            [frontend.fs.sync :as sync]
            [frontend.fs.watcher-handler :as fs-watcher]
            [frontend.handler.common :as common-handler]
            [frontend.handler.editor :as editor-handler]
            [frontend.handler.file :as file-handler]
            [frontend.handler.notification :as notification]
            [frontend.handler.page :as page-handler]
            [frontend.handler.plugin :as plugin-handler]
            [frontend.handler.repo :as repo-handler]
            [frontend.handler.route :as route-handler]
            [frontend.handler.search :as search-handler]
            [frontend.handler.ui :as ui-handler]
            [frontend.handler.web.nfs :as nfs-handler]
            [frontend.mobile.util :as mobile-util]
            [frontend.modules.instrumentation.posthog :as posthog]
            [frontend.modules.outliner.file :as outliner-file]
            [frontend.modules.shortcut.core :as st]
            [frontend.state :as state]
            [frontend.ui :as ui]
            [frontend.util :as util]
            [frontend.util.persist-var :as persist-var]
<<<<<<< HEAD
            [frontend.fs.sync :as sync]
            [frontend.handler.file-sync :as file-sync-handler]
            [frontend.components.file-sync :as file-sync]
            [frontend.components.encryption :as encryption]
            [frontend.encrypt :as encrypt]))
=======
            [goog.dom :as gdom]
            [promesa.core :as p]
            [rum.core :as rum]))
>>>>>>> b08de902

;; TODO: should we move all events here?

(defmulti handle first)

(defn- file-sync-restart! []
  (p/do! (persist-var/load-vars)
         (sync/sync-stop)
         (sync/sync-start)))

(defmethod handle :user/login [[_]]
  (async/go
    (async/<! (file-sync-handler/load-session-graphs))
    (p/let [repos (repo-handler/refresh-repos!)]
      (when-let [repo (state/get-current-repo)]
        (when (some #(and (= (:url %) repo)
                          (vector? (:sync-meta %))
                          (util/uuid-string? (first (:sync-meta %)))
                          (util/uuid-string? (second (:sync-meta %)))) repos)
          (file-sync-restart!))))))

(defmethod handle :user/logout [[_]]
  (file-sync-handler/reset-session-graphs))

(defmethod handle :graph/added [[_ repo {:keys [empty-graph?]}]]
  (db/set-key-value repo :ast/version db-schema/ast-version)
  (search-handler/rebuild-indices!)
  (db/persist! repo)
  (when (state/setups-picker?)
    (if empty-graph?
      (route-handler/redirect! {:to :import :query-params {:from "picker"}})
      (route-handler/redirect-to-home!)))
  (repo-handler/refresh-repos!))

(defn- graph-switch [graph]
  (state/set-current-repo! graph)
  ;; load config
  (common-handler/reset-config! graph nil)
  (st/refresh!)
  (when-not (= :draw (state/get-current-route))
    (route-handler/redirect-to-home!))
  (when-let [dir-name (config/get-repo-dir graph)]
    (fs/watch-dir! dir-name))
  (srs/update-cards-due-count!)
  (state/pub-event! [:graph/ready graph])

  (file-sync-restart!))

(def persist-db-noti-m
  {:before     #(notification/show!
                 (ui/loading (t :graph/persist))
                 :warning)
   :on-error   #(notification/show!
                 (t :graph/persist-error)
                 :error)})

(defn- graph-switch-on-persisted
  "Logic for keeping db sync when switching graphs
   Only works for electron"
  [graph {:keys [persist?]}]
  (let [current-repo (state/get-current-repo)]
    (p/do!
     (when persist?
       (when (util/electron?)
         (p/do!
          (repo-handler/persist-db! current-repo persist-db-noti-m)
          (repo-handler/broadcast-persist-db! graph))))
     (repo-handler/restore-and-setup-repo! graph)
     (graph-switch graph))))

(defmethod handle :graph/switch [[_ graph opts]]
  (if (outliner-file/writes-finished?)
    (graph-switch-on-persisted graph opts)
    (notification/show!
     "Please wait seconds until all changes are saved for the current graph."
     :warning)))

(defmethod handle :graph/pick-dest-to-sync [[_ graph]]
  (state/set-modal! (file-sync/pick-dest-to-sync-panel graph)))

(defmethod handle :graph/open-new-window [[ev repo]]
  (p/let [current-repo (state/get-current-repo)
          target-repo (or repo current-repo)
          _ (repo-handler/persist-db! current-repo persist-db-noti-m) ;; FIXME: redundant when opening non-current-graph window
          _ (when-not (= current-repo target-repo)
              (repo-handler/broadcast-persist-db! repo))]
    (ui-handler/open-new-window! ev repo)))

(defmethod handle :graph/migrated [[_ _repo]]
  (js/alert "Graph migrated."))

(defmethod handle :graph/save [_]
  (repo-handler/persist-db! (state/get-current-repo)
                            {:before     #(notification/show!
                                           (ui/loading (t :graph/save))
                                           :warning)
                             :on-success #(notification/show!
                                           (ui/loading (t :graph/save-success))
                                           :warning)
                             :on-error   #(notification/show!
                                           (t :graph/save-error)
                                           :error)}))

(defn get-local-repo
  []
  (when-let [repo (state/get-current-repo)]
    (when (config/local-db? repo)
      repo)))

(defn ask-permission
  [repo]
  (when
   (and (not (util/electron?))
        (not (mobile-util/native-platform?)))
    (fn [close-fn]
      [:div
       [:p
        "Grant native filesystem permission for directory: "
        [:b (config/get-local-dir repo)]]
       (ui/button
        "Grant"
        :class "ui__modal-enter"
        :on-click (fn []
                    (nfs/check-directory-permission! repo)
                    (close-fn)))])))

(defmethod handle :modal/nfs-ask-permission []
  (when-let [repo (get-local-repo)]
    (state/set-modal! (ask-permission repo))))

(defonce *query-properties (atom {}))
(rum/defc query-properties-settings-inner < rum/reactive
  {:will-unmount (fn [state]
                   (reset! *query-properties {})
                   state)}
  [block shown-properties all-properties _close-fn]
  (let [query-properties (rum/react *query-properties)]
    [:div.p-4
     [:div.font-bold "Properties settings for this query:"]
     (for [property all-properties]
       (let [property-value (get query-properties property)
             shown? (if (nil? property-value)
                      (contains? shown-properties property)
                      property-value)]
         [:div.flex.flex-row.m-2.justify-between.align-items
          [:div (name property)]
          [:div.mt-1 (ui/toggle shown?
                                (fn []
                                  (let [value (not shown?)]
                                    (swap! *query-properties assoc property value)
                                    (editor-handler/set-block-query-properties!
                                     (:block/uuid block)
                                     all-properties
                                     property
                                     value)))
                                true)]]))]))

(defn query-properties-settings
  [block shown-properties all-properties]
  (fn [close-fn]
    (query-properties-settings-inner block shown-properties all-properties close-fn)))

(defmethod handle :modal/set-query-properties [[_ block all-properties]]
  (let [block-properties (some-> (get-in block [:block/properties :query-properties])
                                 (common-handler/safe-read-string "Parsing query properties failed"))
        shown-properties (if (seq block-properties)
                           (set block-properties)
                           (set all-properties))
        shown-properties (set/intersection (set all-properties) shown-properties)]
    (state/set-modal! (query-properties-settings block shown-properties all-properties))))

(defmethod handle :modal/show-cards [_]
  (state/set-modal! srs/global-cards {:id :srs
                                      :label "flashcards__cp"}))

(defmethod handle :modal/show-instruction [_]
  (state/set-modal! capacitor-fs/instruction {:id :instruction
                                              :label "instruction__cp"}))

(defmethod handle :modal/show-themes-modal [_]
  (plugin/open-select-theme!))

(rum/defc modal-output
  [content]
  content)

(defmethod handle :modal/show [[_ content]]
  (state/set-modal! #(modal-output content)))

(defmethod handle :modal/set-git-username-and-email [[_ _content]]
  (state/set-modal! git-component/set-git-username-and-email))

(defmethod handle :page/title-property-changed [[_ old-title new-title]]
  (page-handler/rename! old-title new-title))

(defmethod handle :page/create [[_ page-name opts]]
  (page-handler/create! page-name opts))

(defmethod handle :page/create-today-journal [[_ _repo]]
  (p/let [_ (page-handler/create-today-journal!)]
    (ui-handler/re-render-root!)))

(defmethod handle :file/not-matched-from-disk [[_ path disk-content db-content]]
  (state/clear-edit!)
  (when-let [repo (state/get-current-repo)]
    (when (and disk-content db-content
               (not= (util/trim-safe disk-content) (util/trim-safe db-content)))
      (state/set-modal! #(diff/local-file repo path disk-content db-content)
                        {:label "diff__cp"}))))

(defmethod handle :modal/display-file-version [[_ path content hash]]
  (p/let [content (when content (encrypt/decrypt content))]
    (state/set-modal! #(git-component/file-specific-version path hash content))))

(defmethod handle :graph/ready [[_ repo]]
  (search-handler/rebuild-indices-when-stale! repo)
  (repo-handler/graph-ready! repo))

(defmethod handle :notification/show [[_ {:keys [content status clear?]}]]
  (notification/show! content status clear?))

(defmethod handle :command/run [_]
  (when (util/electron?)
    (state/set-modal! shell/shell)))

(defmethod handle :go/search [_]
  (state/set-modal! search/search-modal
                    {:fullscreen? false
                     :close-btn?  false}))

(defmethod handle :go/plugins [_]
  (plugin/open-plugins-modal!))

(defmethod handle :go/plugins-waiting-lists [_]
  (plugin/open-waiting-updates-modal!))

(defmethod handle :go/plugins-settings [[_ pid nav? title]]
  (if pid
    (do
      (state/set-state! :plugin/focused-settings pid)
      (state/set-state! :plugin/navs-settings? (not (false? nav?)))
      (plugin/open-focused-settings-modal! title))
    (state/close-sub-modal! "ls-focused-settings-modal")))

(defmethod handle :go/proxy-settings [[_ agent-opts]]
  (state/set-sub-modal!
    (fn [_] (plugin/user-proxy-settings-panel agent-opts))
    {:id :https-proxy-panel :center? true}))


(defmethod handle :redirect-to-home [_]
  (page-handler/create-today-journal!))

(defmethod handle :instrument [[_ {:keys [type payload]}]]
  (posthog/capture type payload))

(defmethod handle :exec-plugin-cmd [[_ {:keys [pid cmd action]}]]
  (commands/exec-plugin-simple-command! pid cmd action))

(defmethod handle :shortcut-handler-refreshed [[_]]
  (when-not @st/*inited?
    (reset! st/*inited? true)
    (st/consume-pending-shortcuts!)))

(defmethod handle :mobile/keyboard-will-show [[_ keyboard-height]]
  (let [main-node (util/app-scroll-container-node)]
    (state/set-state! :mobile/show-tabbar? false)
    (state/set-state! :mobile/show-toolbar? true)
    (state/set-state! :mobile/show-action-bar? false)
    (when (mobile-util/native-ios?)
      (reset! util/keyboard-height keyboard-height)
      (set! (.. main-node -style -marginBottom) (str keyboard-height "px"))
      (when-let [left-sidebar-node (gdom/getElement "left-sidebar")]
        (set! (.. left-sidebar-node -style -bottom) (str keyboard-height "px")))
      (when-let [right-sidebar-node (gdom/getElementByClass "sidebar-item-list")]
        (set! (.. right-sidebar-node -style -paddingBottom) (str (+ 150 keyboard-height) "px")))
      (when-let [card-preview-el (js/document.querySelector ".cards-review")]
        (set! (.. card-preview-el -style -marginBottom) (str keyboard-height "px")))
      (when (= (state/sub :editor/record-status) "RECORDING")
        (when-let [record-node (gdom/getElement "audio-record-toolbar")]
          (set! (.. record-node -style -bottom) (str (+ 45 keyboard-height) "px"))))
      (js/setTimeout (fn []
                       (let [toolbar (.querySelector main-node "#mobile-editor-toolbar")]
                         (set! (.. toolbar -style -bottom) (str keyboard-height "px"))))
                     100))))

(defmethod handle :mobile/keyboard-will-hide [[_]]
  (let [main-node (util/app-scroll-container-node)]
    (state/set-state! :mobile/show-toolbar? false)
    (state/set-state! :mobile/show-tabbar? true)
    (when (mobile-util/native-ios?)
      (when-let [card-preview-el (js/document.querySelector ".cards-review")]
        (set! (.. card-preview-el -style -marginBottom) "0px"))
      (set! (.. main-node -style -marginBottom) "0px")
      (when-let [left-sidebar-node (gdom/getElement "left-sidebar")]
        (set! (.. left-sidebar-node -style -bottom) "0px"))
      (when-let [right-sidebar-node (gdom/getElementByClass "sidebar-item-list")]
        (set! (.. right-sidebar-node -style -paddingBottom) "150px"))
      (when (= (state/sub :editor/record-status) "RECORDING")
        (when-let [record-node (gdom/getElement "audio-record-toolbar")]
          (set! (.. record-node -style -bottom) "45px"))))))

(defmethod handle :plugin/consume-updates [[_ id pending? updated?]]
  (let [downloading? (:plugin/updates-downloading? @state/state)]

    (when-let [coming (and (not downloading?)
                           (get-in @state/state [:plugin/updates-coming id]))]
      (let [error-code (:error-code coming)
            error-code (if (= error-code (str :no-new-version)) nil error-code)]
        (when (or pending? (not error-code))
          (notification/show!
            (str "[Checked]<" (:title coming) "> " error-code)
            (if error-code :error :success)))))

    (if (and updated? downloading?)
      ;; try to start consume downloading item
      (if-let [n (state/get-next-selected-coming-update)]
        (plugin-handler/check-or-update-marketplace-plugin
         (assoc n :only-check false :error-code nil)
         (fn [^js e] (js/console.error "[Download Err]" n e)))
        (plugin-handler/close-updates-downloading))

      ;; try to start consume pending item
      (if-let [n (second (first (:plugin/updates-pending @state/state)))]
        (plugin-handler/check-or-update-marketplace-plugin
         (assoc n :only-check true :error-code nil)
         (fn [^js e]
           (notification/show! (.toString e) :error)
           (js/console.error "[Check Err]" n e)))
        ;; try to open waiting updates list
        (when (and pending? (seq (state/all-available-coming-updates)))
          (plugin/open-waiting-updates-modal!))))))

(defmethod handle :plugin/hook-db-tx [[_ {:keys [blocks tx-data tx-meta] :as payload}]]
  (when-let [payload (and (seq blocks)
                          (merge payload {:tx-data (map #(into [] %) tx-data)
                                          :tx-meta (dissoc tx-meta :editor-cursor)}))]
    (plugin-handler/hook-plugin-db :changed payload)
    (plugin-handler/hook-plugin-block-changes payload)))

(defmethod handle :backup/broken-config [[_ repo content]]
  (when (and repo content)
    (let [path (config/get-config-path)
          broken-path (string/replace path "/config.edn" "/broken-config.edn")]
      (p/let [_ (fs/write-file! repo (config/get-repo-dir repo) broken-path content {})
              _ (file-handler/alter-file repo path config/config-default-content {:skip-compare? true})]
        (notification/show!
         [:p.content
          "It seems that your config.edn is broken. We've restored it with the default content and saved the previous content to the file logseq/broken-config.edn."]
         :warning
         false)))))

(defmethod handle :file-watcher/changed [[_ ^js event]]
  (let [type (.-event event)
        payload (-> event
                    (js->clj :keywordize-keys true)
                    (update :path js/decodeURI))]
    (fs-watcher/handle-changed! type payload)
    (sync/file-watch-handler type payload)))

(defmethod handle :rebuild-slash-commands-list [[_]]
  (page-handler/rebuild-slash-commands-list!))

(defmethod handle :graph/ask-for-re-index [[_ *multiple-windows?]]
  (if (and (util/atom? *multiple-windows?) @*multiple-windows?)
    (handle
     [:modal/show
      [:div
       [:p (t :re-index-multiple-windows-warning)]]])
    (handle
     [:modal/show
      [:div {:style {:max-width 700}}
       [:p (t :re-index-discard-unsaved-changes-warning)]
       (ui/button
         (t :yes)
         :autoFocus "on"
         :large? true
         :on-click (fn []
                     (state/close-modal!)
                     (repo-handler/re-index!
                      nfs-handler/rebuild-index!
                      page-handler/create-today-journal!)))]])))

;; encryption
(defmethod handle :modal/encryption-setup-dialog [[_ repo-url close-fn]]
  (state/set-modal!
   (encryption/encryption-setup-dialog repo-url close-fn)))

(defmethod handle :modal/encryption-input-secret-dialog [[_ repo-url db-encrypted-secret close-fn]]
  (state/set-modal!
   (encryption/encryption-input-secret-dialog
    repo-url
    db-encrypted-secret
    close-fn)))

(defmethod handle :modal/remote-encryption-input-pw-dialog [[_ repo-url remote-graph-info type close-fn]]
  (state/set-modal!
    (encryption/input-password
      repo-url close-fn (assoc remote-graph-info :type (or type :create-pwd-remote) :repo repo-url))))

(defmethod handle :journal/insert-template [[_ page-name]]
  (let [page-name (util/page-name-sanity-lc page-name)]
    (when-let [page (db/pull [:block/name page-name])]
      (when (db/page-empty? (state/get-current-repo) page-name)
        (when-let [template (state/get-default-journal-template)]
          (editor-handler/insert-template!
           nil
           template
           {:target page}))))))

(defn run!
  []
  (let [chan (state/get-events-chan)]
    (async/go-loop []
      (let [payload (async/<! chan)]
        (try
          (handle payload)
          (catch js/Error error
            (let [type :handle-system-events/failed]
              (js/console.error (str type) (clj->js payload) "\n" error)
              (state/pub-event! [:instrument {:type    type
                                              :payload payload
                                              :error error}])))))
      (recur))
    chan))<|MERGE_RESOLUTION|>--- conflicted
+++ resolved
@@ -40,17 +40,14 @@
             [frontend.ui :as ui]
             [frontend.util :as util]
             [frontend.util.persist-var :as persist-var]
-<<<<<<< HEAD
             [frontend.fs.sync :as sync]
             [frontend.handler.file-sync :as file-sync-handler]
             [frontend.components.file-sync :as file-sync]
             [frontend.components.encryption :as encryption]
-            [frontend.encrypt :as encrypt]))
-=======
+            [frontend.encrypt :as encrypt]
             [goog.dom :as gdom]
             [promesa.core :as p]
             [rum.core :as rum]))
->>>>>>> b08de902
 
 ;; TODO: should we move all events here?
 
