(ns frontend.handler.events
  "System-component-like ns that defines named events and listens on a
  core.async channel to handle them. Any part of the system can dispatch
  one of these events using state/pub-event!"
  (:refer-clojure :exclude [run!])
  (:require ["@capacitor/filesystem" :refer [Directory Filesystem]]
            [clojure.core.async :as async]
            [clojure.core.async.interop :refer [p->c]]
            [clojure.set :as set]
            [clojure.string :as string]
            [datascript.core :as d]
            [frontend.commands :as commands]
            [frontend.components.diff :as diff]
            [frontend.components.git :as git-component]
            [frontend.components.plugins :as plugin]
            [frontend.components.search :as component-search]
            [frontend.components.shell :as shell]
            [frontend.config :as config]
            [frontend.context.i18n :refer [t]]
            [frontend.db :as db]
            [frontend.db.conn :as conn]
            [frontend.db.model :as db-model]
            [frontend.db.persist :as db-persist]
            [frontend.extensions.srs :as srs]
            [frontend.fs :as fs]
            [frontend.fs.capacitor-fs :as capacitor-fs]
            [frontend.fs.nfs :as nfs]
            [frontend.fs.sync :as sync]
            [frontend.fs.watcher-handler :as fs-watcher]
            [frontend.handler.common :as common-handler]
            [frontend.handler.editor :as editor-handler]
            [frontend.handler.file :as file-handler]
            [frontend.handler.notification :as notification]
            [frontend.handler.page :as page-handler]
            [frontend.handler.plugin :as plugin-handler]
            [frontend.handler.repo :as repo-handler]
            [frontend.handler.repo-config :as repo-config-handler]
            [frontend.handler.route :as route-handler]
            [frontend.handler.search :as search-handler]
            [frontend.handler.ui :as ui-handler]
            [frontend.handler.user :as user-handler]
            [frontend.handler.web.nfs :as nfs-handler]
            [frontend.mobile.core :as mobile]
            [frontend.mobile.util :as mobile-util]
            [frontend.mobile.graph-picker :as graph-picker]
            [frontend.modules.instrumentation.posthog :as posthog]
            [frontend.modules.outliner.file :as outliner-file]
            [frontend.modules.shortcut.core :as st]
            [frontend.search :as search]
            [frontend.state :as state]
            [frontend.ui :as ui]
            [frontend.util :as util]
            [frontend.util.persist-var :as persist-var]
            [frontend.handler.file-sync :as file-sync-handler]
            [frontend.components.file-sync :as file-sync]
            [frontend.components.encryption :as encryption]
            [frontend.components.conversion :as conversion-component]
            [goog.dom :as gdom]
            [logseq.db.schema :as db-schema]
            [promesa.core :as p]
            [rum.core :as rum]
            [logseq.graph-parser.config :as gp-config]))

;; TODO: should we move all events here?

(defmulti handle first)

(defn- file-sync-restart! []
  (async/go (async/<! (p->c (persist-var/load-vars)))
            (async/<! (sync/<sync-stop))
            (some-> (sync/<sync-start) async/<!)))

(defn- file-sync-stop! []
  (async/go (async/<! (p->c (persist-var/load-vars)))
            (async/<! (sync/<sync-stop))))

(defmethod handle :user/login [[_]]
  (state/set-state! [:ui/loading? :login] false)
  (async/go
    (let [result (async/<! (sync/<user-info sync/remoteapi))]
      (cond
        (instance? ExceptionInfo result)
        nil
        (map? result)
        (do
          (state/set-state! :user/info result)
          (let [status (if (user-handler/alpha-or-beta-user?) :welcome :unavailable)]
            (when (and (= status :welcome) (user-handler/logged-in?))
              (file-sync-handler/set-sync-enabled! true)
              (async/<! (file-sync-handler/load-session-graphs))
              (p/let [repos (repo-handler/refresh-repos!)]
                (when-let [repo (state/get-current-repo)]
                  (when (some #(and (= (:url %) repo)
                                    (vector? (:sync-meta %))
                                    (util/uuid-string? (first (:sync-meta %)))
                                    (util/uuid-string? (second (:sync-meta %)))) repos)
                    (sync/<sync-start)))))
            (ui-handler/re-render-root!)
            (file-sync/maybe-onboarding-show status)))))))

(defmethod handle :user/logout [[_]]
  (file-sync-handler/reset-session-graphs)
  (sync/remove-all-pwd!)
  (file-sync-handler/reset-user-state!))

(defmethod handle :graph/added [[_ repo {:keys [empty-graph?]}]]
  (db/set-key-value repo :ast/version db-schema/ast-version)
  (search-handler/rebuild-indices!)
  (db/persist! repo)
  (plugin-handler/hook-plugin-app :graph-after-indexed {:repo repo :empty-graph? empty-graph?})
  (when (state/setups-picker?)
    (if empty-graph?
      (route-handler/redirect! {:to :import :query-params {:from "picker"}})
      (route-handler/redirect-to-home!)))
  (when-let [dir-name (config/get-repo-dir repo)]
    (fs/watch-dir! dir-name))
  (repo-handler/refresh-repos!)
  (file-sync-restart!))

(defmethod handle :graph/unlinked [_]
  (repo-handler/refresh-repos!)
  (file-sync-restart!))

(defmethod handle :graph/refresh [_]
  (repo-handler/refresh-repos!))

;; FIXME: awful multi-arty function.
;; Should use a `-impl` function instead of the awful `skip-ios-check?` param with nested callback.
(defn- graph-switch
  ([graph]
   (graph-switch graph false))
  ([graph skip-ios-check?]
   (if (and (mobile-util/native-ios?) (not skip-ios-check?))
     (state/pub-event! [:validate-appId graph-switch graph])
     (do
       (state/set-current-repo! graph)
       ;; load config
       (repo-config-handler/restore-repo-config! graph)
       (when-not (= :draw (state/get-current-route))
         (route-handler/redirect-to-home!))
       (when-let [dir-name (config/get-repo-dir graph)]
         (fs/watch-dir! dir-name))
       (srs/update-cards-due-count!)
       (state/pub-event! [:graph/ready graph])
       (repo-handler/refresh-repos!)
       (file-sync-restart!)))))

;; Parameters for the `persist-db` function, to show the notification messages
(def persist-db-noti-m
  {:before     #(notification/show!
                 (ui/loading (t :graph/persist))
                 :warning)
   :on-error   #(notification/show!
                 (t :graph/persist-error)
                 :error)})

(defn- graph-switch-on-persisted
  "Logic for keeping db sync when switching graphs
   Only works for electron
   graph: the target graph to switch to"
  [graph {:keys [persist?]}]
  (let [current-repo (state/get-current-repo)]
    (p/do!
     (when persist?
       (when (util/electron?)
         (p/do!
          (repo-handler/persist-db! current-repo persist-db-noti-m)
          (repo-handler/broadcast-persist-db! graph))))
     (repo-handler/restore-and-setup-repo! graph)
     (graph-switch graph)
     state/set-state! :sync-graph/init? false)))

(defmethod handle :graph/switch [[_ graph opts]]
  (let [opts (if (false? (:persist? opts)) opts (assoc opts :persist? true))]
    (if (or (not (false? (get @outliner-file/*writes-finished? graph)))
           (:sync-graph/init? @state/state))
      (graph-switch-on-persisted graph opts)
     (notification/show!
      "Please wait seconds until all changes are saved for the current graph."
      :warning))))

(defmethod handle :graph/pick-dest-to-sync [[_ graph]]
  (state/set-modal!
   (file-sync/pick-dest-to-sync-panel graph)
   {:center? true}))

(defmethod handle :graph/pick-page-histories [[_ graph-uuid page-name]]
  (state/set-modal!
   (file-sync/pick-page-histories-panel graph-uuid page-name)
   {:id :page-histories :label "modal-page-histories"}))

(defmethod handle :graph/open-new-window [[_ev repo]]
  (p/let [current-repo (state/get-current-repo)
          target-repo (or repo current-repo)
          _ (repo-handler/persist-db! current-repo persist-db-noti-m) ;; FIXME: redundant when opening non-current-graph window
          _ (when-not (= current-repo target-repo)
              (repo-handler/broadcast-persist-db! repo))]
    (ui-handler/open-new-window! repo)))

(defmethod handle :graph/migrated [[_ _repo]]
  (js/alert "Graph migrated."))

(defmethod handle :graph/save [_]
  (repo-handler/persist-db! (state/get-current-repo)
                            {:before     #(notification/show!
                                           (ui/loading (t :graph/save))
                                           :warning)
                             :on-success #(do
                                            (notification/clear-all!)
                                            (notification/show!
                                             (t :graph/save-success)
                                             :success))
                             :on-error   #(notification/show!
                                           (t :graph/save-error)
                                           :error)}))

(defn get-local-repo
  []
  (when-let [repo (state/get-current-repo)]
    (when (config/local-db? repo)
      repo)))

(defn ask-permission
  [repo]
  (when
   (and (not (util/electron?))
        (not (mobile-util/native-platform?)))
    (fn [close-fn]
      [:div
       [:p
        "Grant native filesystem permission for directory: "
        [:b (config/get-local-dir repo)]]
       (ui/button
        "Grant"
        :class "ui__modal-enter"
        :on-click (fn []
                    (nfs/check-directory-permission! repo)
                    (close-fn)))])))

(defmethod handle :modal/nfs-ask-permission []
  (when-let [repo (get-local-repo)]
    (state/set-modal! (ask-permission repo))))

(defonce *query-properties (atom {}))
(rum/defc query-properties-settings-inner < rum/reactive
  {:will-unmount (fn [state]
                   (reset! *query-properties {})
                   state)}
  [block shown-properties all-properties _close-fn]
  (let [query-properties (rum/react *query-properties)]
    [:div.p-4
     [:div.font-bold "Properties settings for this query:"]
     (for [property all-properties]
       (let [property-value (get query-properties property)
             shown? (if (nil? property-value)
                      (contains? shown-properties property)
                      property-value)]
         [:div.flex.flex-row.m-2.justify-between.align-items
          [:div (name property)]
          [:div.mt-1 (ui/toggle shown?
                                (fn []
                                  (let [value (not shown?)]
                                    (swap! *query-properties assoc property value)
                                    (editor-handler/set-block-query-properties!
                                     (:block/uuid block)
                                     all-properties
                                     property
                                     value)))
                                true)]]))]))

(defn query-properties-settings
  [block shown-properties all-properties]
  (fn [close-fn]
    (query-properties-settings-inner block shown-properties all-properties close-fn)))

(defmethod handle :modal/set-query-properties [[_ block all-properties]]
  (let [block-properties (some-> (get-in block [:block/properties :query-properties])
                                 (common-handler/safe-read-string "Parsing query properties failed"))
        shown-properties (if (seq block-properties)
                           (set block-properties)
                           (set all-properties))
        shown-properties (set/intersection (set all-properties) shown-properties)]
    (state/set-modal! (query-properties-settings block shown-properties all-properties)
                      {:center? true})))

(defmethod handle :modal/show-cards [_]
  (state/set-modal! srs/global-cards {:id :srs
                                      :label "flashcards__cp"}))

(defmethod handle :modal/show-instruction [_]
  (state/set-modal! capacitor-fs/instruction {:id :instruction
                                              :label "instruction__cp"}))

(defmethod handle :modal/show-themes-modal [_]
  (plugin/open-select-theme!))

(rum/defc modal-output
  [content]
  content)

(defmethod handle :modal/show [[_ content]]
  (state/set-modal! #(modal-output content)))

(defmethod handle :modal/set-git-username-and-email [[_ _content]]
  (state/set-modal! git-component/set-git-username-and-email))

(defmethod handle :page/title-property-changed [[_ old-title new-title]]
  (page-handler/rename! old-title new-title))

(defmethod handle :page/create [[_ page-name opts]]
  (page-handler/create! page-name opts))

(defmethod handle :page/create-today-journal [[_ _repo]]
  (p/let [_ (page-handler/create-today-journal!)]
    (ui-handler/re-render-root!)))

(defmethod handle :file/not-matched-from-disk [[_ path disk-content db-content]]
  (state/clear-edit!)
  (when-let [repo (state/get-current-repo)]
    (when (and disk-content db-content
               (not= (util/trim-safe disk-content) (util/trim-safe db-content)))
      (state/set-modal! #(diff/local-file repo path disk-content db-content)
                        {:label "diff__cp"}))))

(defmethod handle :modal/display-file-version [[_ path content hash]]
  (state/set-modal! #(git-component/file-specific-version path hash content)))

;; Hook on a graph is ready to be shown to the user.
;; It's different from :graph/resotred, as :graph/restored is for window reloaded
(defmethod handle :graph/ready
  [[_ repo]]
  (when (config/local-db? repo)
    (p/let [dir               (config/get-repo-dir repo)
            dir-exists?       (fs/dir-exists? dir)]
      (when-not dir-exists?
        (state/pub-event! [:graph/dir-gone dir]))))
  ;; FIXME: an ugly implementation for redirecting to page on new window is restored
  (repo-handler/graph-ready! repo))

(defmethod handle :notification/show [[_ {:keys [content status clear?]}]]
  (notification/show! content status clear?))

(defmethod handle :command/run [_]
  (when (util/electron?)
    (state/set-modal! shell/shell)))

(defmethod handle :go/search [_]
  (state/set-modal! component-search/search-modal
                    {:fullscreen? false
                     :close-btn?  false}))

(defmethod handle :go/plugins [_]
  (plugin/open-plugins-modal!))

(defmethod handle :go/plugins-waiting-lists [_]
  (plugin/open-waiting-updates-modal!))

(defmethod handle :go/plugins-from-file [[_ plugins]]
  (plugin/open-plugins-from-file-modal! plugins))

(defmethod handle :go/plugins-settings [[_ pid nav? title]]
  (if pid
    (do
      (state/set-state! :plugin/focused-settings pid)
      (state/set-state! :plugin/navs-settings? (not (false? nav?)))
      (plugin/open-focused-settings-modal! title))
    (state/close-sub-modal! "ls-focused-settings-modal")))

(defmethod handle :go/proxy-settings [[_ agent-opts]]
  (state/set-sub-modal!
    (fn [_] (plugin/user-proxy-settings-panel agent-opts))
    {:id :https-proxy-panel :center? true}))


(defmethod handle :redirect-to-home [_]
  (page-handler/create-today-journal!))

(defmethod handle :instrument [[_ {:keys [type payload]}]]
  (posthog/capture type payload))

(defmethod handle :exec-plugin-cmd [[_ {:keys [pid cmd action]}]]
  (commands/exec-plugin-simple-command! pid cmd action))

(defmethod handle :shortcut-handler-refreshed [[_]]
  (when-not @st/*inited?
    (reset! st/*inited? true)
    (st/consume-pending-shortcuts!)))

(defmethod handle :mobile/keyboard-will-show [[_ keyboard-height]]
  (let [main-node (util/app-scroll-container-node)]
    (state/set-state! :mobile/show-tabbar? false)
    (state/set-state! :mobile/show-toolbar? true)
    (state/set-state! :mobile/show-action-bar? false)
    (when (= (state/sub :editor/record-status) "RECORDING")
      (state/set-state! :mobile/show-recording-bar? true))
    (when (mobile-util/native-ios?)
      (reset! util/keyboard-height keyboard-height)
      (set! (.. main-node -style -marginBottom) (str keyboard-height "px"))
      (when-let [left-sidebar-node (gdom/getElement "left-sidebar")]
        (set! (.. left-sidebar-node -style -bottom) (str keyboard-height "px")))
      (when-let [right-sidebar-node (gdom/getElementByClass "sidebar-item-list")]
        (set! (.. right-sidebar-node -style -paddingBottom) (str (+ 150 keyboard-height) "px")))
      (when-let [card-preview-el (js/document.querySelector ".cards-review")]
        (set! (.. card-preview-el -style -marginBottom) (str keyboard-height "px")))
      (when-let [card-preview-el (js/document.querySelector ".encryption-password")]
        (set! (.. card-preview-el -style -marginBottom) (str keyboard-height "px")))
      (js/setTimeout (fn []
                       (when-let [toolbar (.querySelector main-node "#mobile-editor-toolbar")]
                         (set! (.. toolbar -style -bottom) (str keyboard-height "px"))))
                     100))))

(defmethod handle :mobile/keyboard-will-hide [[_]]
  (let [main-node (util/app-scroll-container-node)]
    (state/set-state! :mobile/show-toolbar? false)
    (state/set-state! :mobile/show-tabbar? true)
    (when (= (state/sub :editor/record-status) "RECORDING")
      (state/set-state! :mobile/show-recording-bar? false))
    (when (mobile-util/native-ios?)
      (when-let [card-preview-el (js/document.querySelector ".cards-review")]
        (set! (.. card-preview-el -style -marginBottom) "0px"))
      (when-let [card-preview-el (js/document.querySelector ".encryption-password")]
        (set! (.. card-preview-el -style -marginBottom) "0px"))
      (set! (.. main-node -style -marginBottom) "0px")
      (when-let [left-sidebar-node (gdom/getElement "left-sidebar")]
        (set! (.. left-sidebar-node -style -bottom) "0px"))
      (when-let [right-sidebar-node (gdom/getElementByClass "sidebar-item-list")]
        (set! (.. right-sidebar-node -style -paddingBottom) "150px")))))

(defn update-file-path [deprecated-repo current-repo deprecated-app-id current-app-id]
  (let [files (db-model/get-files-entity deprecated-repo)
        conn (conn/get-db deprecated-repo false)
        tx (mapv (fn [[id path]]
                   (let [new-path (string/replace path deprecated-app-id current-app-id)]
                     {:db/id id
                      :file/path new-path}))
                 files)]
    (d/transact! conn tx)
    (reset! conn/conns
            (update-keys @conn/conns
                         (fn [key] (if (string/includes? key deprecated-repo)
                                     (string/replace key deprecated-repo current-repo)
                                     key))))))

(defn get-ios-app-id
  [repo-url]
  (when repo-url
    (let [app-id (-> (first (string/split repo-url "/Documents"))
                     (string/split "/")
                     last)]
      app-id)))

(defmethod handle :validate-appId [[_ graph-switch-f graph]]
  (when-let [deprecated-repo (or graph (state/get-current-repo))]
    ;; Installation is not changed for iCloud
    (if (mobile-util/iCloud-container-path? deprecated-repo)
      (when graph-switch-f
        (graph-switch-f graph true)
        (state/pub-event! [:graph/ready (state/get-current-repo)]))
      (p/let [deprecated-app-id (get-ios-app-id deprecated-repo)
              current-document-url (.getUri Filesystem #js {:path ""
                                                            :directory (.-Documents Directory)})
              current-app-id (-> (js->clj current-document-url :keywordize-keys true)
                                 get-ios-app-id)]
        (if (= deprecated-app-id current-app-id)
          (when graph-switch-f (graph-switch-f graph true))
          (do
            (file-sync-stop!)
            (.unwatch mobile-util/fs-watcher)
            (let [current-repo (string/replace deprecated-repo deprecated-app-id current-app-id)
                  current-repo-dir (config/get-repo-dir current-repo)]
              (try
                (update-file-path deprecated-repo current-repo deprecated-app-id current-app-id)
                (db-persist/delete-graph! deprecated-repo)
                (search/remove-db! deprecated-repo)
                (state/delete-repo! {:url deprecated-repo})
                (state/add-repo! {:url current-repo :nfs? true})
                (catch :default e
                  (js/console.error e)))
              (state/set-current-repo! current-repo)
              (db/listen-and-persist! current-repo)
              (db/persist-if-idle! current-repo)
              (repo-config-handler/restore-repo-config! current-repo)
              (.watch mobile-util/fs-watcher #js {:path current-repo-dir})
              (when graph-switch-f (graph-switch-f current-repo true))
              (file-sync-restart!))))
        (state/pub-event! [:graph/ready (state/get-current-repo)])))))

(defmethod handle :plugin/consume-updates [[_ id pending? updated?]]
  (let [downloading? (:plugin/updates-downloading? @state/state)]

    (when-let [coming (and (not downloading?)
                           (get-in @state/state [:plugin/updates-coming id]))]
      (let [error-code (:error-code coming)
            error-code (if (= error-code (str :no-new-version)) nil error-code)]
        (when (or pending? (not error-code))
          (notification/show!
            (str "[Checked]<" (:title coming) "> " error-code)
            (if error-code :error :success)))))

    (if (and updated? downloading?)
      ;; try to start consume downloading item
      (if-let [n (state/get-next-selected-coming-update)]
        (plugin-handler/check-or-update-marketplace-plugin
         (assoc n :only-check false :error-code nil)
         (fn [^js e] (js/console.error "[Download Err]" n e)))
        (plugin-handler/close-updates-downloading))

      ;; try to start consume pending item
      (if-let [n (second (first (:plugin/updates-pending @state/state)))]
        (plugin-handler/check-or-update-marketplace-plugin
         (assoc n :only-check true :error-code nil)
         (fn [^js e]
           (notification/show! (.toString e) :error)
           (js/console.error "[Check Err]" n e)))
        ;; try to open waiting updates list
        (when (and pending? (seq (state/all-available-coming-updates)))
          (plugin/open-waiting-updates-modal!))))))

(defmethod handle :plugin/hook-db-tx [[_ {:keys [blocks tx-data tx-meta] :as payload}]]
  (when-let [payload (and (seq blocks)
                          (merge payload {:tx-data (map #(into [] %) tx-data)
                                          :tx-meta (dissoc tx-meta :editor-cursor)}))]
    (plugin-handler/hook-plugin-db :changed payload)
    (plugin-handler/hook-plugin-block-changes payload)))

(defmethod handle :plugin/loader-perf-tip [[_ {:keys [^js o _s _e]}]]
  (when-let [opts (.-options o)]
    (notification/show!
     (plugin/perf-tip-content (.-id o) (.-name opts) (.-url opts))
     :warning false (.-id o))))

(defmethod handle :backup/broken-config [[_ repo content]]
  (when (and repo content)
    (let [path (config/get-repo-config-path)
          broken-path (string/replace path "/config.edn" "/broken-config.edn")]
      (p/let [_ (fs/write-file! repo (config/get-repo-dir repo) broken-path content {})
              _ (file-handler/alter-file repo path config/config-default-content {:skip-compare? true})]
        (notification/show!
         [:p.content
          "It seems that your config.edn is broken. We've restored it with the default content and saved the previous content to the file logseq/broken-config.edn."]
         :warning
         false)))))

(defmethod handle :file-watcher/changed [[_ ^js event]]
  (let [type (.-event event)
        payload (-> event
                    (js->clj :keywordize-keys true))]
    (fs-watcher/handle-changed! type payload)
    (when (file-sync-handler/enable-sync?)
     (sync/file-watch-handler type payload))))

(defmethod handle :rebuild-slash-commands-list [[_]]
  (page-handler/rebuild-slash-commands-list!))

(defmethod handle :shortcut/refresh [[_]]
  (st/refresh!))

(defn- refresh-cb []
  (page-handler/create-today-journal!)
  (file-sync-restart!))

(defmethod handle :graph/ask-for-re-fresh [_]
  (handle
   [:modal/show
    [:div {:style {:max-width 700}}
     [:p (t :sync-from-local-changes-detected)]
     (ui/button
      (t :yes)
      :autoFocus "on"
      :class "ui__modal-enter"
      :large? true
      :on-click (fn []
                  (state/close-modal!)
                  (nfs-handler/refresh! (state/get-current-repo) refresh-cb)))]]))

(defmethod handle :sync/create-remote-graph [[_ current-repo]]
  (let [graph-name (js/decodeURI (util/node-path.basename current-repo))]
    (async/go
      (async/<! (sync/<sync-stop))
      (state/set-state! [:ui/loading? :graph/create-remote?] true)
      (when-let [GraphUUID (get (async/<! (file-sync-handler/create-graph graph-name)) 2)]
<<<<<<< HEAD
        (async/<! (sync/sync-start))
=======
        (async/<! (sync/<sync-start))
>>>>>>> ccdecf8b
        (state/set-state! [:ui/loading? :graph/create-remote?] false)
        ;; update existing repo
        (state/set-repos! (map (fn [r]
                                 (if (= (:url r) current-repo)
                                   (assoc r
                                          :GraphUUID GraphUUID
                                          :GraphName graph-name
                                          :remote? true)
                                   r))
                            (state/get-repos)))))))

(defmethod handle :graph/re-index [[_]]
  ;; Ensure the graph only has ONE window instance
  (repo-handler/re-index!
   nfs-handler/rebuild-index!
   #(do (page-handler/create-today-journal!)
        (file-sync-restart!))))

(defmethod handle :graph/ask-for-re-index [[_ *multiple-windows? ui]]
  ;; *multiple-windows? - if the graph is opened in multiple windows, boolean atom
  ;; ui - custom message to show on asking for re-index
  (if (and (util/atom? *multiple-windows?) @*multiple-windows?)
    (handle
     [:modal/show
      [:div
       (when (not (nil? ui)) ui)
       [:p (t :re-index-multiple-windows-warning)]]])
    (handle
     [:modal/show
      [:div {:style {:max-width 700}}
       (when (not (nil? ui)) ui)
       [:p (t :re-index-discard-unsaved-changes-warning)]
       (ui/button
         (t :yes)
         :autoFocus "on"
         :class "ui__modal-enter"
         :large? true
         :on-click (fn []
                     (state/close-modal!)
                     (state/pub-event! [:graph/re-index])))]])))

(defmethod handle :modal/remote-encryption-input-pw-dialog [[_ repo-url remote-graph-info type opts]]
  (state/set-modal!
   (encryption/input-password
    repo-url nil (merge
                  (assoc remote-graph-info
                         :type (or type :create-pwd-remote)
                         :repo repo-url)
                  opts))
   {:center? true :close-btn? false :close-backdrop? false}))

(defmethod handle :journal/insert-template [[_ page-name]]
  (let [page-name (util/page-name-sanity-lc page-name)]
    (when-let [page (db/pull [:block/name page-name])]
      (when (db/page-empty? (state/get-current-repo) page-name)
        (when-let [template (state/get-default-journal-template)]
          (editor-handler/insert-template!
           nil
           template
           {:target page}))))))

(defmethod handle :editor/set-org-mode-heading [[_ block heading]]
  (when-let [id (:block/uuid block)]
    (editor-handler/set-heading! id :org heading)))

(defmethod handle :file-sync-graph/restore-file [[_ graph page-entity content]]
  (when (db/get-db graph)
    (let [file (:block/file page-entity)]
      (when-let [path (:file/path file)]
        (when (and (not= content (:file/content file))
                   (:file/content file))
          (sync/add-new-version-file graph path (:file/content file)))
        (p/let [_ (file-handler/alter-file graph
                                           path
                                           content
                                           {:re-render-root? true
                                            :skip-compare? true})]
          (state/close-modal!)
          (route-handler/redirect! {:to :page
                                    :path-params {:name (:block/name page-entity)}}))))))


(defmethod handle :file-sync/onboarding-tip [[_ type opts]]
  (let [type (keyword type)]
    (state/set-modal!
     (file-sync/make-onboarding-panel type)
     (merge {:close-btn?      false
             :center?         true
             :close-backdrop? (not= type :welcome)} opts))))

(defmethod handle :file-sync/maybe-onboarding-show [[_ type]]
  (file-sync/maybe-onboarding-show type))

(defmethod handle :file-sync/storage-exceed-limit [[_]]
  (notification/show! "file sync storage exceed limit" :warning false)
  (file-sync-stop!))

(defmethod handle :file-sync/graph-count-exceed-limit [[_]]
  (notification/show! "file sync graph count exceed limit" :warning false)
  (file-sync-stop!))

(defmethod handle :graph/restored [[_ _graph]]
  (mobile/init!)
  (when-not (mobile-util/native-ios?)
    (state/pub-event! [:graph/ready (state/get-current-repo)])))

(defmethod handle :whiteboard-link [[_ shapes]]
  (route-handler/go-to-search! :whiteboard/link)
  (state/set-state! :whiteboard/linked-shapes shapes))

(defmethod handle :whiteboard-go-to-link [[_ link]]
  (route-handler/redirect! {:to :whiteboard
                            :path-params {:name link}}))

(defmethod handle :graph/dir-gone [[_ dir]]
  (state/pub-event! [:notification/show
                     {:content (str "The directory " dir " has been renamed or deleted, the editor will be disabled for this graph, you can unlink the graph.")
                      :status :error
                      :clear? false}])
  (state/update-state! :file/unlinked-dirs (fn [dirs] (conj dirs dir))))

(defmethod handle :graph/dir-back [[_ repo dir]]
  (when (contains? (:file/unlinked-dirs @state/state) dir)
    (notification/clear-all!)
    (state/pub-event! [:notification/show
                       {:content (str "The directory " dir " has been back, you can edit your graph now.")
                        :status :success
                        :clear? true}])
    (state/update-state! :file/unlinked-dirs (fn [dirs] (disj dirs dir)))
    (when (= dir (config/get-repo-dir repo))
      (fs/watch-dir! dir))))

<<<<<<< HEAD
=======
(defmethod handle :ui/notify-files-with-reserved-chars [[_ paths]]
  (sync/<sync-stop)

  (notification/show!
   [:div
    [:div.mb-4
     [:div.font-semibold.mb-4.text-xl "It seems that you're using the old filename format."]

     [:div
      [:p
       "We suggest you upgrade now to avoid some potential bugs."]
      [:p
       "For example, the files below have reserved characters can't be synced on some platforms."]]
     ]
    (ui/button
      "Upgrade filename format"
      :on-click (fn []
                  (notification/clear-all!)
                  (state/set-modal!
                  (fn [_] (conversion-component/files-breaking-changed))
                  {:id :filename-format-panel :center? true})))
    [:ol.my-2
     (for [path paths]
       [:li path])]]
   :warning
   false))

(defmethod handle :ui/notify-skipped-downloading-files [[_ paths]]
  (notification/show!
   [:div
    [:div.mb-4
     [:div.font-semibold.mb-4.text-xl "It seems that you're using the old filename format."]
     [:p
      "The files below that have reserved characters can't be saved on this device."]
     [:div.overflow-y-auto.max-h-96
      [:ol.my-2
       (for [path paths]
         [:li path])]]

     [:div
      [:p
       "Check " [:a {:href "https://docs.logseq.com/#/page/logseq%20file%20and%20folder%20naming%20rules"
                     :target "_blank"}
                 "Logseq file and folder naming rules"]
       " for more details."]
      [:p
       "To solve this problem, we suggest you upgrade the filename format (on Settings > Advanced > Filename format > click EDIT button) in other devices to avoid more potential bugs."]]]]
   :warning
   false))

>>>>>>> ccdecf8b
(defmethod handle :graph/setup-a-repo [[_ opts]]
  (let [opts' (merge {:picked-root-fn #(state/close-modal!)
                      :native-icloud? (not (string/blank? (state/get-icloud-container-root-url)))
                      :logged?        (user-handler/logged-in?)} opts)]
    (if (mobile-util/native-ios?)
      (do (state/set-modal!
           #(graph-picker/graph-picker-cp opts')
           {:label "graph-setup"}))
      (page-handler/ls-dir-files! st/refresh! opts'))))

(defmethod handle :file/alter [[_ repo path content]]
  (p/let [_ (file-handler/alter-file repo path content {:from-disk? true})]
    (ui-handler/re-render-root!)))

(rum/defcs file-id-conflict-item <
  (rum/local false ::resolved?)
  [state repo file data]
  (let [resolved? (::resolved? state)
        id (last (:assertion data))]
    [:li {:key file}
     [:div
      [:a {:on-click #(js/window.apis.openPath file)} file]
      (if @resolved?
        [:div.flex.flex-row.items-center
         (ui/icon "circle-check" {:style {:font-size 20}})
         [:div.ml-1 "Resolved"]]
        [:div
         [:p
          (str "It seems that another whiteboard file already has the ID \"" id
               "\". You can fix it by changing the ID in this file with another UUID.")]
         [:p
          "Or, let me"
          (ui/button "Fix"
            :on-click (fn []
                        (let [dir (config/get-repo-dir repo)]
                          (p/let [content (fs/read-file dir file)]
                            (let [new-content (string/replace content (str id) (str (random-uuid)))]
                              (p/let [_ (fs/write-file! repo
                                                        dir
                                                        file
                                                        new-content
                                                        {})]
                                (reset! resolved? true))))))
            :class "inline mx-1")
          "it."]])]]))

(defmethod handle :file/parse-and-load-error [[_ repo parse-errors]]
  (state/pub-event! [:notification/show
                     {:content
                      [:div
                       [:h2.title "Oops. These files failed to import to your graph:"]
                       [:ol.my-2
                        (for [[file error] parse-errors]
                          (let [data (ex-data error)]
                            (cond
                             (and (gp-config/whiteboard? file)
                                  (= :transact/upsert (:error data))
                                  (uuid? (last (:assertion data))))
                             (rum/with-key (file-id-conflict-item repo file data) file)

                             :else
                             (do
                               (state/pub-event! [:instrument {:type :file/parse-and-load-error
                                                               :payload error}])
                               [:li.my-1 {:key file}
                                [:a {:on-click #(js/window.apis.openPath file)} file]
                                [:p (.-message error)]]))))]
                       [:p "Don't forget to re-index your graph when all the conflicts are resolved."]]
                      :status :error}]))

(defn run!
  []
  (let [chan (state/get-events-chan)]
    (async/go-loop []
      (let [payload (async/<! chan)]
        (try
          (handle payload)
          (catch :default error
            (let [type :handle-system-events/failed]
              (js/console.error (str type) (clj->js payload) "\n" error)
              (state/pub-event! [:instrument {:type    type
                                              :payload payload
                                              :error error}])))))
      (recur))
    chan))

(comment
  (let [{:keys [deprecated-app-id current-app-id]} {:deprecated-app-id "AFDADF9A-7466-4ED8-B74F-AAAA0D4565B9", :current-app-id "7563518E-0EFD-4AD2-8577-10CFFD6E4596"}]
    (def deprecated-app-id deprecated-app-id)
    (def current-app-id current-app-id))
  (def deprecated-repo (state/get-current-repo))
  (def new-repo (string/replace deprecated-repo deprecated-app-id current-app-id))

  (update-file-path deprecated-repo new-repo deprecated-app-id current-app-id)
  )<|MERGE_RESOLUTION|>--- conflicted
+++ resolved
@@ -579,11 +579,7 @@
       (async/<! (sync/<sync-stop))
       (state/set-state! [:ui/loading? :graph/create-remote?] true)
       (when-let [GraphUUID (get (async/<! (file-sync-handler/create-graph graph-name)) 2)]
-<<<<<<< HEAD
-        (async/<! (sync/sync-start))
-=======
         (async/<! (sync/<sync-start))
->>>>>>> ccdecf8b
         (state/set-state! [:ui/loading? :graph/create-remote?] false)
         ;; update existing repo
         (state/set-repos! (map (fn [r]
@@ -716,8 +712,6 @@
     (when (= dir (config/get-repo-dir repo))
       (fs/watch-dir! dir))))
 
-<<<<<<< HEAD
-=======
 (defmethod handle :ui/notify-files-with-reserved-chars [[_ paths]]
   (sync/<sync-stop)
 
@@ -768,7 +762,6 @@
    :warning
    false))
 
->>>>>>> ccdecf8b
 (defmethod handle :graph/setup-a-repo [[_ opts]]
   (let [opts' (merge {:picked-root-fn #(state/close-modal!)
                       :native-icloud? (not (string/blank? (state/get-icloud-container-root-url)))
