--- conflicted
+++ resolved
@@ -949,12 +949,11 @@
 (defmethod handle :editor/quick-capture [[_ args]]
   (quick-capture/quick-capture args))
 
-<<<<<<< HEAD
 (defmethod handle :modal/keymap-manager [[_]]
   (state/set-modal!
     #(shortcut/keymap-pane)
     {:label "keymap-manager"}))
-=======
+
 (defmethod handle :editor/toggle-own-number-list [[_ blocks]]
   (let [batch? (sequential? blocks)
         blocks (cond->> blocks
@@ -974,7 +973,6 @@
 (defmethod handle :editor/toggle-children-number-list [[_ block]]
   (when-let [blocks (and block (db-model/get-block-immediate-children (state/get-current-repo) (:block/uuid block)))]
     (editor-handler/toggle-blocks-as-own-order-list! blocks)))
->>>>>>> 8eb1c1f4
 
 (defn run!
   []
