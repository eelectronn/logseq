--- conflicted
+++ resolved
@@ -92,21 +92,6 @@
   (repo-handler/refresh-repos!)
   (file-sync-stop!))
 
-<<<<<<< HEAD
-(defn- graph-switch [graph]
-  (state/set-current-repo! graph)
-  ;; load config
-  (common-handler/reset-config! graph nil)
-  (st/refresh!)
-  (when-not (= :draw (state/get-current-route))
-    (route-handler/redirect-to-home!))
-  (when-let [dir-name (config/get-repo-dir graph)]
-    (fs/watch-dir! dir-name))
-  (srs/update-cards-due-count!)
-  (state/pub-event! [:graph/ready graph])
-
-  (file-sync-restart!))
-=======
 (defn- graph-switch
   ([graph]
    (graph-switch graph false))
@@ -125,8 +110,7 @@
        (srs/update-cards-due-count!)
        (state/pub-event! [:graph/ready graph])
 
-       (file-sync-stop-when-switch-graph)))))
->>>>>>> f8ace0bc
+       (file-sync-restart!)))))
 
 (def persist-db-noti-m
   {:before     #(notification/show!
@@ -556,8 +540,6 @@
            template
            {:target page}))))))
 
-<<<<<<< HEAD
-
 (defmethod handle :file-sync-graph/restore-file [[_ graph page-entity content]]
   (when (db/get-db graph)
     (let [file (:block/file page-entity)]
@@ -581,7 +563,7 @@
 (defmethod handle :file-sync/graph-count-exceed-limit [[_]]
   (notification/show! "file sync graph count exceed limit" :warning false)
   (file-sync-stop!))
-=======
+
 (defmethod handle :graph/restored [[_ _graph]]
   (mobile/init!))
 (defmethod handle :graph/dir-gone [[_ dir]]
@@ -601,7 +583,6 @@
     (state/update-state! :file/unlinked-dirs (fn [dirs] (disj dirs dir))))
   (when (= dir (config/get-repo-dir repo))
     (fs/watch-dir! dir)))
->>>>>>> f8ace0bc
 
 (defn run!
   []
