--- conflicted
+++ resolved
@@ -270,32 +270,18 @@
   (when
    (and (not (util/electron?))
         (not (mobile-util/native-platform?)))
-<<<<<<< HEAD
    (fn [close-fn]
      [:div
+      ;; TODO: fn translation with args
       [:p
        "Grant native filesystem permission for directory: "
        [:b (config/get-local-dir repo)]]
       (ui/button
-       "Grant"
+       (t :settings-permission/start-granting)
        :class "ui__modal-enter"
        :on-click (fn []
                    (nfs/check-directory-permission! repo)
                    (close-fn)))])))
-=======
-    (fn [close-fn]
-      [:div
-       ;; TODO: fn translation with args
-       [:p
-        "Grant native filesystem permission for directory: "
-        [:b (config/get-local-dir repo)]]
-       (ui/button
-        (t :settings-permission/start-granting)
-        :class "ui__modal-enter"
-        :on-click (fn []
-                    (nfs/check-directory-permission! repo)
-                    (close-fn)))])))
->>>>>>> 98bff934
 
 (defmethod handle :modal/nfs-ask-permission []
   (when-let [repo (get-local-repo)]
@@ -396,36 +382,24 @@
       (when (and (not dir-exists?)
                  (not util/nfs?))
         (state/pub-event! [:graph/dir-gone dir]))))
-<<<<<<< HEAD
-  ;; FIXME: an ugly implementation for redirecting to page on new window is restored
-  (repo-handler/graph-ready! repo)
-  ;; Replace initial fs watcher
-  (fs-watcher/load-graph-files! repo))
-=======
   (p/let [loaded-homepage-files (fs-watcher/preload-graph-homepage-files!)
           ;; re-render-root is async and delegated to rum, so we need to wait for main ui to refresh
           _ (js/setTimeout #(mobile/mobile-postinit) 1000)
           ;; FIXME: an ugly implementation for redirecting to page on new window is restored
           _ (repo-handler/graph-ready! repo)
-          _ (fs-watcher/load-graph-files! repo loaded-homepage-files)]
-
->>>>>>> 98bff934
-  ;; TODO(junyi): Notify user to update filename format when the UX is smooth enough
-  ;; (when-not config/test?
-  ;;   (js/setTimeout
-  ;;    (fn []
-  ;;      (let [filename-format (state/get-filename-format repo)]
-  ;;        (when (and (util/electron?)
-  ;;                   (not (util/ci?))
-  ;;                   (not (config/demo-graph?))
-  ;;                   (not= filename-format :triple-lowbar))
-  ;;          (state/pub-event! [:ui/notify-outdated-filename-format []]))))
-  ;;    3000))
-<<<<<<< HEAD
-  
-=======
-    ))
->>>>>>> 98bff934
+          _ (fs-watcher/load-graph-files! repo loaded-homepage-files)]))
+
+    ;; TODO(junyi): Notify user to update filename format when the UX is smooth enough
+    ;; (when-not config/test?
+    ;;   (js/setTimeout
+    ;;    (fn []
+    ;;      (let [filename-format (state/get-filename-format repo)]
+    ;;        (when (and (util/electron?)
+    ;;                   (not (util/ci?))
+    ;;                   (not (config/demo-graph?))
+    ;;                   (not= filename-format :triple-lowbar))
+    ;;          (state/pub-event! [:ui/notify-outdated-filename-format []]))))
+    ;;    3000))
 
 (defmethod handle :notification/show [[_ {:keys [content status clear?]}]]
   (notification/show! content status clear?))
