(ns ^:no-doc frontend.handler.editor
  (:require ["path" :as path]
            [clojure.set :as set]
            [clojure.string :as string]
            [clojure.walk :as w]
            [dommy.core :as dom]
            [frontend.commands :as commands]
            [frontend.config :as config]
            [frontend.date :as date]
            [frontend.db :as db]
            [frontend.db.model :as db-model]
            [frontend.db.utils :as db-utils]
            [frontend.diff :as diff]
            [frontend.format.block :as block]
            [frontend.format.mldoc :as mldoc]
            [frontend.fs :as fs]
            [frontend.handler.block :as block-handler]
            [frontend.handler.common :as common-handler]
            [frontend.handler.export :as export]
            [frontend.handler.image :as image-handler]
            [frontend.handler.notification :as notification]
            [frontend.handler.repeated :as repeated]
            [frontend.handler.route :as route-handler]
            [frontend.idb :as idb]
            [frontend.image :as image]
            [frontend.mobile.util :as mobile-util]
            [frontend.modules.outliner.core :as outliner-core]
            [frontend.modules.outliner.transaction :as outliner-tx]
            [frontend.modules.outliner.tree :as tree]
            [frontend.search :as search]
            [frontend.state :as state]
            [frontend.template :as template]
            [frontend.util :as util :refer [profile]]
            [frontend.util.clock :as clock]
            [frontend.util.cursor :as cursor]
            [frontend.util.drawer :as drawer]
            [frontend.util.keycode :as keycode]
            [frontend.util.list :as list]
            [frontend.util.marker :as marker]
            [frontend.util.priority :as priority]
            [frontend.util.property :as property]
            [frontend.util.text :as text-util]
            [frontend.util.thingatpt :as thingatpt]
            [goog.dom :as gdom]
            [goog.dom.classes :as gdom-classes]
            [goog.object :as gobj]
            [lambdaisland.glogi :as log]
            [logseq.db.schema :as db-schema]
            [logseq.graph-parser.block :as gp-block]
            [logseq.graph-parser.mldoc :as gp-mldoc]
            [logseq.graph-parser.property :as gp-property]
            [logseq.graph-parser.text :as text]
            [logseq.graph-parser.utf8 :as utf8]
            [logseq.graph-parser.util :as gp-util]
            [logseq.graph-parser.util.block-ref :as block-ref]
            [logseq.graph-parser.util.page-ref :as page-ref]
            [promesa.core :as p]
            [rum.core :as rum]))

;; FIXME: should support multiple images concurrently uploading

(defonce *asset-uploading? (atom false))
(defonce *asset-uploading-process (atom 0))
(defonce *selected-text (atom nil))

(defn get-selection-and-format
  []
  (when-let [block (state/get-edit-block)]
    (when (:block/uuid block)
      (when-let [edit-id (state/get-edit-input-id)]
        (when-let [input (gdom/getElement edit-id)]
          (let [selection-start (util/get-selection-start input)
                selection-end (util/get-selection-end input)
                value (gobj/get input "value")
                selection (when (not= selection-start selection-end)
                            (subs value selection-start selection-end))
                selection-start (+ selection-start
                                   (count (take-while #(= " " %) selection)))
                selection-end (- selection-end
                                 (count (take-while #(= " " %) (reverse selection))))]
            {:selection-start selection-start
             :selection-end selection-end
             :selection (some-> selection
                                string/trim)
             :format (:block/format block)
             :value value
             :block block
             :edit-id edit-id
             :input input}))))))

(defn- format-text!
  [pattern-fn]
  (when-let [m (get-selection-and-format)]
    (let [{:keys [selection-start selection-end format selection value edit-id input]} m
          pattern (pattern-fn format)
          pattern-count (count pattern)
          pattern-prefix (subs value (max 0 (- selection-start pattern-count)) selection-start)
          pattern-suffix (subs value selection-end (min (count value) (+ selection-end pattern-count)))
          already-wrapped? (= pattern pattern-prefix pattern-suffix)
          prefix (if already-wrapped?
                   (subs value 0 (- selection-start pattern-count))
                   (subs value 0 selection-start))
          postfix (if already-wrapped?
                    (subs value (+ selection-end pattern-count))
                    (subs value selection-end))
          inner-value (cond-> selection
                        (not already-wrapped?)
                        (#(str pattern % pattern)))
          new-value (str prefix inner-value postfix)]
      (state/set-edit-content! edit-id new-value)
      (cond
        already-wrapped? (cursor/set-selection-to input (- selection-start pattern-count) (- selection-end pattern-count))
        selection (cursor/move-cursor-to input (+ selection-end pattern-count))
        :else (cursor/set-selection-to input (+ selection-start pattern-count) (+ selection-end pattern-count))))))

(defn bold-format! []
  (format-text! config/get-bold))

(defn italics-format! []
  (format-text! config/get-italic))

(defn highlight-format! []
  (when-let [block (state/get-edit-block)]
    (let [format (:block/format block)]
      (format-text! #(config/get-highlight format)))))

(defn strike-through-format! []
  (format-text! config/get-strike-through))

(defn html-link-format!
  ([]
   (html-link-format! nil))
  ([link]
   (when-let [m (get-selection-and-format)]
     (let [{:keys [selection-start selection-end format selection value edit-id input]} m
           cur-pos (cursor/pos input)
           empty-selection? (= selection-start selection-end)
           selection-link? (and selection (or (util/starts-with? selection "http://")
                                              (util/starts-with? selection "https://")))
           [content forward-pos] (cond
                                   empty-selection?
                                   (config/get-empty-link-and-forward-pos format)

                                   link
                                   (config/with-label-link format selection link)

                                   selection-link?
                                   (config/with-default-link format selection)

                                   :else
                                   (config/with-default-label format selection))
           new-value (str
                      (subs value 0 selection-start)
                      content
                      (subs value selection-end))
           cur-pos (or selection-start cur-pos)]
       (state/set-edit-content! edit-id new-value)
       (cursor/move-cursor-to input (+ cur-pos forward-pos))))))

(defn open-block-in-sidebar!
  [block-id]
  (when block-id
    (when-let [block (db/entity [:block/uuid block-id])]
      (let [page? (nil? (:block/page block))]
        (state/sidebar-add-block!
         (state/get-current-repo)
         (:db/id block)
         (if page? :page :block))))))

(defn reset-cursor-range!
  [node]
  (when node
    (state/set-cursor-range! (util/caret-range node))))

(defn restore-cursor-pos!
  [id markup]
  (when-let [node (gdom/getElement (str id))]
    (let [cursor-range (state/get-cursor-range)
          pos (or (state/get-editor-last-pos)
                  (and cursor-range
                       (diff/find-position markup cursor-range)))]
      (cursor/move-cursor-to node pos)
      (state/clear-editor-last-pos!))))

(defn highlight-block!
  [block-uuid]
  (let [blocks (array-seq (js/document.getElementsByClassName (str block-uuid)))]
    (doseq [block blocks]
      (dom/add-class! block "block-highlight"))))

(defn unhighlight-blocks!
  []
  (let [blocks (some->> (array-seq (js/document.getElementsByClassName "block-highlight"))
                        (repeat 2)
                        (apply concat))]
    (doseq [block blocks]
      (gdom-classes/remove block "block-highlight"))))

(defn- get-edit-input-id-with-block-id
  [block-id]
  (when-let [first-block (util/get-first-block-by-id block-id)]
    (string/replace (gobj/get first-block "id")
                    "ls-block"
                    "edit-block")))

(defn clear-selection!
  []
  (state/clear-selection!)
  (util/select-unhighlight! (dom/by-class "selected")))

(defn- text-range-by-lst-fst-line [content [direction pos]]
  (case direction
    :up
    (let [last-new-line (or (string/last-index-of content \newline) -1)
          end (+ last-new-line pos 1)]
      (subs content 0 end))
    :down
    (-> (string/split-lines content)
        first
        (or "")
        (subs 0 pos))))

;; id: block dom id, "ls-block-counter-uuid"
(defn edit-block!
  ([block pos id]
   (edit-block! block pos id nil))
  ([block pos id {:keys [custom-content tail-len move-cursor?]
                  :or {tail-len 0
                       move-cursor? true}}]
   (when-not config/publishing?
     (when-let [block-id (:block/uuid block)]
       (let [block (or (db/pull [:block/uuid block-id]) block)
             edit-input-id (if (uuid? id)
                             (get-edit-input-id-with-block-id id)
                             (-> (str (subs id 0 (- (count id) 36)) block-id)
                                 (string/replace "ls-block" "edit-block")))
             content (or custom-content (:block/content block) "")
             content-length (count content)
             text-range (cond
                          (vector? pos)
                          (text-range-by-lst-fst-line content pos)

                          (and (> tail-len 0) (>= (count content) tail-len))
                          (subs content 0 (- (count content) tail-len))

                          (or (= :max pos) (<= content-length pos))
                          content

                          :else
                          (subs content 0 pos))
             content (-> (property/remove-built-in-properties (:block/format block)
                                                              content)
                         (drawer/remove-logbook))]
         (clear-selection!)
         (state/set-editing! edit-input-id content block text-range move-cursor?))))))

(defn- another-block-with-same-id-exists?
  [current-id block-id]
  (when-let [id (and (string? block-id) (parse-uuid block-id))]
    (and (not= current-id id)
         (db/entity [:block/uuid id]))))

(defn- remove-non-existed-refs!
  [refs]
  (remove (fn [x] (or
                   (and (vector? x)
                        (= :block/uuid (first x))
                        (nil? (db/entity x)))
                   (nil? x))) refs))

(defn- with-marker-time
  [content block format new-marker old-marker]
  (if (and (state/enable-timetracking?) new-marker)
    (try
      (let [logbook-exists? (and (:block/body block) (drawer/get-logbook (:block/body block)))
            new-marker (string/trim (string/lower-case (name new-marker)))
            old-marker (when old-marker (string/trim (string/lower-case (name old-marker))))
            new-content (cond
                          (or (and (nil? old-marker) (or (= new-marker "doing")
                                                         (= new-marker "now")))
                              (and (= old-marker "todo") (= new-marker "doing"))
                              (and (= old-marker "later") (= new-marker "now"))
                              (and (= old-marker new-marker "now") (not logbook-exists?))
                              (and (= old-marker new-marker "doing") (not logbook-exists?)))
                          (clock/clock-in format content)

                          (or
                           (and (= old-marker "doing") (= new-marker "todo"))
                           (and (= old-marker "now") (= new-marker "later"))
                           (and (contains? #{"now" "doing"} old-marker)
                                (= new-marker "done")))
                          (clock/clock-out format content)

                          :else
                          content)]
        new-content)
      (catch :default _e
        content))
    content))

(defn- with-timetracking
  [block value]
  (if (and (state/enable-timetracking?)
           (not= (:block/content block) value))
    (let [format (:block/format block)
          new-marker (last (util/safe-re-find (marker/marker-pattern format) (or value "")))
          new-value (with-marker-time value block format
                      new-marker
                      (:block/marker block))]
      new-value)
    value))

(defn wrap-parse-block
  [{:block/keys [content format left page uuid level pre-block?] :as block}]
  (let [block (or (and (:db/id block) (db/pull (:db/id block))) block)
        block (merge block
                     (block/parse-title-and-body uuid format pre-block? (:block/content block)))
        properties (-> (:block/properties block)
                       (dissoc :heading))
        real-content (:block/content block)
        content (let [properties (if (= format :markdown) (dissoc properties :heading) properties)]
                  (if (and (seq properties) real-content (not= real-content content))
                   (property/with-built-in-properties properties content format)
                   content))
        content (drawer/with-logbook block content)
        content (with-timetracking block content)
        first-block? (= left page)
        ast (mldoc/->edn (string/trim content) (gp-mldoc/default-config format))
        first-elem-type (first (ffirst ast))
        first-elem-meta (second (ffirst ast))
        properties? (contains? #{"Property_Drawer" "Properties"} first-elem-type)
        markdown-heading? (and (= format :markdown)
                               (= "Heading" first-elem-type)
                               (nil? (:size first-elem-meta)))
        block-with-title? (mldoc/block-with-title? first-elem-type)
        content (string/triml content)
        content (string/replace content (block-ref/->block-ref uuid) "")
        [content content'] (cond
                             (and first-block? properties?)
                             [content content]

                             markdown-heading?
                             [content content]

                             :else
                             (let [content' (str (config/get-block-pattern format) (if block-with-title? " " "\n") content)]
                               [content content']))
        block (assoc block
                     :block/content content'
                     :block/format format)
        block (apply dissoc block (remove #{:block/pre-block?} db-schema/retract-attributes))
        block (block/parse-block block)
        block (if (and first-block? (:block/pre-block? block))
                block
                (dissoc block :block/pre-block?))
        block (update block :block/refs remove-non-existed-refs!)
        new-properties (merge
                        (select-keys properties (property/hidden-properties))
                        (:block/properties block))]
    (-> block
        (dissoc :block/top?
                :block/bottom?)
        (assoc :block/content content
               :block/properties new-properties)
        (merge (if level {:block/level level} {})))))

(defn- save-block-inner!
  [block value {}]
  (let [block (assoc block :block/content value)
        block (apply dissoc block db-schema/retract-attributes)]
    (profile
     "Save block: "
     (let [block' (wrap-parse-block block)]
       (util/pprint block')
       (outliner-tx/transact!
         {:outliner-op :save-block}
         (outliner-core/save-block! block'))

       ;; sanitized page name changed
       (when-let [title (get-in block' [:block/properties :title])]
         (when-let [old-page-name (:block/name (db/entity (:db/id (:block/page block'))))]
           (when (and (:block/pre-block? block')
                      (not (string/blank? title))
                      (not= (util/page-name-sanity-lc title) old-page-name))
             (state/pub-event! [:page/title-property-changed old-page-name title]))))))))

(defn save-block-if-changed!
  ([block value]
   (save-block-if-changed! block value nil))
  ([block value
    {:keys [force?]
     :as opts}]
   (let [{:block/keys [uuid page format repo content properties]} block
         repo (or repo (state/get-current-repo))
         format (or format (state/get-preferred-format))
         page (db/entity repo (:db/id page))
         block-id (when (map? properties) (get properties :id))
         content (-> (property/remove-built-in-properties format content)
                     (drawer/remove-logbook))]
     (cond
       (another-block-with-same-id-exists? uuid block-id)
       (notification/show!
        [:p.content
         (util/format "Block with the id %s already exists!" block-id)]
        :error)

       force?
       (save-block-inner! block value opts)

       :else
       (let [content-changed? (not= (string/trim content) (string/trim value))]
         (when (and content-changed? page)
           (save-block-inner! block value opts)))))))

(defn- compute-fst-snd-block-text
  [value pos]
  (when (string? value)
    (let [fst-block-text (subs value 0 pos)
          snd-block-text (string/triml (subs value pos))]
      [fst-block-text snd-block-text])))

(declare save-current-block!)
(defn outliner-insert-block!
  [config current-block new-block {:keys [sibling? keep-uuid? replace-empty-target?]}]
  (let [ref-query-top-block? (and (or (:ref? config)
                                      (:custom-query? config))
                                  (not (:ref-query-child? config)))
        has-children? (db/has-children? (:block/uuid current-block))
        sibling? (cond
                   ref-query-top-block?
                   false

                   (boolean? sibling?)
                   sibling?

                   (util/collapsed? current-block)
                   true

                   :else
                   (not has-children?))]
    (outliner-tx/transact!
     {:outliner-op :insert-blocks}
     (save-current-block! {:current-block current-block})
     (outliner-core/insert-blocks! [new-block] current-block {:sibling? sibling?
                                                              :keep-uuid? keep-uuid?
                                                              :replace-empty-target? replace-empty-target?}))))

(defn- block-self-alone-when-insert?
  [config uuid]
  (let [current-page (state/get-current-page)
        block-id (or (some-> (:id config) parse-uuid)
                     (some-> current-page parse-uuid))]
    (= uuid block-id)))

(defn insert-new-block-before-block-aux!
  [config block _value {:keys [ok-handler]}]
  (let [new-m {:block/uuid (db/new-block-id)
               :block/content ""}
        prev-block (-> (merge (select-keys block [:block/parent :block/left :block/format
                                                  :block/page :block/journal?]) new-m)
                       (wrap-parse-block))
        left-block (db/pull (:db/id (:block/left block)))]
    (profile
     "outliner insert block"
     (let [sibling? (not= (:db/id left-block) (:db/id (:block/parent block)))]
       (outliner-insert-block! config left-block prev-block {:sibling? sibling?
                                                             :keep-uuid? true})))
    (ok-handler prev-block)))

(defn insert-new-block-aux!
  [config
   {:block/keys [uuid]
    :as block}
   value
   {:keys [ok-handler]
    :as _opts}]
  (let [block-self? (block-self-alone-when-insert? config uuid)
        input (gdom/getElement (state/get-edit-input-id))
        pos (cursor/pos input)
        [fst-block-text snd-block-text] (compute-fst-snd-block-text value pos)
        current-block (assoc block :block/content fst-block-text)
        current-block (apply dissoc current-block db-schema/retract-attributes)
        current-block (wrap-parse-block current-block)
        new-m {:block/uuid (db/new-block-id)
               :block/content snd-block-text}
        next-block (-> (merge (select-keys block [:block/parent :block/left :block/format
                                                  :block/page :block/journal?]) new-m)
                       (wrap-parse-block))
        sibling? (when block-self? false)]
    (outliner-insert-block! config current-block next-block {:sibling? sibling?
                                                             :keep-uuid? true})
    (util/set-change-value input fst-block-text)
    (ok-handler next-block)))

(defn clear-when-saved!
  []
  (commands/restore-state))

(defn get-state
  []
  (let [[{:keys [on-hide block block-id block-parent-id format sidebar?]} id config] (state/get-editor-args)
        node (gdom/getElement id)]
    (when node
      (let [value (gobj/get node "value")
            pos (util/get-selection-start node)]
        {:config config
         :on-hide on-hide
         :sidebar? sidebar?
         :format format
         :id id
         :block (or (db/pull [:block/uuid (:block/uuid block)]) block)
         :block-id block-id
         :block-parent-id block-parent-id
         :node node
         :value value
         :pos pos}))))

(defn insert-new-block!
  "Won't save previous block content - remember to save!"
  ([state]
   (insert-new-block! state nil))
  ([_state block-value]
   (when (and (not config/publishing?)
              (not= :insert (state/get-editor-op)))
     (state/set-editor-op! :insert)
     (when-let [state (get-state)]
       (let [{:keys [block value id config]} state
             value (if (string? block-value) block-value value)
             block-id (:block/uuid block)
             block (or (db/pull [:block/uuid block-id])
                       block)
             block-self? (block-self-alone-when-insert? config block-id)
             input (gdom/getElement (state/get-edit-input-id))
             pos (cursor/pos input)
             [fst-block-text snd-block-text] (compute-fst-snd-block-text value pos)
             insert-fn (cond
                         block-self?
                         insert-new-block-aux!

                         (and (string/blank? fst-block-text) (not (string/blank? snd-block-text)))
                         insert-new-block-before-block-aux!

                         :else
                         insert-new-block-aux!)]
         (insert-fn config block value
                    {:ok-handler
                     (fn [last-block]
                       (clear-when-saved!)
                       (edit-block! last-block 0 id))}))))
   (state/set-editor-op! nil)))

(defn api-insert-new-block!
  [content {:keys [page block-uuid sibling? before? properties
                   custom-uuid replace-empty-target? edit-block?]
            :or {sibling? false
                 before? false
                 edit-block? true}}]
  (when (or page block-uuid)
    (let [before? (if page false before?)
          sibling? (boolean sibling?)
          sibling? (if before? true (if page false sibling?))
          block (if page
                  (db/entity [:block/name (util/page-name-sanity-lc page)])
                  (db/entity [:block/uuid block-uuid]))]
      (when block
        (let [last-block (when (not sibling?)
                           (let [children (:block/_parent block)
                                 blocks (db/sort-by-left children block)
                                 last-block-id (:db/id (last blocks))]
                             (when last-block-id
                               (db/pull last-block-id))))
              format (or
                      (:block/format block)
                      (db/get-page-format (:db/id block))
                      (state/get-preferred-format))
              content (if (seq properties)
                        (property/insert-properties format content properties)
                        content)
              new-block (-> (select-keys block [:block/page :block/journal?
                                                :block/journal-day])
                            (assoc :block/content content
                                   :block/format format))
              new-block (assoc new-block :block/page
                               (if page
                                 (:db/id block)
                                 (:db/id (:block/page new-block))))
              new-block (-> new-block
                            (wrap-parse-block)
                            (assoc :block/uuid (or custom-uuid (db/new-block-id))))
              [block-m sibling?] (cond
                                   before?
                                   (let [first-child? (->> [:block/parent :block/left]
                                                           (map #(:db/id (get block %)))
                                                           (apply =))
                                         block (db/pull (:db/id (:block/left block)))
                                         sibling? (if (or first-child? ;; insert as first child
                                                          (:block/name block))
                                                    false sibling?)]
                                     [block sibling?])

                                   sibling?
                                   [(db/pull (:db/id block)) sibling?]

                                   last-block
                                   [last-block true]

                                   block
                                   [(db/pull (:db/id block)) sibling?]

                                   ;; FIXME: assert
                                   :else
                                   nil)]
          (when block-m
            (outliner-insert-block! {} block-m new-block {:sibling? sibling?
                                                          :keep-uuid? true
                                                          :replace-empty-target? replace-empty-target?})
            (when edit-block?
              (if (and replace-empty-target?
                       (string/blank? (:block/content last-block)))
                ;; 20ms of waiting for DOM to load the block, to avoid race condition.
                ;; It's ensuring good response under M1 pro
                ;; Used to be 10ms before, but is causing occasional failure on M1 pro with a full page of blocks,
                ;; or failing E2E with a small number of blocks.
                ;; Should be related to the # of elements in page
                (js/setTimeout #(edit-block! last-block :max (:block/uuid last-block)) 20)
                (js/setTimeout #(edit-block! new-block :max (:block/uuid new-block)) 20)))
            new-block))))))

(defn insert-first-page-block-if-not-exists!
  ([page-title]
   (insert-first-page-block-if-not-exists! page-title {}))
  ([page-title opts]
   (when (and (string? page-title)
              (not (string/blank? page-title)))
     (state/pub-event! [:page/create page-title opts]))))

(defn properties-block
  [properties format page]
  (let [content (property/insert-properties format "" properties)
        refs (gp-block/get-page-refs-from-properties properties
                                                     (db/get-db (state/get-current-repo))
                                                     (state/get-date-formatter)
                                                     (state/get-config))]
    {:block/pre-block? true
     :block/uuid (db/new-block-id)
     :block/properties properties
     :block/properties-order (keys properties)
     :block/refs refs
     :block/left page
     :block/format format
     :block/content content
     :block/parent page
     :block/page page}))

(defn update-timestamps-content!
  [{:block/keys [repeated? marker format] :as block} content]
  (if repeated?
    (let [scheduled-ast (block-handler/get-scheduled-ast block)
          deadline-ast (block-handler/get-deadline-ast block)
          content (some->> (filter repeated/repeated? [scheduled-ast deadline-ast])
                           (map (fn [ts]
                                  [(repeated/timestamp->text ts)
                                   (repeated/next-timestamp-text ts)]))
                           (reduce (fn [content [old new]]
                                     (string/replace content old new))
                                   content))
          content (string/replace-first
                   content marker
                   (case marker
                     "DOING"
                     "TODO"

                     "NOW"
                     "LATER"

                     marker))
          content (clock/clock-out format content)
          content (drawer/insert-drawer
                   format content "logbook"
                   (util/format (str (if (= :org format) "-" "*")
                                     " State \"DONE\" from \"%s\" [%s]")
                                marker
                                (date/get-date-time-string-3)))]
      content)
    content))

(defn check
  [{:block/keys [marker content repeated? uuid] :as block}]
  (let [new-content (string/replace-first content marker "DONE")
        new-content (if repeated?
                      (update-timestamps-content! block content)
                      new-content)
        input-id (state/get-edit-input-id)]
    (if (and input-id
             (string/ends-with? input-id (str uuid)))
      (state/set-edit-content! input-id new-content)
      (save-block-if-changed! block new-content))))

(defn uncheck
  [{:block/keys [content uuid] :as block}]
  (let [marker (if (= :now (state/get-preferred-workflow))
                 "LATER"
                 "TODO")
        new-content (string/replace-first content "DONE" marker)
        input-id (state/get-edit-input-id)]
    (if (and input-id
             (string/ends-with? input-id (str uuid)))
      (state/set-edit-content! input-id new-content)
      (save-block-if-changed! block new-content))))

(defn get-selected-blocks
  []
  (distinct (seq (state/get-selection-blocks))))

(defn set-marker
  "The set-marker will set a new marker on the selected block.
  if the `new-marker` is nil, it will generate it automatically."
  ([block]
   (set-marker block nil))
  ([{:block/keys [marker content format] :as block} new-marker]
   (let [[new-content _] (marker/cycle-marker content marker new-marker format (state/get-preferred-workflow))]
     (save-block-if-changed! block new-content))))

(defn cycle-todos!
  []
  (when-let [blocks (seq (get-selected-blocks))]
    (let [ids (->> (distinct (map #(when-let [id (dom/attr % "blockid")]
                                     (uuid id)) blocks))
                   (remove nil?))]
      (doseq [id ids]
        (let [block (db/pull [:block/uuid id])]
          (when (not-empty (:block/content block))
            (set-marker block)))))))

(defn cycle-todo!
  []
  #_:clj-kondo/ignore
  (if-let [blocks (seq (get-selected-blocks))]
    (cycle-todos!)
    (when (state/get-edit-block)
      (let [edit-input-id (state/get-edit-input-id)
            current-input (gdom/getElement edit-input-id)
            content (state/get-edit-content)
            format (or (db/get-page-format (state/get-current-page))
                       (state/get-preferred-format))
            [new-content marker] (marker/cycle-marker content nil nil format (state/get-preferred-workflow))
            new-pos (commands/compute-pos-delta-when-change-marker
                     content marker (cursor/pos current-input))]
        (state/set-edit-content! edit-input-id new-content)
        (cursor/move-cursor-to current-input new-pos)))))

(defn set-priority
  [{:block/keys [priority content] :as block} new-priority]
  (let [new-content (string/replace-first content
                                          (util/format "[#%s]" priority)
                                          (util/format "[#%s]" new-priority))]
    (save-block-if-changed! block new-content)))

(defn cycle-priority!
  []
  (when (state/get-edit-block)
    (let [format (or (db/get-page-format (state/get-current-page))
                     (state/get-preferred-format))
          input-id (state/get-edit-input-id)
          content (state/get-edit-content)
          new-priority (priority/cycle-priority-state content)
          new-value (priority/add-or-update-priority content format new-priority)]
      (state/set-edit-content! input-id new-value))))

(defn delete-block-aux!
  [{:block/keys [uuid repo] :as _block} children?]
  (let [repo (or repo (state/get-current-repo))
        block (db/pull repo '[*] [:block/uuid uuid])]
    (when block
      (outliner-tx/transact!
       {:outliner-op :delete-blocks}
       (outliner-core/delete-blocks! [block] {:children? children?})))))

(defn- move-to-prev-block
  [repo sibling-block format id value]
  (when (and repo sibling-block)
    (when-let [sibling-block-id (dom/attr sibling-block "blockid")]
      (when-let [block (db/pull repo '[*] [:block/uuid (uuid sibling-block-id)])]
        (let [original-content (util/trim-safe (:block/content block))
              value' (-> (property/remove-built-in-properties format original-content)
                         (drawer/remove-logbook))
              new-value (str value' value)
              tail-len (count value)
              pos (max
                   (if original-content
                     (gobj/get (utf8/encode original-content) "length")
                     0)
                   0)]
          (edit-block! block pos id
                       {:custom-content new-value
                        :tail-len tail-len
                        :move-cursor? false}))))))

(defn delete-block!
  ([repo]
   (delete-block! repo true))
  ([repo delete-children?]
   (state/set-editor-op! :delete)
   (let [{:keys [id block-id block-parent-id value format]} (get-state)]
     (when block-id
       (let [page-id (:db/id (:block/page (db/entity [:block/uuid block-id])))
             page-blocks-count (and page-id (db/get-page-blocks-count repo page-id))]
         (when (> page-blocks-count 1)
           (let [block (db/entity [:block/uuid block-id])
                 has-children? (seq (:block/_parent block))
                 block (db/pull (:db/id block))
                 left (tree/-get-left (outliner-core/block block))
                 left-has-children? (and left
                                         (when-let [block-id (:block/uuid (:data left))]
                                           (let [block (db/entity [:block/uuid block-id])]
                                             (seq (:block/_parent block)))))]
             (when-not (and has-children? left-has-children?)
               (when block-parent-id
                 (let [block-parent (gdom/getElement block-parent-id)
                       sibling-block (util/get-prev-block-non-collapsed-non-embed block-parent)]
                   (delete-block-aux! block delete-children?)
                   (move-to-prev-block repo sibling-block format id value)))))))))
   (state/set-editor-op! nil)))

(defn delete-blocks!
  [repo block-uuids blocks dom-blocks]
  (when (seq block-uuids)
    (let [uuid->dom-block (zipmap block-uuids dom-blocks)
          block (first blocks)
          block-parent (get uuid->dom-block (:block/uuid block))
          sibling-block (when block-parent (util/get-prev-block-non-collapsed-non-embed block-parent))]
      (outliner-tx/transact!
       {:outliner-op :delete-blocks}
       (outliner-core/delete-blocks! blocks {}))
      (when sibling-block
        (move-to-prev-block repo sibling-block
                            (:block/format block)
                            (dom/attr sibling-block "id")
                            "")))))

(defn- batch-set-block-property!
  "col: a collection of [block-id property-key property-value]."
  [col]
  #_:clj-kondo/ignore
  (when-let [repo (state/get-current-repo)]
    (outliner-tx/transact!
     {:outliner-op :save-block}
     (doseq [[block-id key value] col]
       (let [block-id (if (string? block-id) (uuid block-id) block-id)]
         (when-let [block (db/entity [:block/uuid block-id])]
           (let [format (:block/format block)
                 content (:block/content block)
                 properties (:block/properties block)
                 properties (if (nil? value)
                              (dissoc properties key)
                              (assoc properties key value))
                 content (if (nil? value)
                           (property/remove-property format key content)
                           (property/insert-property format content key value))
                 content (property/remove-empty-properties content)
                 block {:block/uuid block-id
                        :block/properties properties
                        :block/properties-order (keys properties)
                        :block/content content}]
             (outliner-core/save-block! block))))))

    (let [block-id (ffirst col)
          block-id (if (string? block-id) (uuid block-id) block-id)
          input-pos (or (state/get-edit-pos) :max)]
      ;; update editing input content
      (when-let [editing-block (state/get-edit-block)]
        (when (= (:block/uuid editing-block) block-id)
          (edit-block! editing-block
                       input-pos
                       (state/get-edit-input-id)))))))

(defn remove-block-property!
  [block-id key]
  (let [key (keyword key)]
    (batch-set-block-property! [[block-id key nil]])))

(defn set-block-property!
  [block-id key value]
  (let [key (keyword key)]
    (batch-set-block-property! [[block-id key value]])))

(defn set-block-query-properties!
  [block-id all-properties key add?]
  (when-let [block (db/entity [:block/uuid block-id])]
    (let [query-properties (-> (get-in block [:block/properties :query-properties] "")
                               (common-handler/safe-read-string "Failed to parse query properties"))
          query-properties (if (seq query-properties)
                             query-properties
                             all-properties)
          query-properties (if add?
                             (distinct (conj query-properties key))
                             (remove #{key} query-properties))
          query-properties (vec query-properties)]
      (if (seq query-properties)
        (set-block-property! block-id :query-properties (str query-properties))
        (remove-block-property! block-id :query-properties)))))

(defn set-block-timestamp!
  [block-id key value]
  (let [key (string/lower-case key)
        block-id (if (string? block-id) (uuid block-id) block-id)
        key (string/lower-case (str key))
        value (str value)]
    (when-let [block (db/pull [:block/uuid block-id])]
      (let [{:block/keys [content]} block
            content (or content (state/get-edit-content))
            new-content (-> (text-util/remove-timestamp content key)
                            (text-util/add-timestamp key value))]
        (when (not= content new-content)
          (let [input-id (state/get-edit-input-id)]
            (if (and input-id
                     (string/ends-with? input-id (str block-id)))
              (state/set-edit-content! input-id new-content)
              (save-block-if-changed! block new-content))))))))

(defn set-blocks-id!
  "Persist block uuid to file if the uuid is valid, and it's not persisted in file.
   Accepts a list of uuids."
  [block-ids]
  (let [block-ids (remove nil? block-ids)
        col (map (fn [block-id]
                   (when-let [block (db/entity [:block/uuid block-id])]
                     (when-not (:block/pre-block? block)
                       [block-id :id (str block-id)])))
                 block-ids)
        col (remove nil? col)]
    (batch-set-block-property! col)))

(defn copy-block-ref!
  ([block-id]
   (copy-block-ref! block-id #(str %)))
  ([block-id tap-clipboard]
   (set-blocks-id! [block-id])
   (util/copy-to-clipboard! (tap-clipboard block-id))))

(defn select-block!
  [block-uuid]
  (block-handler/select-block! block-uuid))

(defn- compose-copied-blocks-contents
  [repo block-ids]
  (let [blocks (db-utils/pull-many repo '[*] (mapv (fn [id] [:block/uuid id]) block-ids))
        top-level-block-uuids (->> (outliner-core/get-top-level-blocks blocks)
                                   (map :block/uuid))
        content (export/export-blocks-as-markdown
                 repo top-level-block-uuids
                 (state/get-export-block-text-indent-style)
                 (into [] (state/get-export-block-text-remove-options)))]
    [top-level-block-uuids content]))

(defn- get-all-blocks-by-ids
  [repo ids]
  (loop [ids ids
         result []]
    (if (seq ids)
      (let [blocks (db/get-block-and-children repo (first ids))
            result (vec (concat result blocks))]
        (recur (remove (set (map :block/uuid result)) (rest ids)) result))
      result)))

(defn copy-selection-blocks
  [html?]
  (when-let [blocks (seq (state/get-selection-blocks))]
    (let [repo (state/get-current-repo)
          ids (distinct (keep #(when-let [id (dom/attr % "blockid")]
                                 (uuid id)) blocks))
          [top-level-block-uuids content] (compose-copied-blocks-contents repo ids)
          block (db/entity [:block/uuid (first ids)])]
      (when block
        (let [html (export/export-blocks-as-html repo top-level-block-uuids)]
          (common-handler/copy-to-clipboard-without-id-property! (:block/format block) content (when html? html)))
        (state/set-copied-blocks! content (get-all-blocks-by-ids repo top-level-block-uuids))
        (notification/show! "Copied!" :success)))))

(defn copy-block-refs
  []
  (when-let [selected-blocks (seq (get-selected-blocks))]
    (let [blocks (->> (distinct (map #(when-let [id (dom/attr % "blockid")]
                                        (let [level (dom/attr % "level")]
                                          {:id (uuid id)
                                           :level (int level)}))
                                     selected-blocks))
                      (remove nil?))
          first-block (first blocks)
          first-root-level-index (ffirst
                                  (filter (fn [[_ block]] (= (:level block) 1))
                                          (map-indexed vector blocks)))
          root-level (atom (:level first-block))
          adjusted-blocks (map-indexed
                           (fn [index {:keys [id level]}]
                             {:id id
                              :level (if (< index first-root-level-index)
                                       (if (< level @root-level)
                                         (do
                                           (reset! root-level level)
                                           1)
                                         (inc (- level @root-level)))
                                       level)})
                           blocks)
          block (db/pull [:block/uuid (:id first-block)])
          copy-str (some->> adjusted-blocks
                            (map (fn [{:keys [id level]}]
                                   (condp = (:block/format block)
                                     :org
                                     (str (string/join (repeat level "*")) " " (block-ref/->block-ref id))
                                     :markdown
                                     (str (string/join (repeat (dec level) "\t")) "- " (block-ref/->block-ref id)))))
                            (string/join "\n\n"))]
      (set-blocks-id! (map :id blocks))
      (util/copy-to-clipboard! copy-str))))

(defn copy-block-embeds
  []
  (when-let [blocks (seq (get-selected-blocks))]
    (let [ids (->> (distinct (map #(when-let [id (dom/attr % "blockid")]
                                     (uuid id)) blocks))
                   (remove nil?))
          ids-str (some->> ids
                           (map (fn [id] (util/format "{{embed ((%s))}}" id)))
                           (string/join "\n\n"))]
      (set-blocks-id! ids)
      (util/copy-to-clipboard! ids-str))))

(defn get-selected-toplevel-block-uuids
  []
  (when-let [blocks (seq (get-selected-blocks))]
    (let [repo (state/get-current-repo)
          block-ids (->> (distinct (map #(when-let [id (dom/attr % "blockid")]
                                           (uuid id)) blocks))
                         (remove nil?))
          blocks (db-utils/pull-many repo '[*] (mapv (fn [id] [:block/uuid id]) block-ids))
          page-id (:db/id (:block/page (first blocks)))
          ;; filter out blocks not belong to page with 'page-id'
          blocks* (remove (fn [block] (some-> (:db/id (:block/page block)) (not= page-id))) blocks)]
      (->> (outliner-core/get-top-level-blocks blocks*)
           (map :block/uuid)))))

(defn cut-selection-blocks
  [copy?]
  (when copy? (copy-selection-blocks true))
  (when-let [blocks (seq (get-selected-blocks))]
    ;; remove embeds, references and queries
    (let [dom-blocks (remove (fn [block]
                              (or (= "true" (dom/attr block "data-transclude"))
                                  (= "true" (dom/attr block "data-query")))) blocks)
          dom-blocks (if (seq dom-blocks) dom-blocks
                         (remove (fn [block]
                                   (= "true" (dom/attr block "data-transclude"))) blocks))]
      (when (seq dom-blocks)
        (let [repo (state/get-current-repo)
              block-uuids (distinct (map #(uuid (dom/attr % "blockid")) dom-blocks))
              lookup-refs (map (fn [id] [:block/uuid id]) block-uuids)
              blocks (db/pull-many repo '[*] lookup-refs)
              top-level-blocks (outliner-core/get-top-level-blocks blocks)
              sorted-blocks (mapcat (fn [block]
                                      (tree/get-sorted-block-and-children repo (:db/id block)))
                                    top-level-blocks)]
          (delete-blocks! repo (map :block/uuid sorted-blocks) sorted-blocks dom-blocks))))))

(def url-regex
  "Didn't use link/plain-link as it is incorrectly detects words as urls."
  #"[^\s\(\[]+://[^\s\)\]]+")

(defn extract-nearest-link-from-text
  [text pos & additional-patterns]
  (let [;; didn't use page-ref regexs b/c it handles page-ref and org link cases
        page-pattern #"\[\[([^\]]+)]]"
        tag-pattern #"#\S+"
        page-matches (util/re-pos page-pattern text)
        block-matches (util/re-pos block-ref/block-ref-re text)
        tag-matches (util/re-pos tag-pattern text)
        additional-matches (mapcat #(util/re-pos % text) additional-patterns)
        matches (->> (concat page-matches block-matches tag-matches additional-matches)
                     (remove nil?))
        [_ match] (first (sort-by
                          (fn [[start-pos content]]
                            (let [end-pos (+ start-pos (count content))]
                              (cond
                                (< pos start-pos)
                                (- pos start-pos)

                                (> pos end-pos)
                                (- end-pos pos)

                                :else
                                0)))
                          >
                          matches))]
    (when match
      (cond
        (some #(re-find % match) additional-patterns)
        match
        (string/starts-with? match "#")
        (subs match 1 (count match))
        :else
        (subs match 2 (- (count match) 2))))))

(defn- get-nearest-page-or-url
  "Return the nearest page-name (not dereferenced, may be an alias), block, tag or url"
  []
  (when-let [block (state/get-edit-block)]
    (when (:block/uuid block)
      (when-let [edit-id (state/get-edit-input-id)]
        (when-let [input (gdom/getElement edit-id)]
          (when-let [pos (cursor/pos input)]
            (let [value (gobj/get input "value")]
              (extract-nearest-link-from-text value pos url-regex))))))))

(defn- get-nearest-page
  "Return the nearest page-name (not dereferenced, may be an alias), block or tag"
  []
  (when-let [block (state/get-edit-block)]
    (when (:block/uuid block)
      (when-let [edit-id (state/get-edit-input-id)]
        (when-let [input (gdom/getElement edit-id)]
          (when-let [pos (cursor/pos input)]
            (let [value (gobj/get input "value")]
              (extract-nearest-link-from-text value pos))))))))

(defn follow-link-under-cursor!
  []
  (when-let [page (get-nearest-page-or-url)]
    (when-not (string/blank? page)
      (if (re-find url-regex page)
        (js/window.open page)
        (let [page-name (db-model/get-redirect-page-name page)]
          (state/clear-edit!)
          (insert-first-page-block-if-not-exists! page-name))))))

(defn open-link-in-sidebar!
  []
  (when-let [page (get-nearest-page)]
    (let [page-name (string/lower-case page)
          block? (util/uuid-string? page-name)]
      (when-let [page (db/get-page page-name)]
        (if block?
          (state/sidebar-add-block!
           (state/get-current-repo)
           (:db/id page)
           :block)
          (state/sidebar-add-block!
           (state/get-current-repo)
           (:db/id page)
           :page))))))

(defn zoom-in! []
  (if (state/editing?)
    (when-let [id (some-> (state/get-edit-block)
                          :block/uuid
                          ((fn [id] [:block/uuid id]))
                          db/entity
                          :block/uuid)]
      (let [pos (state/get-edit-pos)]
        (route-handler/redirect-to-page! id)
        (js/setTimeout #(edit-block! {:block/uuid id} pos id) 0)))
    (js/window.history.forward)))

(defn zoom-out!
  []
  (if (state/editing?)
    (let [page (state/get-current-page)
          block-id (and (string? page) (parse-uuid page))]
      (when block-id
        (let [block-parent (db/get-block-parent block-id)]
          (if-let [id (and
                       (nil? (:block/name block-parent))
                       (:block/uuid block-parent))]
            (do
              (route-handler/redirect-to-page! id)
              (js/setTimeout #(edit-block! {:block/uuid block-id} :max block-id) 0))
            (let [page-id (some-> (db/entity [:block/uuid block-id])
                                  :block/page
                                  :db/id)]

              (when-let [page-name (:block/name (db/entity page-id))]
                (route-handler/redirect-to-page! page-name)
                (js/setTimeout #(edit-block! {:block/uuid block-id} :max block-id) 0)))))))
    (js/window.history.back)))

(defn cut-block!
  [block-id]
  (when-let [block (db/pull [:block/uuid block-id])]
    (let [repo (state/get-current-repo)
          ;; TODO: support org mode
          [_top-level-block-uuids md-content] (compose-copied-blocks-contents repo [block-id])
          html (export/export-blocks-as-html repo [block-id])
          sorted-blocks (tree/get-sorted-block-and-children repo (:db/id block))]
      (state/set-copied-blocks! md-content sorted-blocks)
      (common-handler/copy-to-clipboard-without-id-property! (:block/format block) md-content html)
      (delete-block-aux! block true))))

(defn clear-last-selected-block!
  []
  (state/drop-last-selection-block!))

(defn highlight-selection-area!
  [end-block]
  (when-let [start-block (state/get-selection-start-block-or-first)]
    (let [blocks (util/get-nodes-between-two-nodes start-block end-block "ls-block")
          direction (util/get-direction-between-two-nodes start-block end-block "ls-block")
          blocks (if (= :up direction)
                   (reverse blocks)
                   blocks)]
      (state/exit-editing-and-set-selected-blocks! blocks direction))))

(defn- select-block-up-down
  [direction]
  (cond
    ;; when editing, quit editing and select current block
    (state/editing?)
    (state/exit-editing-and-set-selected-blocks! [(gdom/getElement (state/get-editing-block-dom-id))])

    ;; when selection and one block selected, select next block
    (and (state/selection?) (== 1 (count (state/get-selection-blocks))))
    (let [f (if (= :up direction) util/get-prev-block-non-collapsed util/get-next-block-non-collapsed-skip)
          element (f (first (state/get-selection-blocks)))]
      (when element
        (state/conj-selection-block! element direction)))

    ;; if same direction, keep conj on same direction
    (and (state/selection?) (= direction (state/get-selection-direction)))
    (let [f (if (= :up direction) util/get-prev-block-non-collapsed util/get-next-block-non-collapsed-skip)
          first-last (if (= :up direction) first last)
          element (f (first-last (state/get-selection-blocks)))]
      (when element
        (state/conj-selection-block! element direction)))

    ;; if different direction, keep clear until one left
    (state/selection?)
    (clear-last-selected-block!))
  nil)

(defn on-select-block
  [direction]
  (fn [_event]
    (select-block-up-down direction)))

(defn save-block-aux!
  [block value opts]
  (let [value (string/trim value)]
    ;; FIXME: somehow frontend.components.editor's will-unmount event will loop forever
    ;; maybe we shouldn't save the block/file in "will-unmount" event?
    (save-block-if-changed! block value
                            (merge
                             {:init-properties (:block/properties block)}
                             opts))))

(defn save-block!
  ([repo block-or-uuid content]
   (let [block (if (or (uuid? block-or-uuid)
                       (string? block-or-uuid))
                 (db-model/query-block-by-uuid block-or-uuid) block-or-uuid)
         format (:block/format block)]
     (save-block! {:block block :repo repo :format format} content)))
  ([{:keys [block repo] :as _state} value]
   (when (:db/id (db/entity repo [:block/uuid (:block/uuid block)]))
     (save-block-aux! block value {}))))

(defn save-current-block!
  "skip-properties? if set true, when editing block is likely be properties, skip saving"
  ([]
   (save-current-block! {}))
  ([{:keys [force? skip-properties? current-block] :as opts}]
   ;; non English input method
   (when-not (state/editor-in-composition?)
     (when (state/get-current-repo)
       (when-not (state/get-editor-action)
         (try
           (let [input-id (state/get-edit-input-id)
                 block (state/get-edit-block)
                 db-block (when-let [block-id (:block/uuid block)]
                            (db/pull [:block/uuid block-id]))
                 elem (and input-id (gdom/getElement input-id))
                 db-content (:block/content db-block)
                 db-content-without-heading (and db-content
                                                 (gp-util/safe-subs db-content (:block/level db-block)))
                 value (if (= (:block/uuid current-block) (:block/uuid block))
                         (:block/content current-block)
                         (and elem (gobj/get elem "value")))]
             (when value
               (cond
                 force?
                 (save-block-aux! db-block value opts)

                 (and skip-properties?
                      (db-model/top-block? block)
                      (when elem (thingatpt/properties-at-point elem)))
                 nil

                 (and block value db-content-without-heading
                      (not= (string/trim db-content-without-heading)
                            (string/trim value)))
                 (save-block-aux! db-block value opts))))
           (catch :default error
             (log/error :save-block-failed error))))))))

(defn- clean-content!
  [format content]
  (->> (text/remove-level-spaces content format (config/get-block-pattern format))
       (drawer/remove-logbook)
       (property/remove-properties format)
       string/trim))

(defn insert-command!
  [id command-output format {:keys [restore?]
                             :or {restore? true}
                             :as option}]
  (cond
    ;; replace string
    (string? command-output)
    (commands/insert! id command-output option)

    ;; steps
    (vector? command-output)
    (commands/handle-steps command-output format)

    (fn? command-output)
    (let [s (command-output)]
      (commands/insert! id s option))

    :else
    nil)

  (when restore?
    (commands/restore-state)))

(defn get-asset-file-link
  [format url file-name image?]
  (let [pdf? (and url (string/ends-with? (string/lower-case url) ".pdf"))]
    (case (keyword format)
      :markdown (util/format (str (when (or image? pdf?) "!") "[%s](%s)") file-name url)
      :org (if image?
             (util/format "[[%s]]" url)
             (util/format "[[%s][%s]]" url file-name))
      nil)))

(defn ensure-assets-dir!
  [repo]
  (let [repo-dir (config/get-repo-dir repo)
        assets-dir "assets"]
    (p/then
     (fs/mkdir-if-not-exists (str repo-dir "/" assets-dir))
     (fn [] [repo-dir assets-dir]))))

(defn get-asset-path [filename]
  (p/let [[repo-dir assets-dir] (ensure-assets-dir! (state/get-current-repo))
          path (path/join repo-dir assets-dir filename)]
    (if (mobile-util/native-android?)
      path
      (js/encodeURI (js/decodeURI path)))))

(defn save-assets!
  ([_ repo files]
   (p/let [[repo-dir assets-dir] (ensure-assets-dir! repo)]
     (save-assets! repo repo-dir assets-dir files
                   (fn [index file-base]
                     ;; TODO: maybe there're other chars we need to handle?
                     (let [file-base (-> file-base
                                         (string/replace " " "_")
                                         (string/replace "%" "_")
                                         (string/replace "/" "_"))
                           file-name (str file-base "_" (.now js/Date) "_" index)]
                       (string/replace file-name #"_+" "_"))))))
  ([repo dir path files gen-filename]
   (p/all
    (for [[index ^js file] (map-indexed vector files)]
      ;; WARN file name maybe fully qualified path when paste file
      (let [file-name (util/node-path.basename (.-name file))
            [file-base ext] (if file-name
                              (let [last-dot-index (string/last-index-of file-name ".")]
                                [(subs file-name 0 last-dot-index)
                                 (subs file-name last-dot-index)])
                              ["" ""])
            filename (str (gen-filename index file-base) ext)
            filename (str path "/" filename)]
                                        ;(js/console.debug "Write asset #" dir filename file)
        (if (util/electron?)
          (let [from (.-path file)
                from (if (string/blank? from) nil from)]
            (p/then (js/window.apis.copyFileToAssets dir filename from)
                    #(p/resolved [filename (if (string? %) (js/File. #js[] %) file) (.join util/node-path dir filename)])))
          (p/then (fs/write-file! repo dir filename (.stream file) nil)
                  #(p/resolved [filename file]))))))))

(defonce *assets-url-cache (atom {}))

(defn make-asset-url
  [path] ;; path start with "/assets" or compatible for "../assets"
  (let [repo-dir (config/get-repo-dir (state/get-current-repo))
        path (string/replace path "../" "/")
        data-url? (string/starts-with? path "data:")]
    (cond
      data-url?
      path ;; just return the original
      
      (util/electron?)
      (str "assets://" repo-dir path)

      (mobile-util/native-platform?)
      (mobile-util/convert-file-src (str repo-dir path))

      :else
      (let [handle-path (str "handle" repo-dir path)
            cached-url (get @*assets-url-cache (keyword handle-path))]
        (if cached-url
          (p/resolved cached-url)
          (p/let [handle (idb/get-item handle-path)
                  file (and handle (.getFile handle))]
            (when file
              (p/let [url (js/URL.createObjectURL file)]
                (swap! *assets-url-cache assoc (keyword handle-path) url)
                url))))))))

(defn delete-asset-of-block!
  [{:keys [repo href full-text block-id local? delete-local?] :as _opts}]
  (let [block (db-model/query-block-by-uuid block-id)
        _ (or block (throw (str block-id " not exists")))
        text (:block/content block)
        content (string/replace text full-text "")]
    (save-block! repo block content)
    (when (and local? delete-local?)
      ;; FIXME: should be relative to current block page path
      (when-let [href (if (util/electron?) href (second (re-find #"\((.+)\)$" full-text)))]
        (fs/unlink! repo
                    (config/get-repo-path
                     repo (-> href
                              (string/replace #"^../" "/")
                              (string/replace #"^assets://" ""))) nil)))))

;; assets/journals_2021_02_03_1612350230540_0.png
(defn resolve-relative-path
  [file-path]
  (if-let [current-file (or (db-model/get-block-file-path (state/get-edit-block))
                            ;; fix dummy file path of page
                            (and (util/electron?)
                                 (util/node-path.join
                                  (config/get-repo-dir (state/get-current-repo))
                                  (config/get-pages-directory) "_.md")))]
    (util/get-relative-path current-file file-path)
    file-path))

(defn upload-asset
  [id ^js files format uploading? drop-or-paste?]
  (let [repo (state/get-current-repo)
        block (state/get-edit-block)]
    (if (config/local-db? repo)
      (-> (save-assets! block repo (js->clj files))
          (p/then
           (fn [res]
             (when-let [[asset-file-name file full-file-path] (and (seq res) (first res))]
               (let [image? (util/ext-of-image? asset-file-name)]
                 (insert-command!
                  id
                  (get-asset-file-link format (resolve-relative-path (or full-file-path asset-file-name))
                                       (if file (.-name file) (if image? "image" "asset"))
                                       image?)
                  format
                  {:last-pattern (if drop-or-paste? "" (state/get-editor-command-trigger))
                   :restore?     true})))))
          (p/finally
            (fn []
              (reset! uploading? false)
              (reset! *asset-uploading? false)
              (reset! *asset-uploading-process 0))))
      (image/upload
       files
       (fn [file file-name file-type]
         (image-handler/request-presigned-url
          file file-name file-type
          uploading?
          (fn [signed-url]
            (insert-command! id
                             (get-asset-file-link format signed-url file-name true)
                             format
                             {:last-pattern (if drop-or-paste? "" (state/get-editor-command-trigger))
                              :restore?     true})

            (reset! *asset-uploading? false)
            (reset! *asset-uploading-process 0))
          (fn [e]
            (let [process (* (/ (gobj/get e "loaded")
                                (gobj/get e "total"))
                             100)]
              (reset! *asset-uploading? false)
              (reset! *asset-uploading-process process)))))))))

;; Editor should track some useful information, like editor modes.
;; For example:
;; 1. Which file format is it, markdown or org mode?
;; 2. Is it in the properties area? Then we can enable the ":" autopair
(def autopair-map
  {"[" "]"
   "{" "}"
   "(" ")"
   "`" "`"
   "~" "~"
   "*" "*"
   "_" "_"
   "^" "^"
   "=" "="
   "/" "/"
   "+" "+"})
;; ":" ":"                              ; TODO: only properties editing and org mode tag

(def reversed-autopair-map
  (zipmap (vals autopair-map)
          (keys autopair-map)))

(def autopair-when-selected
  #{"*" "^" "_" "=" "+" "/"})

(def delete-map
  (assoc autopair-map
         "$" "$"
         ":" ":"))

(defn autopair
  [input-id prefix _format _option]
  (let [value (get autopair-map prefix)
        selected (util/get-selected-text)
        postfix (str selected value)
        value (str prefix postfix)
        input (gdom/getElement input-id)]
    (when value
      (when-not (string/blank? selected) (reset! *selected-text selected))
      (let [[prefix _pos] (commands/simple-replace! input-id value selected
                                                    {:backward-pos (count postfix)
                                                     :check-fn (fn [new-value prefix-pos]
                                                                 (when (>= prefix-pos 0)
                                                                   [(subs new-value prefix-pos (+ prefix-pos 2))
                                                                    (+ prefix-pos 2)]))})]
        (cond
          (= prefix page-ref/left-brackets)
          (do
            (commands/handle-step [:editor/search-page])
            (state/set-editor-action-data! {:pos (cursor/get-caret-pos input)}))

          (= prefix block-ref/left-parens)
          (do
            (commands/handle-step [:editor/search-block :reference])
            (state/set-editor-action-data! {:pos (cursor/get-caret-pos input)})))))))

(defn surround-by?
  [input before end]
  (when input
    (let [value (gobj/get input "value")
          pos (cursor/pos input)]
      (text-util/surround-by? value pos before end))))

(defn wrapped-by?
  [input before end]
  (when input
    (let [value (gobj/get input "value")
          pos (cursor/pos input)]
      (when (>= pos 0)
        (text-util/wrapped-by? value pos before end)))))

(defn get-matched-pages
  "Return matched page names"
  [q]
  (let [block (state/get-edit-block)
        editing-page (and block
                          (when-let [page-id (:db/id (:block/page block))]
                            (:block/name (db/entity page-id))))
        pages (search/page-search q 100)]
    (if editing-page
      ;; To prevent self references
      (remove (fn [p] (= (util/page-name-sanity-lc p) editing-page)) pages)
      pages)))

(defn get-matched-blocks
  [q block-id]
  ;; remove current block
  (let [current-block (state/get-edit-block)
        block-parents (set (->> (db/get-block-parents (state/get-current-repo)
                                                      block-id
                                                      99)
                                (map (comp str :block/uuid))))
        current-and-parents (set/union #{(str (:block/uuid current-block))} block-parents)]
    (p/let [result (search/block-search (state/get-current-repo) q {:limit 20})]
      (remove
       (fn [h]
         (contains? current-and-parents (:block/uuid h)))
       result))))

(defn get-matched-templates
  [q]
  (search/template-search q))

(defn get-matched-properties
  [q]
  (search/property-search q))

(defn get-matched-property-values
  [property q]
  (search/property-value-search property q))

(defn get-matched-commands
  [input]
  (try
    (let [edit-content (or (gobj/get input "value") "")
          pos (cursor/pos input)
          last-slash-caret-pos (:pos (:pos (state/get-editor-action-data)))
          last-command (and last-slash-caret-pos (subs edit-content last-slash-caret-pos pos))]
      (when (> pos 0)
        (or
         (and (= (state/get-editor-command-trigger) (util/nth-safe edit-content (dec pos)))
              @commands/*initial-commands)
         (and last-command
              (commands/get-matched-commands last-command)))))
    (catch :default e
      (js/console.error e)
      nil)))

(defn get-matched-block-commands
  [input]
  (try
    (let [edit-content (gobj/get input "value")
          pos (cursor/pos input)
          last-command (subs edit-content
                             (:pos (:pos (state/get-editor-action-data)))
                             pos)]
      (when (> pos 0)
        (or
         (and (= \< (util/nth-safe edit-content (dec pos)))
              (commands/block-commands-map))
         (and last-command
              (commands/get-matched-commands
               last-command
               (commands/block-commands-map))))))
    (catch :default _error
      nil)))

(defn auto-complete?
  []
  (or @*asset-uploading?
      (state/get-editor-action)))

(defn get-current-input-char
  [input]
  (when-let [pos (cursor/pos input)]
    (let [value (gobj/get input "value")]
      (when (and (>= (count value) (inc pos))
                 (>= pos 1))
        (util/nth-safe value pos)))))

(defn move-up-down
  [up?]
  (fn [event]
    (util/stop event)
    (let [edit-block-id (:block/uuid (state/get-edit-block))
          move-nodes (fn [blocks]
                       (outliner-tx/transact!
                        {:outliner-op :move-blocks}
                        (save-current-block!)
                        (outliner-core/move-blocks-up-down! blocks up?))
                       (when-let [block-node (util/get-first-block-by-id (:block/uuid (first blocks)))]
                         (.scrollIntoView block-node #js {:behavior "smooth" :block "nearest"})))]
      (if edit-block-id
        (when-let [block (db/pull [:block/uuid edit-block-id])]
          (let [blocks [block]]
            (move-nodes blocks))
          (when-let [input-id (state/get-edit-input-id)]
            (when-let [input (gdom/getElement input-id)]
              (.focus input)
              (js/setTimeout #(util/scroll-editor-cursor input) 100))))
        (let [ids (state/get-selection-block-ids)]
          (when (seq ids)
            (let [lookup-refs (map (fn [id] [:block/uuid id]) ids)
                  blocks (db/pull-many (state/get-current-repo) '[*] lookup-refs)]
              (move-nodes blocks))))))))

(defn get-selected-ordered-blocks
  []
  (let [repo (state/get-current-repo)
        ids (state/get-selection-block-ids)
        lookup-refs (->> (map (fn [id] [:block/uuid id]) ids)
                         (remove nil?))]
    (db/pull-many repo '[*] lookup-refs)))

(defn on-tab
  "`direction` = :left | :right."
  [direction]
  (let [blocks (get-selected-ordered-blocks)]
    (when (seq blocks)
      (outliner-tx/transact!
       {:outliner-op :move-blocks
        :real-outliner-op :indent-outdent}
       (outliner-core/indent-outdent-blocks! blocks (= direction :right))))))

(defn- get-link [format link label]
  (let [link (or link "")
        label (or label "")]
    (case (keyword format)
      :markdown (util/format "[%s](%s)" label link)
      :org (util/format "[[%s][%s]]" link label)
      nil)))

(defn- get-image-link
  [format link label]
  (let [link (or link "")
        label (or label "")]
    (case (keyword format)
      :markdown (util/format "![%s](%s)" label link)
      :org (util/format "[[%s]]"))))

(defn handle-command-input-close [id]
  (state/set-editor-show-input! nil)
  (when-let [saved-cursor (state/get-editor-last-pos)]
    (when-let [input (gdom/getElement id)]
      (.focus input)
      (cursor/move-cursor-to input saved-cursor))))

(defn handle-command-input [command id format m]
  ;; TODO: Add error handling for when user doesn't provide a required field.
  ;; (The current behavior is to just revert back to the editor.)
  (case command

    :link (let [{:keys [link label]} m]
            (when-not (or (string/blank? link) (string/blank? label))
              (insert-command!
               id
               (get-link format link label)
               format
               {:last-pattern (str (state/get-editor-command-trigger) "link")})))

    :image-link (let [{:keys [link label]} m]
                  (when (not (string/blank? link))
                    (insert-command!
                     id
                     (get-image-link format link label)
                     format
                     {:last-pattern (str (state/get-editor-command-trigger) "link")})))

    nil)

  (handle-command-input-close id))

(defn close-autocomplete-if-outside
  [input]
  (when (and input
             (contains? #{:page-search :page-search-hashtag :block-search} (state/get-editor-action))
             (not (wrapped-by? input page-ref/left-brackets page-ref/right-brackets))
             (not (wrapped-by? input block-ref/left-parens block-ref/right-parens))
             (not (wrapped-by? input "#" "")))
    (state/clear-editor-action!)))

(defn resize-image!
  [block-id metadata full_text size]
  (let [new-meta (merge metadata size)
        image-part (first (string/split full_text #"\{"))
        new-full-text (str image-part (pr-str new-meta))
        block (db/pull [:block/uuid block-id])
        value (:block/content block)
        new-value (string/replace value full_text new-full-text)]
    (save-block-aux! block new-value {})))

(defn- mark-last-input-time!
  [repo]
  (when repo
    (state/set-editor-last-input-time! repo (util/time-ms))
    (db/clear-repo-persistent-job! repo)))

(defonce *auto-save-timeout (atom nil))
(defn edit-box-on-change!
  [e _block id]
  (let [value (util/evalue e)
        repo (state/get-current-repo)]
    (state/set-edit-content! id value false)
    (when @*auto-save-timeout
      (js/clearTimeout @*auto-save-timeout))
    (mark-last-input-time! repo)
    (reset! *auto-save-timeout
            (js/setTimeout
             (fn []
               (when (state/input-idle? repo :diff 500)
                 (state/set-editor-op! :auto-save)
                 ; don't auto-save for page's properties block
                 (save-current-block! {:skip-properties? true})
                 (state/set-editor-op! nil)))
             500))))

(defn handle-last-input []
  (let [input           (state/get-input)
        pos             (cursor/pos input)
        last-input-char (util/nth-safe (.-value input) (dec pos))
        last-prev-input-char (util/nth-safe (.-value input) (dec (dec pos)))
        prev-prev-input-char (util/nth-safe (.-value input) (- pos 3))]

    ;; TODO: is it cross-browser compatible?
    ;; (not= (gobj/get native-e "inputType") "insertFromPaste")
    (cond
      (= last-input-char (state/get-editor-command-trigger))
      (do
        (state/set-editor-action-data! {:pos (cursor/get-caret-pos input)})
        (commands/reinit-matched-commands!)
        (state/set-editor-show-commands!))

      (= last-input-char commands/angle-bracket)
      (do
        (state/set-editor-action-data! {:pos (cursor/get-caret-pos input)})
        (commands/reinit-matched-block-commands!)
        (state/set-editor-show-block-commands!))

      (and (= last-input-char last-prev-input-char commands/colon)
           (or (nil? prev-prev-input-char)
               (= prev-prev-input-char "\n")))
      (do
        (cursor/move-cursor-backward input 2)
        (state/set-editor-action-data! {:pos (cursor/get-caret-pos input)})
        (state/set-editor-action! :property-search))

      (and
       (not= :property-search (state/get-editor-action))
       (let [{:keys [line start-pos]} (text-util/get-current-line-by-pos (.-value input) (dec pos))]
         (text-util/wrapped-by? line (- pos start-pos) "" gp-property/colons)))
      (do
        (state/set-editor-action-data! {:pos (cursor/get-caret-pos input)})
        (state/set-editor-action! :property-search))

      (and (= last-input-char commands/colon) (= :property-search (state/get-editor-action)))
      (state/clear-editor-action!)

      :else
      nil)))

(defn block-on-chosen-handler
  [_input id q format]
  (fn [chosen _click?]
    (state/clear-editor-action!)
    (let [uuid-string (str (:block/uuid chosen))]

      ;; block reference
      (insert-command! id
                       (block-ref/->block-ref uuid-string)
                       format
                       {:last-pattern (str block-ref/left-parens (if @*selected-text "" q))
                        :end-pattern block-ref/right-parens
                        :postfix-fn   (fn [s] (util/replace-first block-ref/right-parens s ""))
                        :forward-pos 3})

      ;; Save it so it'll be parsed correctly in the future
      (set-block-property! (:block/uuid chosen)
                           :id
                           uuid-string)

      (when-let [input (gdom/getElement id)]
        (.focus input)))))

(defn block-non-exist-handler
  [input]
  (fn []
    (state/clear-editor-action!)
    (cursor/move-cursor-forward input 2)))

(defn- paste-block-cleanup
  [block page exclude-properties format content-update-fn]
  (let [new-content
        (if content-update-fn
          (content-update-fn (:block/content block))
          (:block/content block))
        new-content
        (->> new-content
             (property/remove-property format "id")
             (property/remove-property format "custom_id"))]
    (merge (dissoc block
                   :block/pre-block?
                   :block/meta)
           {:block/page {:db/id (:db/id page)}
            :block/format format
            :block/properties (apply dissoc (:block/properties block)
                                (concat [:id :custom_id :custom-id]
                                        exclude-properties))
            :block/content new-content})))

(defn- edit-last-block-after-inserted!
  [result]
  (js/setTimeout
   (fn []
     (when-let [last-block (last (:blocks result))]
       (clear-when-saved!)
       (let [last-block' (db/pull [:block/uuid (:block/uuid last-block)])]
         (edit-block! last-block' :max (:block/uuid last-block')))))
   0))

(defn paste-blocks
  "Given a vec of blocks, insert them into the target page.
   keep-uuid?: if true, keep the uuid provided in the block structure."
  [blocks {:keys [content-update-fn
                  exclude-properties
                  target-block
                  sibling?
                  keep-uuid?]
           :or {exclude-properties []}}]
  (let [editing-block (when-let [editing-block (state/get-edit-block)]
                        (some-> (db/pull (:db/id editing-block))
                                (assoc :block/content (state/get-edit-content))))
        has-unsaved-edits (and editing-block
                               (not= (:block/content (db/pull (:db/id editing-block)))
                                     (state/get-edit-content)))
        target-block (or target-block editing-block)
        block (db/entity (:db/id target-block))
        page (if (:block/name block) block
                 (when target-block (:block/page (db/entity (:db/id target-block)))))
        target-block (or target-block editing-block)
        sibling? (cond
                   (some? sibling?)
                   sibling?

                   (db/has-children? (:block/uuid target-block))
                   false

                   :else
                   true)]

    (when has-unsaved-edits
      (outliner-tx/transact!
        {:outliner-op :save-block}
        (outliner-core/save-block! editing-block)))

    (outliner-tx/transact!
      {:outliner-op :insert-blocks}
      (when target-block
        (let [format (or (:block/format target-block) (state/get-preferred-format))
              blocks' (map (fn [block]
                             (paste-block-cleanup block page exclude-properties format content-update-fn))
                           blocks)
              result (outliner-core/insert-blocks! blocks' target-block {:sibling? sibling?
                                                                         :outliner-op :paste
                                                                         :replace-empty-target? true
                                                                         :keep-uuid? keep-uuid?})]
          (edit-last-block-after-inserted! result))))))

(defn- block-tree->blocks
  "keep-uuid? - maintain the existing :uuid in tree vec"
  [tree-vec format keep-uuid?]
  (->> (outliner-core/tree-vec-flatten tree-vec)
       (map (fn [block]
              (let [content (:content block)
                    props (into [] (:properties block))
                    content* (str (if (= :markdown format) "- " "* ")
                                  (property/insert-properties format content props))
                    ast (mldoc/->edn content* (gp-mldoc/default-config format))
                    blocks (block/extract-blocks ast content* format {})
                    fst-block (first blocks)
                    fst-block (if (and keep-uuid? (uuid? (:uuid block)))
                                (assoc fst-block :block/uuid (:uuid block))
                                fst-block)]
                (assert fst-block "fst-block shouldn't be nil")
                (assoc fst-block :block/level (:block/level block)))))))

(defn insert-block-tree
  "`tree-vec`: a vector of blocks.
   A block element: {:content :properties :children [block-1, block-2, ...]}"
  [tree-vec format {:keys [target-block keep-uuid?] :as opts}]
  (let [blocks (block-tree->blocks tree-vec format keep-uuid?)
        page-id (:db/id (:block/page target-block))
        blocks (gp-block/with-parent-and-left page-id blocks)
        block-refs (->> (mapcat :block/refs blocks)
                        (set)
                        (filter (fn [ref] (and (vector? ref) (= :block/uuid (first ref))))))]
    (when (seq block-refs)
      (db/transact! (map (fn [[_ id]] {:block/uuid id}) block-refs)))
    (paste-blocks
     blocks
     opts)))

(defn insert-block-tree-after-target
  "`tree-vec`: a vector of blocks.
   A block element: {:content :properties :children [block-1, block-2, ...]}"
  [target-block-id sibling? tree-vec format]
  (insert-block-tree tree-vec format
                     {:target-block (db/pull target-block-id)
                      :sibling?     sibling?}))

(defn insert-template!
  ([element-id db-id]
   (insert-template! element-id db-id {}))
  ([element-id db-id {:keys [target] :as opts}]
   (when-let [db-id (if (integer? db-id)
                      db-id
                      (:db/id (db-model/get-template-by-name (name db-id))))]
     (let [repo (state/get-current-repo)
           target (or target (state/get-edit-block))
           block (db/entity db-id)
           format (:block/format block)
           block-uuid (:block/uuid block)
           template-including-parent? (not (false? (:template-including-parent (:block/properties block))))
           blocks (db/get-block-and-children repo block-uuid)
           root-block (db/pull db-id)
           blocks-exclude-root (remove (fn [b] (= (:db/id b) db-id)) blocks)
           sorted-blocks (tree/sort-blocks blocks-exclude-root root-block)
           sorted-blocks (cons
                          (-> (first sorted-blocks)
                              (update :block/properties-text-values dissoc :template)
                              (update :block/properties-order (fn [keys]
                                                                (vec (remove #{:template} keys)))))
                          (rest sorted-blocks))
           blocks (if template-including-parent?
                    sorted-blocks
                    (drop 1 sorted-blocks))]
       (when element-id
         (insert-command! element-id "" format {}))
       (let [exclude-properties [:id :template :template-including-parent]
             content-update-fn (fn [content]
                                 (->> content
                                      (property/remove-property format "template")
                                      (property/remove-property format "template-including-parent")
                                      template/resolve-dynamic-template!))
             page (if (:block/name block) block
                      (when target (:block/page (db/entity (:db/id target)))))
             blocks' (map (fn [block]
                            (paste-block-cleanup block page exclude-properties format content-update-fn))
                          blocks)
             sibling? (:sibling? opts)
             sibling?' (cond
                         (some? sibling?)
                         sibling?

                         (db/has-children? (:block/uuid target))
                         false

                         :else
                         true)]
         (outliner-tx/transact!
          {:outliner-op :insert-blocks}
          (save-current-block!)
          (let [result (outliner-core/insert-blocks! blocks'
                                                     target
                                                     (assoc opts :sibling? sibling?'))]
            (edit-last-block-after-inserted! result))))))))

(defn template-on-chosen-handler
  [element-id]
  (fn [[_template db-id] _click?]
    (insert-template! element-id db-id
                      {:replace-empty-target? true})))

(defn get-searching-property
  [input]
  (let [value (.-value input)
        pos (util/get-selection-start input)
        postfix (subs value pos)
        end-index (when-let [idx (string/index-of postfix gp-property/colons)]
                    (+ (max 0 (count (subs value 0 pos))) idx))
        start-index (or (when-let [p (string/last-index-of (subs value 0 pos) "\n")]
                          (inc p))
                        0)]
    {:end-index end-index
     :searching-property (when (and start-index end-index (>= end-index start-index))
                           (subs value start-index end-index))}))

(defn property-on-chosen-handler
  [element-id q]
  (fn [property]
    (when-let [input (gdom/getElement element-id)]
      (let [{:keys [end-index searching-property]} (get-searching-property input)]
        (cursor/move-cursor-to input (+ end-index 2))
        (commands/insert! element-id (str (or property q) gp-property/colons " ")
                          {:last-pattern (str searching-property gp-property/colons)})
        (state/clear-editor-action!)
        (js/setTimeout (fn []
                         (let [pos (let [input (gdom/getElement element-id)]
                                     (cursor/get-caret-pos input))]
                           (state/set-editor-action-data! {:property (or property q)
                                                           :pos pos})
                           (state/set-editor-action! :property-value-search)))
                       50)))))

(defn property-value-on-chosen-handler
  [element-id q]
  (fn [property-value]
    (commands/insert! element-id (str gp-property/colons " " (or property-value q))
                      {:last-pattern (str gp-property/colons " " q)})
    (state/clear-editor-action!)))

(defn parent-is-page?
  [{{:block/keys [parent page]} :data :as node}]
  {:pre [(tree/satisfied-inode? node)]}
  (= parent page))

(defn outdent-on-enter
  [node]
  (when-not (parent-is-page? node)
    (let [parent-node (tree/-get-parent node)]
      (outliner-tx/transact!
       {:outliner-op :move-blocks
        :real-outliner-op :indent-outdent}
       (save-current-block!)
       (outliner-core/move-blocks! [(:data node)] (:data parent-node) true)))))

(defn- last-top-level-child?
  [{:keys [id]} current-node]
  (when id
    (when-let [entity (if-let [id' (parse-uuid (str id))]
                        (db/entity [:block/uuid id'])
                        (db/entity [:block/name (util/page-name-sanity-lc id)]))]
      (= (:block/uuid entity) (tree/-get-parent-id current-node)))))

(defn insert
  ([insertion]
   (insert insertion false))
  ([insertion auto-complete-enabled?]
   (when (or auto-complete-enabled?
             (not (auto-complete?)))
     (let [^js input (state/get-input)
           selected-start (util/get-selection-start input)
           selected-end (util/get-selection-end input)
           value (.-value input)
           s1 (subs value 0 selected-start)
           s2 (subs value selected-end)]
       (state/set-edit-content! (state/get-edit-input-id)
                                (str s1 insertion s2))
       (cursor/move-cursor-to input (+ selected-start (count insertion)))))))

(defn- keydown-new-line
  []
  (insert "\n"))

(declare delete-and-update)

(defn- dwim-in-properties
  [state]
  (when-not (auto-complete?)
    (let [{:keys [block]} (get-state)]
      (when block
        (let [input (state/get-input)
              content (gobj/get input "value")
              format (:block/format (:block (get-state)))
              property-key (:raw-content (thingatpt/property-key-at-point input))
              org? (= format :org)
              move-to-pos (if org? 2 3)]
          (if org?
            (cond
              (and property-key (not= property-key ""))
              (case property-key
                ;; When cursor in "PROPERTIES", add :|: in a new line and move cursor to |
                "PROPERTIES"
                (do (cursor/move-cursor-to-line-end input)
                    (insert "\n:: ")
                    (cursor/move-cursor-backward input move-to-pos))
                ;; When cursor in "END", new block (respect the previous enter behavior)
                "END"
                (do
                  (cursor/move-cursor-to-end input)
                  (save-current-block!)
                  (insert-new-block! state))
                ;; cursor in other positions of :ke|y: or ke|y::, move to line end for inserting value.
                (if (property/property-key-exist? format content property-key)
                  (notification/show!
                   [:p.content
                    (util/format "Property key \"%s\" already exists!" property-key)]
                   :error)
                  (cursor/move-cursor-to-line-end input)))

              ;; when cursor in empty property key
              (and property-key (= property-key ""))
              (do (delete-and-update
                   input
                   (cursor/line-beginning-pos input)
                   (inc (cursor/line-end-pos input)))
                  (property/goto-properties-end format input)
                  (cursor/move-cursor-to-line-end input))
              :else
              ;;When cursor in other place of PROPERTIES drawer, add :|: in a new line and move cursor to |
              (do
                (insert "\n:: ")
                (cursor/move-cursor-backward input move-to-pos)))
            (insert "\n")))))))

(defn toggle-list-checkbox
  [{:block/keys [content] :as block} old-item-content new-item-content]
  (let [new-content (string/replace-first content old-item-content new-item-content)]
    (save-block-if-changed! block new-content)))

(defn- dwim-in-list
  []
  (when-not (auto-complete?)
    (let [{:keys [block]} (get-state)]
      (when block
        (let [input (state/get-input)]
          (when-let [item (thingatpt/list-item-at-point input)]
            (let [{:keys [full-content indent bullet checkbox ordered _]} item
                  next-bullet (if ordered (str (inc bullet) ".") bullet)
                  checkbox (when checkbox "[ ] ")]
              (if (and
                   (= (count full-content)
                      (+ (if ordered (+ (count (str bullet)) 2) 2) (when checkbox (count checkbox))))
                   (string/includes? (.-value input) "\n"))
                (delete-and-update input (cursor/line-beginning-pos input) (cursor/line-end-pos input))
                (let [start-pos (util/get-selection-start input)
                      value (.-value input)
                      before (subs value 0 start-pos)
                      after (subs value start-pos)
                      cursor-in-item-content? (and (re-find #"^(\d+){1}\." (last (string/split-lines before)))
                                                   (not (string/blank? (first (string/split-lines after)))))]
                  (when-not cursor-in-item-content?
                    (cursor/move-cursor-to-line-end input)
                    (insert (str "\n" indent next-bullet " " checkbox)))
                  (when ordered
                    (let [value (.-value input)
                          start-pos (util/get-selection-start input)
                          after-lists-str (string/trim (subs value start-pos))
                          after-lists-str (if cursor-in-item-content?
                                            (str indent next-bullet " " after-lists-str)
                                            after-lists-str)
                          lines (string/split-lines after-lists-str)
                          after-lists-str' (list/re-order-items lines (if cursor-in-item-content? bullet (inc bullet)))
                          value' (str (subs value 0 start-pos) "\n" after-lists-str')
                          cursor' (if cursor-in-item-content?
                                    (inc (count (str (subs value 0 start-pos) indent next-bullet " ")))
                                    (+ (:end item) (count next-bullet) 2))]
                      (state/set-edit-content! (state/get-edit-input-id) value')
                      (cursor/move-cursor-to input cursor'))))))))))))

(defn toggle-list!
  []
  (when-not (auto-complete?)
    (let [{:keys [block]} (get-state)]
      (when block
        (let [input (state/get-input)
              format (or (db/get-page-format (state/get-current-page)) (state/get-preferred-format))
              new-unordered-bullet (case format :org "-" "*")
              current-pos (cursor/pos input)
              content (state/get-edit-content)
              pos (atom current-pos)]
          (if-let [item (thingatpt/list-item-at-point input)]
            (let [{:keys [ordered]} item
                  list-beginning-pos (list/list-beginning-pos input)
                  list-end-pos (list/list-end-pos input)
                  list (subs content list-beginning-pos list-end-pos)
                  items (string/split-lines list)
                  splitter-reg (if ordered #"[\d]*\.\s*" #"[-\*]{1}\s*")
                  items-without-bullet (vec (map #(last (string/split % splitter-reg 2)) items))
                  new-list (string/join "\n"
                                        (if ordered
                                          (map #(str new-unordered-bullet " " %) items-without-bullet)
                                          (map-indexed #(str (inc %1) ". " %2) items-without-bullet)))
                  index-of-current-item (inc (.indexOf items-without-bullet
                                                       (last (string/split (:raw-content item) splitter-reg 2))))
                  numbers-length (->> (map-indexed
                                       #_:clj-kondo/ignore
                                       #(str (inc %1) ". ")
                                       (subvec items-without-bullet 0 index-of-current-item))
                                      string/join
                                      count)
                  pos-diff (- numbers-length (* 2 index-of-current-item))]
              (delete-and-update input list-beginning-pos list-end-pos)
              (insert new-list)
              (reset! pos (if ordered
                            (- current-pos pos-diff)
                            (+ current-pos pos-diff))))
            (let [prev-item (list/get-prev-item input)]
              (cursor/move-cursor-down input)
              (cursor/move-cursor-to-line-beginning input)
              (if prev-item
                (let [{:keys [bullet ordered]} prev-item
                      current-bullet (if ordered (str (inc bullet) ".") bullet)]
                  (insert (str current-bullet " "))
                  (reset! pos (+ current-pos (count current-bullet) 1)))
                (do (insert (str new-unordered-bullet " "))
                    (reset! pos (+ current-pos 2))))))
          (cursor/move-cursor-to input @pos))))))

(defn toggle-page-reference-embed
  [parent-id]
  (let [{:keys [block]} (get-state)]
    (when block
      (let [input (state/get-input)
            new-pos (cursor/get-caret-pos input)
            page-ref-fn (fn [bounds backward-pos]
                          (commands/simple-insert!
                           parent-id bounds
                           {:backward-pos backward-pos
                            :check-fn (fn [_ _ _]
                                        (state/set-editor-action-data! {:pos new-pos})
                                        (commands/handle-step [:editor/search-page]))}))]
        (state/clear-editor-action!)
        (let [selection (get-selection-and-format)
              {:keys [selection-start selection-end selection]} selection]
          (if selection
            (do (delete-and-update input selection-start selection-end)
                (insert (page-ref/->page-ref selection)))
            (if-let [embed-ref (thingatpt/embed-macro-at-point input)]
              (let [{:keys [raw-content start end]} embed-ref]
                (delete-and-update input start end)
                (if (= 5 (count raw-content))
                  (page-ref-fn page-ref/left-and-right-brackets 2)
                  (insert raw-content)))
              (if-let [page-ref (thingatpt/page-ref-at-point input)]
                (let [{:keys [start end full-content raw-content]} page-ref]
                  (delete-and-update input start end)
                  (if (= raw-content "")
                    (page-ref-fn "{{embed [[]]}}" 4)
                    (insert (util/format "{{embed %s}}" full-content))))
                (page-ref-fn page-ref/left-and-right-brackets 2)))))))))

(defn toggle-block-reference-embed
  [parent-id]
  (let [{:keys [block]} (get-state)]
    (when block
      (let [input (state/get-input)
            new-pos (cursor/get-caret-pos input)
            block-ref-fn (fn [bounds backward-pos]
                           (commands/simple-insert!
                            parent-id bounds
                            {:backward-pos backward-pos
                             :check-fn     (fn [_ _ _]
                                             (state/set-editor-action-data! {:pos new-pos})
                                             (commands/handle-step [:editor/search-block]))}))]
        (state/clear-editor-action!)
        (if-let [embed-ref (thingatpt/embed-macro-at-point input)]
          (let [{:keys [raw-content start end]} embed-ref]
            (delete-and-update input start end)
            (if (= 5 (count raw-content))
              (block-ref-fn block-ref/left-and-right-parens 2)
              (insert raw-content)))
          (if-let [page-ref (thingatpt/block-ref-at-point input)]
            (let [{:keys [start end full-content raw-content]} page-ref]
              (delete-and-update input start end)
              (if (= raw-content "")
                (block-ref-fn "{{embed (())}}" 4)
                (insert (util/format "{{embed %s}}" full-content))))
            (block-ref-fn block-ref/left-and-right-parens 2)))))))

(defn- keydown-new-block
  [state]
  (when-not (auto-complete?)
    (let [{:keys [block config]} (get-state)]
      (when block
        (let [input (state/get-input)
              content (gobj/get input "value")
              pos (cursor/pos input)
              current-node (outliner-core/block block)
              has-right? (-> (tree/-get-right current-node)
                             (tree/satisfied-inode?))
              thing-at-point ;intern is not supported in cljs, need a more elegant solution
              (or (when (thingatpt/get-setting :admonition&src?)
                    (thingatpt/admonition&src-at-point input))
                  (when (thingatpt/get-setting :markup?)
                    (thingatpt/markup-at-point input))
                  (when (thingatpt/get-setting :block-ref?)
                    (thingatpt/block-ref-at-point input))
                  (when (thingatpt/get-setting :page-ref?)
                    (thingatpt/page-ref-at-point input))
                  (when (thingatpt/get-setting :properties?)
                    (thingatpt/properties-at-point input))
                  (when (thingatpt/get-setting :list?)
                    (and (not (cursor/beginning-of-line? input))
                         (thingatpt/list-item-at-point input))))]
          (cond
            thing-at-point
            (case (:type thing-at-point)
              "markup" (let [right-bound (:bounds thing-at-point)]
                         (cursor/move-cursor-to
                          input
                          (+ (string/index-of content right-bound pos)
                             (count right-bound))))
              "admonition-block" (keydown-new-line)
              "source-block" (do
                               (keydown-new-line)
                               (case (:action thing-at-point)
                                 :into-code-editor
                                 (state/into-code-editor-mode!)
                                 nil))
              "block-ref" (open-block-in-sidebar! (:link thing-at-point))
              "page-ref" (when-not (string/blank? (:link thing-at-point))
                           (let [page (:link thing-at-point)
                                 page-name (db-model/get-redirect-page-name page)]
                             (insert-first-page-block-if-not-exists! page-name)))
              "list-item" (dwim-in-list)
              "properties-drawer" (dwim-in-properties state))

            (and
             (string/blank? content)
             (not has-right?)
             (not (last-top-level-child? config current-node)))
            (outdent-on-enter current-node)

            :else
            (profile
             "Insert block"
             (do (save-current-block!)
                 (insert-new-block! state)))))))))

(defn- inside-of-single-block
  "When we are in a single block wrapper, we should always insert a new line instead of new block"
  [el]
  (some? (dom/closest el ".single-block")))

(defn keydown-new-block-handler [state e]
  (if (or (state/doc-mode-enter-for-new-line?) (inside-of-single-block (rum/dom-node state)))
    (keydown-new-line)
    (do
      (.preventDefault e)
      (keydown-new-block state))))

(defn keydown-new-line-handler [state e]
  (if (and (state/doc-mode-enter-for-new-line?) (not (inside-of-single-block (rum/dom-node state))))
    (keydown-new-block state)
    (do
      (.preventDefault e)
      (keydown-new-line))))

(defn- select-first-last
  "Select first or last block in viewpoint"
  [direction]
  (let [f (case direction :up last :down first)
        block (->> (util/get-blocks-noncollapse)
                   (f))]
    (when block
      (.scrollIntoView block #js {:behavior "smooth" :block "center"})
      (state/exit-editing-and-set-selected-blocks! [block]))))

(defn- select-up-down [direction]
  (let [selected-blocks (state/get-selection-blocks)
        selected (case direction
                   :up (first selected-blocks)
                   :down (last selected-blocks))
        f (case direction
            :up util/get-prev-block-non-collapsed
            :down util/get-next-block-non-collapsed)
        sibling-block (f selected)]
    (when (and sibling-block (dom/attr sibling-block "blockid"))
      (.scrollIntoView sibling-block #js {:behavior "smooth" :block "center"})
      (state/exit-editing-and-set-selected-blocks! [sibling-block]))))

(defn- move-cross-boundrary-up-down
  [direction]
  (let [input (state/get-input)
        line-pos (util/get-first-or-last-line-pos input)
        repo (state/get-current-repo)
        f (case direction
            :up util/get-prev-block-non-collapsed
            :down util/get-next-block-non-collapsed)
        sibling-block (f (gdom/getElement (state/get-editing-block-dom-id)))
        {:block/keys [uuid content format]} (state/get-edit-block)]
    (when sibling-block
      (when-let [sibling-block-id (dom/attr sibling-block "blockid")]
        (let [value (state/get-edit-content)]
          (when (not= (clean-content! format content)
                      (string/trim value))
            (save-block! repo uuid value)))

        (let [new-id (string/replace (gobj/get sibling-block "id") "ls-block" "edit-block")
              new-uuid (cljs.core/uuid sibling-block-id)
              block (db/pull repo '[*] [:block/uuid new-uuid])]
          (edit-block! block
                       [direction line-pos]
                       new-id))))))

(defn keydown-up-down-handler
  [direction]
  (let [input (state/get-input)
        selected-start (util/get-selection-start input)
        selected-end (util/get-selection-end input)
        up? (= direction :up)
        down? (= direction :down)]
    (cond
      (not= selected-start selected-end)
      (if up?
        (cursor/move-cursor-to input selected-start)
        (cursor/move-cursor-to input selected-end))

      (or (and up? (cursor/textarea-cursor-first-row? input))
          (and down? (cursor/textarea-cursor-last-row? input)))
      (move-cross-boundrary-up-down direction)

      :else
      (if up?
        (cursor/move-cursor-up input)
        (cursor/move-cursor-down input)))))

(defn- move-to-block-when-cross-boundrary
  [direction]
  (let [up? (= :left direction)
        pos (if up? :max 0)
        {:block/keys [format uuid] :as block} (state/get-edit-block)
        id (state/get-edit-input-id)
        repo (state/get-current-repo)
        f (if up? util/get-prev-block-non-collapsed util/get-next-block-non-collapsed)
        sibling-block (f (gdom/getElement (state/get-editing-block-dom-id)))]
    (when sibling-block
      (when-let [sibling-block-id (dom/attr sibling-block "blockid")]
        (let [content (:block/content block)
              value (state/get-edit-content)]
          (when (not= (clean-content! format content)
                      (string/trim value))
            (save-block! repo uuid value)))
        (let [block (db/pull repo '[*] [:block/uuid (cljs.core/uuid sibling-block-id)])]
          (edit-block! block pos id))))))

(defn keydown-arrow-handler
  [direction]
  (let [input (state/get-input)
        element js/document.activeElement
        selected-start (util/get-selection-start input)
        selected-end (util/get-selection-end input)
        left? (= direction :left)
        right? (= direction :right)]
    (when (= input element)
      (cond
        (not= selected-start selected-end)
        (if left?
          (cursor/move-cursor-to input selected-start)
          (cursor/move-cursor-to input selected-end))

        (or (and left? (cursor/start? input))
            (and right? (cursor/end? input)))
        (move-to-block-when-cross-boundrary direction)

        :else
        (if left?
          (cursor/move-cursor-backward input)
          (cursor/move-cursor-forward input))))))

(defn- delete-and-update [^js input start end]
  (util/safe-set-range-text! input "" start end)
  (state/set-edit-content! (state/get-edit-input-id) (.-value input)))

(defn- delete-concat [current-block]
  (let [input-id (state/get-edit-input-id)
        ^js input (state/get-input)
        current-pos (cursor/pos input)
        value (gobj/get input "value")
        right (outliner-core/get-right-node (outliner-core/block current-block))
        current-block-has-children? (db/has-children? (:block/uuid current-block))
        collapsed? (util/collapsed? current-block)
        first-child (:data (tree/-get-down (outliner-core/block current-block)))
        next-block (if (or collapsed? (not current-block-has-children?))
                     (:data right)
                     first-child)]
    (cond
      (and collapsed? right (db/has-children? (tree/-get-id right)))
      nil

      (and (not collapsed?) first-child (db/has-children? (:block/uuid first-child)))
      nil

      :else
      (do
        (delete-block-aux! next-block false)
        (state/set-edit-content! input-id (str value "" (:block/content next-block)))
        (cursor/move-cursor-to input current-pos)))))

(defn keydown-delete-handler
  [_e]
  (let [^js input (state/get-input)
        current-pos (cursor/pos input)
        value (gobj/get input "value")
        end? (= current-pos (count value))
        current-block (state/get-edit-block)
        selected-start (util/get-selection-start input)
        selected-end (util/get-selection-end input)]
    (when current-block
      (cond
        (not= selected-start selected-end)
        (delete-and-update input selected-start selected-end)

        (and end? current-block)
        (delete-concat current-block)

        :else
        (delete-and-update input current-pos (inc current-pos))))))

(defn keydown-backspace-handler
  [cut? e]
  (let [^js input (state/get-input)
        id (state/get-edit-input-id)
        current-pos (cursor/pos input)
        value (gobj/get input "value")
        deleted (and (> current-pos 0)
                     (util/nth-safe value (dec current-pos)))
        selected-start (util/get-selection-start input)
        selected-end (util/get-selection-end input)
        block (state/get-edit-block)
        repo (state/get-current-repo)
        top-block? (= (:block/left block) (:block/page block))
        single-block? (inside-of-single-block (.-target e))
        root-block? (= (:block/container block) (str (:block/uuid block)))]
    (mark-last-input-time! repo)
    (cond
      (not= selected-start selected-end)
      (do
        (util/stop e)
        (when cut?
          (js/document.execCommand "copy"))
        (delete-and-update input selected-start selected-end))

      (zero? current-pos)
      (do
        (util/stop e)
        (when (and (if top-block? (string/blank? value) true)
                   (not root-block?)
                   (not single-block?))
          (delete-block! repo false)))

      (and (> current-pos 1)
           (= (util/nth-safe value (dec current-pos)) (state/get-editor-command-trigger)))
      (do
        (util/stop e)
        (commands/restore-state)
        (delete-and-update input (dec current-pos) current-pos))

      (and (> current-pos 1)
           (= (util/nth-safe value (dec current-pos)) commands/angle-bracket))
      (do
        (util/stop e)
        (commands/restore-state)
        (delete-and-update input (dec current-pos) current-pos))

      ;; pair
      (and
       deleted
       (contains?
        (set (keys delete-map))
        deleted)
       (>= (count value) (inc current-pos))
       (= (util/nth-safe value current-pos)
          (get delete-map deleted)))

      (do
        (util/stop e)
        (commands/delete-pair! id)
        (cond
          (and (= deleted "[") (state/get-editor-show-page-search?))
          (state/clear-editor-action!)

          (and (= deleted "(") (state/get-editor-show-block-search?))
          (state/clear-editor-action!)

          :else
          nil))

      ;; deleting hashtag
      (and (= deleted "#") (state/get-editor-show-page-search-hashtag?))
      (do
        (state/clear-editor-action!)
        (delete-and-update input (dec current-pos) current-pos))

      ;; just delete
      :else
      (when-not (mobile-util/native-ios?)
        (util/stop e)
        (delete-and-update
         input (util/safe-dec-current-pos-from-end (.-value input) current-pos) current-pos)))))

(defn indent-outdent
  [indent?]
  (state/set-editor-op! :indent-outdent)
  (let [pos (some-> (state/get-input) cursor/pos)
        {:keys [block]} (get-state)]
    (when block
      (state/set-editor-last-pos! pos)
      (outliner-tx/transact!
       {:outliner-op :move-blocks
        :real-outliner-op :indent-outdent}
       (save-current-block!)
       (outliner-core/indent-outdent-blocks! [block] indent?)))
    (state/set-editor-op! :nil)))

(defn keydown-tab-handler
  [direction]
  (fn [e]
    (cond
      (state/editing?)
      (when-not (state/get-editor-action)
        (util/stop e)
        (indent-outdent (not (= :left direction))))

      (state/selection?)
      (do
        (util/stop e)
        (on-tab direction)))
    nil))

(defn ^:large-vars/cleanup-todo keydown-not-matched-handler
  [format]
  (fn [e _key-code]
    (let [input-id (state/get-edit-input-id)
          input (state/get-input)
          key (gobj/get e "key")
          value (gobj/get input "value")
          ctrlKey (gobj/get e "ctrlKey")
          metaKey (gobj/get e "metaKey")
          pos (cursor/pos input)
          hashtag? (or (surround-by? input "#" " ")
                       (surround-by? input "#" :end)
                       (= key "#"))]
      (cond
        (and (contains? #{"ArrowLeft" "ArrowRight"} key)
             (contains? #{:property-search :property-value-search} (state/get-editor-action)))
        (state/clear-editor-action!)

        (and (util/event-is-composing? e true) ;; #3218
             (not hashtag?) ;; #3283 @Rime
             (not (state/get-editor-show-page-search-hashtag?))) ;; #3283 @MacOS pinyin
        nil

        (or ctrlKey metaKey)
        nil

        ;; FIXME: On mobile, a backspace click to call keydown-backspace-handler
        ;; does not work if cursor is at the beginning of a block, hence the block
        ;; can't be deleted. Need to figure out why and find a better solution.
        (and (mobile-util/native-platform?)
             (= key "Backspace")
             (zero? pos))
        (do
          (util/stop e)
          (let [block (state/get-edit-block)
                top-block? (= (:block/left block) (:block/page block))
                root-block? (= (:block/container block) (str (:block/uuid block)))
                repo (state/get-current-repo)]
            (when (and (if top-block? (string/blank? value) true)
                       (not root-block?))
              (delete-block! repo false))))

        (and (= key "#")
             (and (> pos 0)
                  (= "#" (util/nth-safe value (dec pos)))))
        (state/clear-editor-action!)

        (and (contains? (set/difference (set (keys reversed-autopair-map))
                                        #{"`"})
                        key)
             (= (get-current-input-char input) key))
        (do (util/stop e)
            (cursor/move-cursor-forward input))

        (and (autopair-when-selected key) (string/blank? (util/get-selected-text)))
        nil

        (and (not (string/blank? (util/get-selected-text)))
             (contains? keycode/left-square-brackets-keys key))
        (do (autopair input-id "[" format nil)
            (util/stop e))

        (and (not (string/blank? (util/get-selected-text)))
             (contains? keycode/left-paren-keys key))
        (do (util/stop e)
            (autopair input-id "(" format nil))

        ;; If you type `xyz`, the last backtick should close the first and not add another autopair
        ;; If you type several backticks in a row, each one should autopair to accommodate multiline code (```)
        (contains? (set (keys autopair-map)) key)
        (let [curr (get-current-input-char input)
                  prev (util/nth-safe value (dec pos))]
            (util/stop e)
            (if (and (= key "`") (= "`" curr) (not= "`" prev))
              (cursor/move-cursor-forward input)
              (autopair input-id key format nil)))

        (and hashtag? (or (zero? pos) (re-matches #"\s" (get value (dec pos)))))
        (do
          (commands/handle-step [:editor/search-page-hashtag])
          (if (= key "#")
            (state/set-editor-last-pos! (inc (cursor/pos input))) ;; In keydown handler, the `#` is not inserted yet.
            (state/set-editor-last-pos! (cursor/pos input)))
          (state/set-editor-action-data! {:pos (cursor/get-caret-pos input)}))

        (let [sym "$"]
          (and (= key sym)
               (>= (count value) 1)
               (> pos 0)
               (= (nth value (dec pos)) sym)
               (if (> (count value) pos)
                 (not= (nth value pos) sym)
                 true)))
        (commands/simple-insert! input-id "$$" {:backward-pos 2})

        (let [sym "^"]
          (and (= key sym)
               (>= (count value) 1)
               (> pos 0)
               (= (nth value (dec pos)) sym)
               (if (> (count value) pos)
                 (not= (nth value pos) sym)
                 true)))
        (commands/simple-insert! input-id "^^" {:backward-pos 2})

        :else
        nil))))

(defn ^:large-vars/cleanup-todo keyup-handler
  [_state input input-id]
  (fn [e key-code]
    (when-not (util/event-is-composing? e)
      (let [current-pos (cursor/pos input)
            value (gobj/get input "value")
            c (util/nth-safe value (dec current-pos))
            [key-code k code is-processed?]
            (if (and c
                     (mobile-util/native-android?)
                     (or (= key-code 229)
                         (= key-code 0)))
              [(.charCodeAt value (dec current-pos))
               c
               (cond
                 (= c " ")
                 "Space"

                 (parse-long c)
                 (str "Digit" c)

                 :else
                 (str "Key" (string/upper-case c)))
               false]
              [key-code
               (gobj/get e "key")
               (if (mobile-util/native-android?)
                 (gobj/get e "key")
                 (gobj/getValueByKeys e "event_" "code"))
               (util/event-is-composing? e true)]) ;; #3440
            format (:format (get-state))
            last-key-code (state/get-last-key-code)
            blank-selected? (string/blank? (util/get-selected-text))
            non-enter-processed? (and is-processed? ;; #3251
                                      (not= code keycode/enter-code))  ;; #3459
            editor-action (state/get-editor-action)]
        (cond
          ;; When you type something after /
          (and (= :commands (state/get-editor-action)) (not= k (state/get-editor-command-trigger)))
          (let [matched-commands (get-matched-commands input)]
            (if (seq matched-commands)
              (reset! commands/*matched-commands matched-commands)
              (state/clear-editor-action!)))

          ;; When you type search text after < (and when you release shift after typing <)
          (and (= :block-commands editor-action) (not= key-code 188)) ; not <
          (let [matched-block-commands (get-matched-block-commands input)]
            (if (seq matched-block-commands)
              (cond
                (= key-code 9)          ;tab
                (do
                  (util/stop e)
                  (insert-command! input-id
                                   (last (first matched-block-commands))
                                   format
                                   {:last-pattern commands/angle-bracket}))

                :else
                (reset! commands/*matched-block-commands matched-block-commands))
              (state/clear-editor-action!)))

          ;; When you type two spaces after a command character (may always just be handled by the above instead?)
          (and (contains? #{:commands :block-commands} (state/get-editor-action))
               (= c (util/nth-safe value (dec (dec current-pos))) " "))
          (state/clear-editor-action!)

          ;; When you type a space after a #
          (and (state/get-editor-show-page-search-hashtag?)
               (= c " "))
          (state/clear-editor-action!)

          :else
          (when (and (not editor-action) (not non-enter-processed?))
            (cond
              ;; When you type text inside square brackets
              (and (not (contains? #{"ArrowDown" "ArrowLeft" "ArrowRight" "ArrowUp" "Escape"} k))
                   (wrapped-by? input page-ref/left-brackets page-ref/right-brackets))
              (let [orig-pos (cursor/get-caret-pos input)
                    value (gobj/get input "value")
                    square-pos (string/last-index-of (subs value 0 (:pos orig-pos)) page-ref/left-brackets)
                    pos (+ square-pos 2)
                    _ (state/set-editor-last-pos! pos)
                    pos (assoc orig-pos :pos pos)
                    command-step (if (= \# (util/nth-safe value (dec square-pos)))
                                   :editor/search-page-hashtag
                                   :editor/search-page)]
                (commands/handle-step [command-step])
                (state/set-editor-action-data! {:pos pos}))

              ;; Handle non-ascii square brackets
              (and blank-selected?
                   (contains? keycode/left-square-brackets-keys k)
                   (= (:key last-key-code) k)
                   (> current-pos 0)
                   (not (wrapped-by? input page-ref/left-brackets page-ref/right-brackets)))
              (do
                (commands/handle-step [:editor/input page-ref/left-and-right-brackets {:backward-truncate-number 2
                                                             :backward-pos 2}])
                (commands/handle-step [:editor/search-page])
                (state/set-editor-action-data! {:pos (cursor/get-caret-pos input)}))

              ;; Handle non-ascii parentheses
              (and blank-selected?
                   (contains? keycode/left-paren-keys k)
                   (= (:key last-key-code) k)
                   (> current-pos 0)
                   (not (wrapped-by? input block-ref/left-parens block-ref/right-parens)))
              (do
                (commands/handle-step [:editor/input block-ref/left-and-right-parens {:backward-truncate-number 2
                                                             :backward-pos 2}])
                (commands/handle-step [:editor/search-block :reference])
                (state/set-editor-action-data! {:pos (cursor/get-caret-pos input)}))

              ;; Handle non-ascii angle brackets
              (and (= "〈" c)
                   (= "《" (util/nth-safe value (dec (dec current-pos))))
                   (> current-pos 0))
              (do
                (commands/handle-step [:editor/input commands/angle-bracket {:last-pattern "《〈"
                                                                             :backward-pos 0}])
                (state/set-editor-action-data! {:pos (cursor/get-caret-pos input)})
                (state/set-editor-show-block-commands!))

              :else
              nil)))

        (close-autocomplete-if-outside input)

        (when-not (or (= k "Shift") is-processed?)
          (state/set-last-key-code! {:key-code key-code
                                     :code code
                                     :key k
                                     :shift? (.-shiftKey e)}))))))

(defn editor-on-click!
  [id]
  (fn [_e]
    (let [input (gdom/getElement id)]
      (util/scroll-editor-cursor input)
      (close-autocomplete-if-outside input))))

(defn editor-on-change!
  [block id search-timeout]
  (fn [e]
    (if (= :block-search (state/sub :editor/action))
      (let [timeout 300]
        (when @search-timeout
          (js/clearTimeout @search-timeout))
        (reset! search-timeout
                (js/setTimeout
                 #(edit-box-on-change! e block id)
                 timeout)))
      (let [input (gdom/getElement id)]
        (edit-box-on-change! e block id)
        (util/scroll-editor-cursor input)))))

(defn- cut-blocks-and-clear-selections!
  [copy?]
  (when-not (get-in @state/state [:ui/find-in-page :active?])
    (cut-selection-blocks copy?)
    (clear-selection!)))

(defn shortcut-copy-selection
  [_e]
  (copy-selection-blocks true))

(defn shortcut-cut-selection
  [e]
  (util/stop e)
  (cut-blocks-and-clear-selections! true))

(defn shortcut-delete-selection
  [e]
  (util/stop e)
  (cut-blocks-and-clear-selections! false))

(defn- copy-current-block-ref
  [format]
  (when-let [current-block (state/get-edit-block)]
    (when-let [block-id (:block/uuid current-block)]
      (if (= format "embed")
       (copy-block-ref! block-id #(str "{{embed ((" % "))}}"))
       (copy-block-ref! block-id block-ref/->block-ref))
      (notification/show!
       [:div
        [:span.mb-1.5 (str "Block " format " copied!")]
        [:div [:code.whitespace.break-all (if (= format "embed")
                                         (str "{{embed ((" block-id "))}}")
                                         (block-ref/->block-ref block-id))]]]
       :success true
       ;; use uuid to make sure there is only one toast a time
       (str "copied-block-ref:" block-id)))))

(defn copy-current-block-embed []
  (copy-current-block-ref "embed"))

(defn shortcut-copy
  "shortcut copy action:
  * when in selection mode, copy selected blocks
  * when in edit mode but no text selected, copy current block ref
  * when in edit mode with text selected, copy selected text as normal"
  [e]
  (when-not (auto-complete?)
    (cond
      (state/selection?)
      (shortcut-copy-selection e)

      (state/editing?)
      (let [input (state/get-input)
            selected-start (util/get-selection-start input)
            selected-end (util/get-selection-end input)]
        (if (= selected-start selected-end)
          (copy-current-block-ref "ref")
          (js/document.execCommand "copy")))

      :else
      (js/document.execCommand "copy"))))

(defn shortcut-copy-text
  "shortcut copy action:
  * when in selection mode, copy selected blocks
  * when in edit mode with text selected, copy selected text as normal"
  [_e]
  (when-not (auto-complete?)
    (cond
      (state/selection?)
      (copy-selection-blocks false)

      :else
      (js/document.execCommand "copy"))))

(defn shortcut-cut
  "shortcut cut action:
  * when in selection mode, cut selected blocks
  * when in edit mode with text selected, cut selected text
  * otherwise nothing need to be handled."
  [e]
  (cond
    (state/selection?)
    (shortcut-cut-selection e)

    (and (state/editing?) (util/input-text-selected?
                           (gdom/getElement (state/get-edit-input-id))))
    (keydown-backspace-handler true e)

    :else
    nil))

(defn delete-selection
  [e]
  (when (state/selection?)
    (shortcut-delete-selection e)))

(defn editor-delete
  [_state e]
  (when (state/editing?)
    (util/stop e)
    (keydown-delete-handler e)))

(defn editor-backspace
  [_state e]
  (when (state/editing?)
    (keydown-backspace-handler false e)))

(defn shortcut-up-down [direction]
  (fn [e]
    (when-not (auto-complete?)
      (util/stop e)
      (cond
        (state/editing?)
        (keydown-up-down-handler direction)

        (state/selection?)
        (select-up-down direction)

        :else
        (select-first-last direction)))
    nil))

(defn shortcut-select-up-down [direction]
  (fn [e]
    (util/stop e)
    (if (state/editing?)
      (let [input (state/get-input)
            selected-start (util/get-selection-start input)
            selected-end (util/get-selection-end input)
            [anchor cursor] (case (util/get-selection-direction input)
                              "backward" [selected-end selected-start]
                              [selected-start selected-end])
            cursor-rect (cursor/get-caret-pos input cursor)]
        (if
          ;; if the move is to cross block boundary, select the whole block
         (or (and (= direction :up) (cursor/textarea-cursor-rect-first-row? cursor-rect))
             (and (= direction :down) (cursor/textarea-cursor-rect-last-row? cursor-rect)))
          (select-block-up-down direction)
          ;; simulate text selection
          (cursor/select-up-down input direction anchor cursor-rect)))
      (select-block-up-down direction))))

(defn open-selected-block!
  [direction e]
  (let [selected-blocks (state/get-selection-blocks)
        f (case direction
            :left first
            :right last)]
    (when-let [block-id (some-> selected-blocks
                                f
                                (dom/attr "blockid")
                                uuid)]
      (util/stop e)
      (let [block    {:block/uuid block-id}
            block-id (-> selected-blocks
                         f
                         (gobj/get "id")
                         (string/replace "ls-block" "edit-block"))
            left?    (= direction :left)]
        (edit-block! block
                    (if left? 0 :max)
                    block-id)))))

(defn shortcut-left-right [direction]
  (fn [e]
    (when-not (auto-complete?)
      (cond
        (state/editing?)
        (do
          (util/stop e)
          (keydown-arrow-handler direction))

        (state/selection?)
        (do
          (util/stop e)
          (open-selected-block! direction e))

        :else
        nil))))

(defn clear-block-content! []
  (save-current-block! {:force? true})
  (state/set-edit-content! (state/get-edit-input-id) ""))

(defn kill-line-before! []
  (save-current-block! {:force? true})
  (util/kill-line-before! (state/get-input)))

(defn kill-line-after! []
  (save-current-block! {:force? true})
  (util/kill-line-after! (state/get-input)))

(defn beginning-of-block []
  (cursor/move-cursor-to (state/get-input) 0))

(defn end-of-block []
  (cursor/move-cursor-to-end (state/get-input)))

(defn cursor-forward-word []
  (cursor/move-cursor-forward-by-word (state/get-input)))

(defn cursor-backward-word []
  (cursor/move-cursor-backward-by-word (state/get-input)))

(defn backward-kill-word []
  (let [input (state/get-input)]
    (save-current-block! {:force? true})
    (util/backward-kill-word input)
    (state/set-edit-content! (state/get-edit-input-id) (.-value input))))

(defn forward-kill-word []
  (let [input (state/get-input)]
    (save-current-block! {:force? true})
    (util/forward-kill-word input)
    (state/set-edit-content! (state/get-edit-input-id) (.-value input))))



(defn block-with-title?
  [format content semantic?]
  (and (string/includes? content "\n")
       (if semantic?
         (let [ast (mldoc/->edn content (gp-mldoc/default-config format))
               first-elem-type (first (ffirst ast))]
           (mldoc/block-with-title? first-elem-type))
         true)))

(defn collapsable?
  ([block-id]
   (collapsable? block-id {}))
  ([block-id {:keys [semantic?]
              :or {semantic? false}}]
   (when block-id
     (if-let [block (db-model/query-block-by-uuid block-id)]
       (or (db-model/has-children? block-id)
           (and
            (:outliner/block-title-collapse-enabled? (state/get-config))
            (block-with-title? (:block/format block)
                               (:block/content block)
                               semantic?)))
       false))))

(defn all-blocks-with-level
  "Return all blocks associated with correct level
   if :root-block is not nil, only return root block with its children
   if :expanded? true, return expanded children
   if :collapse? true, return without any collapsed children
   if :incremental? true, collapse/expand will be step by step
   for example:
   - a
    - b (collapsed)
     - c
     - d
    - e
   return:
    blocks
    [{:block a :level 1}
     {:block b :level 2}
     {:block e :level 2}]"
  [{:keys [collapse? expanded? incremental? root-block]
    :or {collapse? false expanded? false incremental? true root-block nil}}]
  (when-let [page (or (state/get-current-page)
                      (date/today))]
    (let [block-id (or root-block (parse-uuid page))
          blocks (if block-id
                   (db/get-block-and-children (state/get-current-repo) block-id)
                   (db/get-page-blocks-no-cache page))
          root-block (or block-id root-block)]
      (if incremental?
        (let [blocks (tree/blocks->vec-tree blocks (or block-id page))]
          (->>
           (cond->> blocks
             root-block
             (map (fn find [root]
                    (if (= root-block (:block/uuid root))
                      root
                      (first (filter find (:block/children root []))))))

             collapse?
             (w/postwalk
              (fn [b]
                (if (and (map? b)
                         (util/collapsed? b)
                         (not= root-block (:block/uuid b)))
                  (assoc b :block/children []) b)))

             true
             (mapcat (fn [x] (tree-seq map? :block/children x)))

             expanded?
             (filter (fn [b] (collapsable? (:block/uuid b))))

             true
             (map (fn [x] (dissoc x :block/children))))
           (remove nil?)))

        (cond->> blocks
          collapse?
          (filter util/collapsed?)

          expanded?
          (filter (fn [b] (collapsable? (:block/uuid b))))

          true
          (remove nil?))))))

(defn- skip-collapsing-in-db?
  []
  (let [config (last (state/get-editor-args))]
    (:ref? config)))

(defn- set-blocks-collapsed!
  [block-ids value]
  (let [block-ids (map (fn [block-id] (if (string? block-id) (uuid block-id) block-id)) block-ids)
        repo (state/get-current-repo)
        value (boolean value)]
    (when repo
      (outliner-tx/transact!
        {:outliner-op :collapse-expand-blocks}
        (doseq [block-id block-ids]
          (when-let [block (db/entity [:block/uuid block-id])]
            (let [current-value (:block/collapsed? block)]
              (when-not (= current-value value)
                (let [block {:block/uuid block-id
                             :block/collapsed? value}]
                  (outliner-core/save-block! block)))))))
      (doseq [block-id block-ids]
        (state/set-collapsed-block! block-id value))
      (let [block-id (first block-ids)
            input-pos (or (state/get-edit-pos) :max)]
        ;; update editing input content
        (when-let [editing-block (state/get-edit-block)]
          (when (= (:block/uuid editing-block) block-id)
            (edit-block! editing-block
                         input-pos
                         (state/get-edit-input-id))))))))

(defn collapse-block! [block-id]
  (when (collapsable? block-id)
    (when-not (skip-collapsing-in-db?)
      (set-blocks-collapsed! [block-id] true))))

(defn expand-block! [block-id]
  (when-not (skip-collapsing-in-db?)
    (set-blocks-collapsed! [block-id] false)))

(defn expand!
  ([e] (expand! e false))
  ([e clear-selection?]
   (util/stop e)
   (cond
     (state/editing?)
     (when-let [block-id (:block/uuid (state/get-edit-block))]
       (expand-block! block-id))

     (state/selection?)
     (do
       (->> (get-selected-blocks)
            (map (fn [dom]
                   (-> (dom/attr dom "blockid")
                       uuid
                       expand-block!)))
            doall)
       (and clear-selection? (clear-selection!)))
     :else
     ;; expand one level
     (let [blocks-with-level (all-blocks-with-level {})
           max-level (or (apply max (map :block/level blocks-with-level)) 99)]
       (loop [level 1]
         (if (> level max-level)
           nil
           (let [blocks-to-expand (->> blocks-with-level
                                       (filter (fn [b] (= (:block/level b) level)))
                                       (filter util/collapsed?))]
             (if (empty? blocks-to-expand)
               (recur (inc level))
               (doseq [{:block/keys [uuid]} blocks-to-expand]
                 (expand-block! uuid))))))))))

(defn collapse!
  ([e] (collapse! e false))
  ([e clear-selection?]
   (when e (util/stop e))
   (cond
     (state/editing?)
     (when-let [block-id (:block/uuid (state/get-edit-block))]
       (collapse-block! block-id))

     (state/selection?)
     (do
       (->> (get-selected-blocks)
            (map (fn [dom]
                   (-> (dom/attr dom "blockid")
                       uuid
                       collapse-block!)))
            doall)
       (and clear-selection? (clear-selection!)))

     :else
     ;; collapse by one level from outside
     (let [blocks-with-level
           (all-blocks-with-level {:collapse? true})
           max-level (or (apply max (map :block/level blocks-with-level)) 99)]
       (loop [level max-level]
         (if (zero? level)
           nil
           (let [blocks-to-collapse
                 (->> blocks-with-level
                      (filter (fn [b] (= (:block/level b) level)))
                      (filter (fn [b] (collapsable? (:block/uuid b)))))]
             (if (empty? blocks-to-collapse)
               (recur (dec level))
               (doseq [{:block/keys [uuid]} blocks-to-collapse]
                 (collapse-block! uuid))))))))))

(defn collapse-all!
  ([]
   (collapse-all! nil {}))
  ([block-id {:keys [collapse-self?]
              :or {collapse-self? true}}]
   (let [blocks (all-blocks-with-level {:incremental? false
                                        :expanded? true
                                        :root-block block-id})
         block-ids (cond->> (mapv :block/uuid blocks)
                     (not collapse-self?)
                     (remove #{block-id}))]
     (set-blocks-collapsed! block-ids true))))

(defn expand-all!
  ([]
   (expand-all! nil))
  ([block-id]
   (let [blocks (all-blocks-with-level {:incremental? false
                                        :collapse? true
                                        :root-block block-id})
         block-ids (map :block/uuid blocks)]
     (set-blocks-collapsed! block-ids false))))

(defn toggle-open! []
  (let [all-expanded? (empty? (all-blocks-with-level {:incremental? false
                                                      :collapse? true}))]
    (if all-expanded?
      (collapse-all!)
      (expand-all!))))

(defn toggle-open-block-children! [block-id]
  (let [all-expanded? (empty? (all-blocks-with-level {:incremental? false
                                                      :collapse? true
                                                      :root-block block-id}))]
    (if all-expanded?
      (collapse-all! block-id {:collapse-self? false})
      (expand-all! block-id))))

(defn select-all-blocks!
  []
  (if-let [current-input-id (state/get-edit-input-id)]
    (let [input (gdom/getElement current-input-id)
          blocks-container (util/rec-get-blocks-container input)
          blocks (dom/by-class blocks-container "ls-block")]
      (state/exit-editing-and-set-selected-blocks! blocks))
    (->> (all-blocks-with-level {:collapse? true})
         (map (comp gdom/getElementByClass str :block/uuid))
         state/exit-editing-and-set-selected-blocks!)))

(defn escape-editing
  ([]
   (escape-editing true))
  ([select?]
   (when (state/editing?)
     (if select?
       (->> (:block/uuid (state/get-edit-block))
            select-block!)
       (state/clear-edit!)))))

(defn replace-block-reference-with-content-at-point
  []
  (when-let [{:keys [start end link]} (thingatpt/block-ref-at-point)]
    (when-let [block (db/pull [:block/uuid link])]
      (let [block-content (:block/content block)
            format (or (:block/format block) :markdown)
            block-content-without-prop (-> (property/remove-properties format block-content)
                                           (drawer/remove-logbook))]
        (when-let [input (state/get-input)]
          (when-let [current-block-content (gobj/get input "value")]
            (let [block-content* (str (subs current-block-content 0 start)
                                      block-content-without-prop
                                      (subs current-block-content end))]
              (state/set-block-content-and-last-pos! input block-content* 1))))))))

(defn copy-current-ref
  [block-id]
  (when block-id
    (util/copy-to-clipboard! (block-ref/->block-ref block-id))))

(defn delete-current-ref!
  [block ref-id]
  (when (and block ref-id)
    (let [match (re-pattern (str "\\s?"
                                 (string/replace (block-ref/->block-ref ref-id) #"([\(\)])" "\\$1")))
          content (string/replace-first (:block/content block) match "")]
      (save-block! (state/get-current-repo)
                   (:block/uuid block)
                   content))))

(defn replace-ref-with-text!
  [block ref-id]
  (when (and block ref-id)
    (let [match (block-ref/->block-ref ref-id)
          ref-block (db/entity [:block/uuid ref-id])
          block-ref-content (->> (or (:block/content ref-block)
                                     "")
                                 (property/remove-built-in-properties (:block/format ref-block))
                                 (drawer/remove-logbook))
          content (string/replace-first (:block/content block) match
                                        block-ref-content)]
      (save-block! (state/get-current-repo)
                   (:block/uuid block)
                   content))))

(defn replace-ref-with-embed!
  [block ref-id]
  (when (and block ref-id)
    (let [match (block-ref/->block-ref ref-id)
          content (string/replace-first (:block/content block) match
                                        (util/format "{{embed ((%s))}}"
                                                     (str ref-id)))]
      (save-block! (state/get-current-repo)
                   (:block/uuid block)
                   content))))

(defn block-default-collapsed?
  "Whether a block should be collapsed by default.
  Currently, this handles several cases:
  1. References.
  2. Custom queries."
  [block config]
  (or
   (and
    (or (:ref? config) (:custom-query? config))
    (>= (:block/level block) (state/get-ref-open-blocks-level))
    ;; has children
    (first (:block/_parent (db/entity (:db/id block)))))
   (util/collapsed? block)))

(defn set-heading!
  [block-id format heading]
  (if (= format :markdown)
    (let [repo (state/get-current-repo)
          block (db/entity [:block/uuid block-id])
          content' (commands/set-markdown-heading (:block/content block) heading)]
      (save-block! repo block-id content'))
<<<<<<< HEAD
    (set-block-property! block-id "heading" heading)))
=======
    (do
      (save-current-block!)
      (set-block-property! block-id "heading" heading))))
>>>>>>> bc89d606

(defn remove-heading!
  [block-id format]
  (remove-block-property! block-id "heading")
  (when (= format :markdown)
    (let [repo (state/get-current-repo)
          block (db/entity [:block/uuid block-id])
          content' (commands/clear-markdown-heading (:block/content block))]
      (save-block! repo block-id content'))))<|MERGE_RESOLUTION|>--- conflicted
+++ resolved
@@ -318,10 +318,9 @@
         properties (-> (:block/properties block)
                        (dissoc :heading))
         real-content (:block/content block)
-        content (let [properties (if (= format :markdown) (dissoc properties :heading) properties)]
-                  (if (and (seq properties) real-content (not= real-content content))
-                   (property/with-built-in-properties properties content format)
-                   content))
+        content (if (and (seq properties) real-content (not= real-content content))
+                  (property/with-built-in-properties properties content format)
+                  content)
         content (drawer/with-logbook block content)
         content (with-timetracking block content)
         first-block? (= left page)
@@ -3495,13 +3494,9 @@
           block (db/entity [:block/uuid block-id])
           content' (commands/set-markdown-heading (:block/content block) heading)]
       (save-block! repo block-id content'))
-<<<<<<< HEAD
-    (set-block-property! block-id "heading" heading)))
-=======
     (do
       (save-current-block!)
       (set-block-property! block-id "heading" heading))))
->>>>>>> bc89d606
 
 (defn remove-heading!
   [block-id format]
