(ns frontend.handler.block
<<<<<<< HEAD
  (:require
   [clojure.set :as set]
   [clojure.walk :as walk]
   [frontend.db :as db]
   [frontend.db.model :as db-model]
   [frontend.db.react :as react]
   [frontend.db.utils :as db-utils]
   [frontend.format.block :as block]
   [frontend.mobile.haptics :as haptics]
   [frontend.modules.outliner.core :as outliner-core]
   [frontend.modules.outliner.transaction :as outliner-tx]
   [frontend.state :as state]
   [frontend.util :as util]
   [goog.dom :as gdom]))
=======
  (:require [clojure.set :as set]
            [clojure.walk :as walk]
            [frontend.db :as db]
            [frontend.db.model :as db-model]
            [frontend.db.react :as react]
            [frontend.state :as state]
            [logseq.graph-parser.block :as gp-block]
            [frontend.util :as util]))
>>>>>>> cdc4f8be


;;  Fns

(defn long-page?
  [repo page-id]
  (>= (db/get-page-blocks-count repo page-id) db-model/initial-blocks-length))

(defn get-block-refs-with-children
  [block]
  (->>
   (tree-seq :block/refs
             :block/children
             block)
   (mapcat :block/refs)
   (distinct)))

(defn filter-blocks
  [repo ref-blocks filters group-by-page?]
  (let [ref-pages-ids (->> (if group-by-page?
                             (mapcat last ref-blocks)
                             ref-blocks)
                           (mapcat (fn [b] (get-block-refs-with-children b)))
                           (concat (when group-by-page? (map first ref-blocks)))
                           (distinct)
                           (map :db/id)
                           (remove nil?))
        ref-pages (db/pull-many repo '[:db/id :block/name] ref-pages-ids)
        ref-pages (zipmap (map :block/name ref-pages) (map :db/id ref-pages))
        exclude-ids (->> (map (fn [page] (get ref-pages page)) (get filters false))
                         (remove nil?)
                         (set))
        include-ids (->> (map (fn [page] (get ref-pages page)) (get filters true))
                         (remove nil?)
                         (set))]
    (if (empty? filters)
      ref-blocks
      (let [filter-f (fn [ref-blocks]
                       (cond->> ref-blocks
                         (seq exclude-ids)
                         (remove (fn [block]
                                   (let [ids (set (concat (map :db/id (get-block-refs-with-children block))
                                                          [(:db/id (:block/page block))]))]
                                     (seq (set/intersection exclude-ids ids)))))

                         (seq include-ids)
                         (remove (fn [block]
                                   (let [page-block-id (:db/id (:block/page block))
                                         ids (set (map :db/id (get-block-refs-with-children block)))]
                                     (if (and (contains? include-ids page-block-id)
                                              (= 1 (count include-ids)))
                                       (not= page-block-id (first include-ids))
                                       (empty? (set/intersection include-ids (set (conj ids page-block-id))))))))))]
        (if group-by-page?
          (->> (map (fn [[p ref-blocks]]
                      [p (filter-f ref-blocks)]) ref-blocks)
               (remove #(empty? (second %))))
          (->> (filter-f ref-blocks)
               (remove nil?)))))))

;; TODO: reduced version
(defn- walk-block
  [block check? transform]
  (let [result (atom nil)]
    (walk/postwalk
     (fn [x]
       (if (check? x)
         (reset! result (transform x))
         x))
     (:block/body block))
    @result))

(defn get-timestamp
  [block typ]
  (walk-block block
              (fn [x]
                (and (gp-block/timestamp-block? x)
                     (= typ (first (second x)))))
              #(second (second %))))

(defn get-scheduled-ast
  [block]
  (get-timestamp block "Scheduled"))

(defn get-deadline-ast
  [block]
  (get-timestamp block "Deadline"))

(defn load-more!
  [db-id start-id]
  (let [repo (state/get-current-repo)
        db (db/get-db repo)
        block (db/entity repo db-id)
        block? (not (:block/name block))
        k (if block?
            :frontend.db.react/block-and-children
            :frontend.db.react/page-blocks)
        query-k [repo k db-id]
        option (cond-> {:limit db-model/step-loading-blocks}
                 block?
                 (assoc :scoped-block-id db-id))
        more-data (->> (db-model/get-paginated-blocks-no-cache db start-id option)
                       (map #(db/pull (:db/id %))))]
    (react/swap-new-result! query-k
                            (fn [result]
                              (->> (concat result more-data)
                                   (util/distinct-by :db/id))))))

(defn indentable?
  [{:block/keys [parent] :as block}]
  (when parent
    (let [parent-block (db-utils/pull (:db/id parent))
          first-child (first
                       (db-model/get-block-immediate-children
                        (state/get-current-repo)
                        (:block/uuid parent-block)))]
      (not= (:db/id block) (:db/id first-child)))))

(defn outdentable?
  [{:block/keys [level] :as _block}]
  (not= level 1))

(defn indent-outdent-block!
  [block direction]
  (outliner-tx/transact!
   {:outliner-op :move-blocks}
   (outliner-core/indent-outdent-blocks! [block] (= direction :right))))

(defn select-block!
  [block-uuid]
  (let [blocks (js/document.getElementsByClassName (str block-uuid))]
    (when (seq blocks)
      (state/exit-editing-and-set-selected-blocks! blocks))))

(def *swipe (atom nil))

(defn on-touch-start
  [event]
  (when-let [touches (.-targetTouches event)]
    (when (= (.-length touches) 1)
      (let [touch (aget touches 0)
            x (.-clientX touch)
            y (.-clientY touch)]
        (reset! *swipe {:x0 x :y0 y :xi x :yi y :tx x :ty y :direction nil})))))

(defn on-touch-move
  [event block uuid *show-left-menu? *show-right-menu?]
  (when-let [touches (.-targetTouches event)]
    (when (and (= (.-length touches) 1) @*swipe)
      (let [{:keys [x0 xi direction]} @*swipe
            touch (aget touches 0)
            tx (.-clientX touch)
            ty (.-clientY touch)
            direction (if (nil? direction)
                        (if (> tx x0)
                          :right
                          :left)
                        direction)]
        (swap! *swipe #(-> %
                           (assoc :tx tx)
                           (assoc :ty ty)
                           (assoc :xi tx)
                           (assoc :yi ty)
                           (assoc :direction direction)))
        (when (< (* (- xi x0) (- tx xi)) 0)
          (swap! *swipe #(-> %
                             (assoc :x0 tx)
                             (assoc :y0 ty))))
        (let [{:keys [x0 y0]} @*swipe
              dx (- tx x0)
              dy (- ty y0)]
          (when (and (< (. js/Math abs dy) 20)
                     (> (. js/Math abs dx) 10))
            (let [left (gdom/getElement (str "block-left-menu-" uuid))
                  right (gdom/getElement (str "block-right-menu-" uuid))]

              (cond
                (= direction :right)
                (do
                  (reset! *show-left-menu? true)
                  (when left
                    (when (>= 55 dx 0)
                      (set! (.. left -style -width) (str dx "px")))

                    (when (> 0 dx -55)
                      (set! (.. left -style -width) (str (max (+ 50 dx) 0) "px")))
                    
                    (let [indent (gdom/getFirstElementChild left)]
                      (when (indentable? block)
                        (if (>= (.-clientWidth left) 50)
                          (set! (.. indent -style -opacity) "100%")
                          (set! (.. indent -style -opacity) "30%"))))))

                (= direction :left)
                (do
                  (reset! *show-right-menu? true)
                  (when right
                    (when (<= -85 dx 0)
                      (set! (.. right -style -width) (str (- dx) "px")))

                    (when (> 85 dx 0)
                        (set! (.. right -style -width) (str (max (- 80 dx) 0) "px")))

                    (let [outdent (gdom/getFirstElementChild right)
                          more (gdom/getLastElementChild right)]

                      (when (outdentable? block)
                        (if (and (>= (.-clientWidth right) 40)
                                 (< (.-clientWidth right) 80))
                          (set! (.. outdent -style -opacity) "100%")
                          (set! (.. outdent -style -opacity) "30%")))

                      (if (>= (.-clientWidth right) 80)
                        (set! (.. more -style -opacity) "100%")
                        (set! (.. more -style -opacity) "30%")))))
                :else
                nil))))))))

(defn on-touch-end
  [_event block uuid *show-left-menu? *show-right-menu?]
  (when @*swipe
    (let [left-menu (gdom/getElement (str "block-left-menu-" uuid))
          right-menu (gdom/getElement (str "block-right-menu-" uuid))
          {:keys [x0 tx]} @*swipe
          dx (- tx x0)]
      (try
        (when (> (. js/Math abs dx) 10)
          (cond
            (and left-menu (>= (.-clientWidth left-menu) 50))
            (when (indentable? block)
              (haptics/with-haptics-impact
                (indent-outdent-block! block :right)
                :light))

            (and right-menu (< 40 (.-clientWidth right-menu) 80))
            (when (outdentable? block)
              (haptics/with-haptics-impact
                (indent-outdent-block! block :left)
                :light))

            (and right-menu (>= (.-clientWidth right-menu) 80))
            (haptics/with-haptics-impact
              (do (state/set-state! :mobile/show-action-bar? true)
                  (state/set-state! :mobile/actioned-block block)
                  (select-block! uuid))
              :light)

            :else
            nil))
        (catch js/Error e
          (js/console.error e))
        (finally
          (reset! *show-left-menu? false)
          (reset! *show-right-menu? false)
          (reset! *swipe nil))))))

(defn on-touch-cancel
  [_event *show-left-menu? *show-right-menu?]
  (reset! *show-left-menu? false)
  (reset! *show-right-menu? false)
  (reset! *swipe nil))

<|MERGE_RESOLUTION|>--- conflicted
+++ resolved
@@ -1,5 +1,4 @@
 (ns frontend.handler.block
-<<<<<<< HEAD
   (:require
    [clojure.set :as set]
    [clojure.walk :as walk]
@@ -13,18 +12,8 @@
    [frontend.modules.outliner.transaction :as outliner-tx]
    [frontend.state :as state]
    [frontend.util :as util]
-   [goog.dom :as gdom]))
-=======
-  (:require [clojure.set :as set]
-            [clojure.walk :as walk]
-            [frontend.db :as db]
-            [frontend.db.model :as db-model]
-            [frontend.db.react :as react]
-            [frontend.state :as state]
-            [logseq.graph-parser.block :as gp-block]
-            [frontend.util :as util]))
->>>>>>> cdc4f8be
-
+   [goog.dom :as gdom]
+   [logseq.graph-parser.block :as gp-block]))
 
 ;;  Fns
 
