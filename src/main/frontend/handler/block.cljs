(ns frontend.handler.block
  (:require [clojure.set :as set]
            [clojure.walk :as walk]
            [frontend.db :as db]
            [frontend.format.block :as block]))

<<<<<<< HEAD
=======
;; lazy loading

(def initial-blocks-length 200)

(def step-loading-blocks 50)

;;  Fns

(defn long-page?
  [repo page-id]
  (>= (db/get-page-blocks-count repo page-id) initial-blocks-length))

(defn get-block-ids
  [block]
  (let [ids (atom [])
        _ (walk/prewalk
           (fn [form]
             (when (map? form)
               (when-let [id (:block/uuid form)]
                 (swap! ids conj id)))
             form)
           block)]
    @ids))

>>>>>>> b424fa35
(defn get-block-refs-with-children
  [block]
  (->>
   (tree-seq :block/refs
             :block/children
             block)
   (mapcat :block/refs)
   (distinct)))

(defn filter-blocks
  [repo ref-blocks filters group-by-page?]
  (let [ref-pages (->> (if group-by-page?
                         (mapcat last ref-blocks)
                         ref-blocks)
                       (mapcat (fn [b] (get-block-refs-with-children b)))
                       (concat (when group-by-page? (map first ref-blocks)))
                       (distinct)
                       (map :db/id)
                       (db/pull-many repo '[:db/id :block/name]))
        ref-pages (zipmap (map :block/name ref-pages) (map :db/id ref-pages))
        exclude-ids (->> (map (fn [page] (get ref-pages page)) (get filters false))
                         (remove nil?)
                         (set))
        include-ids (->> (map (fn [page] (get ref-pages page)) (get filters true))
                         (remove nil?)
                         (set))]
    (if (empty? filters)
      ref-blocks
      (let [filter-f (fn [ref-blocks]
                       (cond->> ref-blocks
                         (seq exclude-ids)
                         (remove (fn [block]
                                   (let [ids (set (concat (map :db/id (get-block-refs-with-children block))
                                                          [(:db/id (:block/page block))]))]
                                     (seq (set/intersection exclude-ids ids)))))

                         (seq include-ids)
                         (remove (fn [block]
                                   (let [page-block-id (:db/id (:block/page block))
                                         ids (set (map :db/id (get-block-refs-with-children block)))]
                                     (if (and (contains? include-ids page-block-id)
                                              (= 1 (count include-ids)))
                                       (not= page-block-id (first include-ids))
                                       (empty? (set/intersection include-ids (set (conj ids page-block-id))))))))))]
        (if group-by-page?
          (->> (map (fn [[p ref-blocks]]
                      [p (filter-f ref-blocks)]) ref-blocks)
               (remove #(empty? (second %))))
          (->> (filter-f ref-blocks)
               (remove nil?)))))))

;; TODO: reduced version
(defn- walk-block
  [block check? transform]
  (let [result (atom nil)]
    (walk/postwalk
     (fn [x]
       (if (check? x)
         (reset! result (transform x))
         x))
     (:block/body block))
    @result))

(defn get-timestamp
  [block typ]
  (walk-block block
              (fn [x]
                (and (block/timestamp-block? x)
                     (= typ (first (second x)))))
              #(second (second %))))

(defn get-scheduled-ast
  [block]
  (get-timestamp block "Scheduled"))

(defn get-deadline-ast
  [block]
  (get-timestamp block "Deadline"))<|MERGE_RESOLUTION|>--- conflicted
+++ resolved
@@ -4,8 +4,6 @@
             [frontend.db :as db]
             [frontend.format.block :as block]))
 
-<<<<<<< HEAD
-=======
 ;; lazy loading
 
 (def initial-blocks-length 200)
@@ -30,7 +28,6 @@
            block)]
     @ids))
 
->>>>>>> b424fa35
 (defn get-block-refs-with-children
   [block]
   (->>
