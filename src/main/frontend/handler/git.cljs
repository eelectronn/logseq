(ns frontend.handler.git
  (:refer-clojure :exclude [clone load-file])
  (:require [frontend.util :as util :refer-macros [profile]]
            [frontend.fs :as fs]
            [promesa.core :as p]
            [frontend.state :as state]
            [frontend.db :as db]
            [frontend.git :as git]
            [frontend.github :as github]
            [cljs-bean.core :as bean]
            [frontend.date :as date]
            [frontend.config :as config]
            [frontend.format :as format]
            [frontend.format.protocol :as protocol]
            [goog.object :as gobj]
            [frontend.handler.notification :as notification]
            [frontend.handler.route :as route-handler]
            [frontend.handler.common :as common-handler]
            [clojure.string :as string]
            [cljs-time.local :as tl]
            [cljs-time.core :as t]
            [cljs-time.coerce :as tc]))

(defn- set-latest-commit!
  [repo-url hash]
  (db/set-key-value repo-url :git/latest-commit hash))

(defn- set-remote-latest-commit!
  [repo-url hash]
  (db/set-key-value repo-url :git/remote-latest-commit hash))

(defn- set-git-status!
  [repo-url value]
  (db/set-key-value repo-url :git/status value)
  (state/set-git-status! repo-url value))

(defn- set-git-last-pulled-at!
  [repo-url]
  (db/set-key-value repo-url :git/last-pulled-at
                    (date/get-date-time-string (tl/local-now))))

(defn- set-git-error!
  [repo-url value]
  (db/set-key-value repo-url :git/error (if value (str value))))

(defn git-add
<<<<<<< HEAD
  ([repo-url file]
   (git-add repo-url file true))
  ([repo-url file update-status?]
   (p/let [_result (git/add repo-url file)]
     (when update-status?
       (common-handler/check-changed-files-status)))))
=======
  [repo-url file]
  (-> (p/let [result (git/add repo-url file)]
        (state/git-add! repo-url file))
      (p/catch (fn [error]
                 (println "git add '" file "' failed: " error)
                 (js/console.log (.-stack error))))))
>>>>>>> 8e6c599e

(defn get-latest-commit
  ([repo-url handler]
   (get-latest-commit repo-url handler 1))
  ([repo-url handler length]
   (-> (p/let [commits (git/log repo-url length)]
         (handler (if (= length 1)
                    (first commits)
                    commits)))
       (p/catch (fn [error]
                  (println "get latest commit failed: " error)
                  (js/console.log (.-stack error))
                  ;; TODO: safe check
                  (println "It might be an empty repo"))))))

(defn set-latest-commit-if-exists! [repo-url]
  (get-latest-commit
   repo-url
   (fn [commit]
     (when-let [hash (gobj/get commit "oid")]
       (set-latest-commit! repo-url hash)))))

(defn set-remote-latest-commit-if-exists! [repo-url]
  (get-latest-commit
   repo-url
   (fn [commit]
     (when-let [hash (gobj/get commit "oid")]
       (set-remote-latest-commit! repo-url hash)))))

(defn commit-and-force-push!
  [commit-message pushing?]
  (when-let [repo (frontend.state/get-current-repo)]
    (let [remote-oid (db/get-key-value repo
                                       :git/remote-latest-commit)]
      (p/let [commit-oid (git/commit repo commit-message (array remote-oid))
              result (git/write-ref! repo commit-oid)
              push-result (git/push repo
                                    (state/get-github-token repo)
                                    true)]
        (reset! pushing? false)
        (notification/clear! nil)
        (route-handler/redirect! {:to :home})))))

(defn git-set-username-email!
  [repo-url {:keys [name email]}]
  (when (and name email)
    (git/set-username-email
     (util/get-repo-dir repo-url)
     name
     email)))<|MERGE_RESOLUTION|>--- conflicted
+++ resolved
@@ -44,21 +44,15 @@
   (db/set-key-value repo-url :git/error (if value (str value))))
 
 (defn git-add
-<<<<<<< HEAD
   ([repo-url file]
    (git-add repo-url file true))
   ([repo-url file update-status?]
-   (p/let [_result (git/add repo-url file)]
-     (when update-status?
-       (common-handler/check-changed-files-status)))))
-=======
-  [repo-url file]
-  (-> (p/let [result (git/add repo-url file)]
-        (state/git-add! repo-url file))
-      (p/catch (fn [error]
-                 (println "git add '" file "' failed: " error)
-                 (js/console.log (.-stack error))))))
->>>>>>> 8e6c599e
+   (-> (p/let [_result (git/add repo-url file)]
+      (when update-status?
+        (common-handler/check-changed-files-status)))
+       (p/catch (fn [error]
+                  (println "git add '" file "' failed: " error)
+                  (js/console.error error))))))
 
 (defn get-latest-commit
   ([repo-url handler]
