(ns frontend.mixins
  (:require [rum.core :as rum]
            [goog.dom :as dom]
            [frontend.util :refer [profile] :as util]
            [frontend.state :as state])
  (:import [goog.events EventHandler]))

(defn detach
  "Detach all event listeners."
  [state]
  (some-> state ::event-handler .removeAll))

(defn listen
  "Register an event `handler` for events of `type` on `target`."
  [state target type handler & [opts]]
  (when-let [^EventHandler event-handler (::event-handler state)]
    (.listen event-handler target (name type) handler (clj->js opts))))

(def event-handler-mixin
  "The event handler mixin."
  {:will-mount
   (fn [state]
     (assoc state ::event-handler (EventHandler.)))
   :will-unmount
   (fn [state]
     (detach state)
     (dissoc state ::event-handler))})

(defn hide-when-esc-or-outside
  [state & {:keys [on-hide node visibilitychange? outside?]}]
  (try
    (let [dom-node (rum/dom-node state)]
      (when-let [dom-node (or node dom-node)]
<<<<<<< HEAD
        (or (false? outside?)
            (listen state js/window "mousedown"
                    (fn [e]
                      (let [target (.. e -target)]
                        ;; If the click target is outside of current node
                        (when (and (not (dom/contains dom-node target))
                                   (not (.closest target ".ignore-outside-event")))
                          (on-hide state e :click))))))
=======
        (let [click-fn (fn [e]
                         (let [target (.. e -target)]
                           ;; If the click target is outside of current node
                           (when (and
                                  (not (dom/contains dom-node target))
                                  (not (.contains (.-classList target) "ignore-outside-event")))
                             (on-hide state e :click))))]
          (when-not (false? outside?)
            (listen state js/window "mousedown" click-fn)))
>>>>>>> 7eff2b5c
        (listen state js/window "keydown"
                (fn [e]
                  (case (.-keyCode e)
                    ;; Esc
                    27 (on-hide state e :esc)
                    nil)))
        (when visibilitychange?
          (listen state js/window "visibilitychange"
                  (fn [e]
                    (on-hide state e :visibilitychange))))))
    (catch js/Error _e
      ;; TODO: Unable to find node on an unmounted component.
      nil)))

(defn on-enter
  [state & {:keys [on-enter node]}]
  (let [node (or node (rum/dom-node state))]
    (listen state node "keyup"
            (fn [e]
              (case (.-keyCode e)
                ;; Enter
                13 (on-enter e)
                nil)))))

(defn on-key-up
  [state keycode-map all-handler]
  (listen state js/window "keyup"
          (fn [e]
            (let [key-code (.-keyCode e)]
              (when-let [f (get keycode-map key-code)]
                (f state e))
              (when all-handler (all-handler e key-code))))))

(defn on-key-down
  ([state keycode-map]
   (on-key-down state keycode-map {}))
  ([state keycode-map {:keys [not-matched-handler all-handler target]}]
   (listen state (or target js/window) "keydown"
           (fn [e]
             (let [key-code (.-keyCode e)]
               (if-let [f (get keycode-map key-code)]
                 (f state e)
                 (when (and not-matched-handler (fn? not-matched-handler))
                   (not-matched-handler e key-code)))
               (when (and all-handler (fn? all-handler))
                 (all-handler e key-code)))))))

(defn event-mixin
  ([attach-listeners]
   (event-mixin attach-listeners identity))
  ([attach-listeners init-callback]
   (merge
    event-handler-mixin
    {:init (fn [state _props]
             (init-callback state))
     :did-mount (fn [state]
                  (attach-listeners state)
                  state)
     :did-remount (fn [old-state new-state]
                    (detach old-state)
                    (attach-listeners new-state)
                    new-state)})))

(defn modal
  [k]
  (event-mixin
   (fn [state]
     (let [open? (get state k)]
       (hide-when-esc-or-outside
        state
        :on-hide (fn []
                   (when (and open? @open?)
                     (reset! open? false))))))
   (fn [state]
     (let [open? (atom false)
           component (:rum/react-component state)]
       (add-watch open? ::open
                  (fn [_ _ _ _]
                    (rum/request-render component)))
       (assoc state
              :open? open?
              :close-fn (fn []
                          (reset! open? false))
              :open-fn (fn []
                         (reset! open? true))
              :toggle-fn (fn []
                           (swap! open? not)))))))

(def component-editing-mode
  {:will-mount
   (fn [state]
     (state/set-block-component-editing-mode! true)
     state)
   :will-unmount
   (fn [state]
     (state/set-block-component-editing-mode! false)
     state)})

(defn perf-measure-mixin
  "Does performance measurements in development."
  [desc]
  {:wrap-render
   (fn wrap-render [render-fn]
     (fn [state]
       (profile
        (str "Render " desc)
        (render-fn state))))})<|MERGE_RESOLUTION|>--- conflicted
+++ resolved
@@ -31,16 +31,6 @@
   (try
     (let [dom-node (rum/dom-node state)]
       (when-let [dom-node (or node dom-node)]
-<<<<<<< HEAD
-        (or (false? outside?)
-            (listen state js/window "mousedown"
-                    (fn [e]
-                      (let [target (.. e -target)]
-                        ;; If the click target is outside of current node
-                        (when (and (not (dom/contains dom-node target))
-                                   (not (.closest target ".ignore-outside-event")))
-                          (on-hide state e :click))))))
-=======
         (let [click-fn (fn [e]
                          (let [target (.. e -target)]
                            ;; If the click target is outside of current node
@@ -50,7 +40,6 @@
                              (on-hide state e :click))))]
           (when-not (false? outside?)
             (listen state js/window "mousedown" click-fn)))
->>>>>>> 7eff2b5c
         (listen state js/window "keydown"
                 (fn [e]
                   (case (.-keyCode e)
