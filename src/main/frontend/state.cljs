--- conflicted
+++ resolved
@@ -155,13 +155,10 @@
      :mobile/show-toolbar?                  false
      :mobile/show-recording-bar?            false
      :mobile/show-tabbar?                   false
-<<<<<<< HEAD
      ;;; Used to monitor mobile app status,
      ;;; value spec:
      ;;; {:is-active? bool, :timestamp int}
      :mobile/app-state-change                 (atom nil)
-=======
->>>>>>> bfc347a7
 
      ;; plugin
      :plugin/enabled                        (and (util/electron?)
