(ns frontend.state
  (:require [cljs-bean.core :as bean]
            [cljs.core.async :as async]
            [clojure.string :as string]
            [cljs.spec.alpha :as s]
            [dommy.core :as dom]
            [medley.core :as medley]
            [electron.ipc :as ipc]
            [frontend.storage :as storage]
            [frontend.util :as util]
            [frontend.util.cursor :as cursor]
            [goog.dom :as gdom]
            [goog.object :as gobj]
            [promesa.core :as p]
            [rum.core :as rum]
            [logseq.graph-parser.config :as gp-config]
            [frontend.mobile.util :as mobile-util]))

(defonce ^:large-vars/data-var state
  (let [document-mode? (or (storage/get :document/mode?) false)
        current-graph  (let [graph (storage/get :git/current-repo)]
                        (when graph (ipc/ipc "setCurrentGraph" graph))
                        graph)]
   (atom
<<<<<<< HEAD
    {:route-match             nil
     :today                   nil
     :system/events           (async/chan 100)
     :db/batch-txs            (async/chan 100)
     :file/writes             (async/chan 100)
     :file/unlinked-dirs      #{}
     :reactive/custom-queries (async/chan 100)
     :notification/show?      false
     :notification/content    nil
     :repo/loading-files?     {}
     :nfs/user-granted?       {}
     :nfs/refreshing?         nil
     :instrument/disabled?    (storage/get "instrument-disabled")
=======
    {:route-match                           nil
     :today                                 nil
     :system/events                         (async/chan 1000)
     :db/batch-txs                          (async/chan 1000)
     :file/writes                           (async/chan 10000)
     :file/unlinked-dirs                    #{}
     :reactive/custom-queries               (async/chan 1000)
     :notification/show?                    false
     :notification/content                  nil
     :repo/loading-files?                   {}
     :nfs/user-granted?                     {}
     :nfs/refreshing?                       nil
     :instrument/disabled?                  (storage/get "instrument-disabled")
>>>>>>> 9a9e7931
     ;; TODO: how to detect the network reliably?
     :network/online?         true
     :indexeddb/support?      true
     :me                      nil
     :git/current-repo        current-graph
     :format/loading          {}
     :draw?                   false
     :db/restoring?           nil

     :journals-length                       3

     :search/q                              ""
     :search/mode                           :global
     :search/result                         nil
     :search/graph-filters                  []

     ;; modals
     :modal/dropdowns                       {}
     :modal/id                              nil
     :modal/label                           ""
     :modal/show?                           false
     :modal/panel-content                   nil
     :modal/fullscreen?                     false
     :modal/close-btn?                      nil
     :modal/close-backdrop?                 true
     :modal/subsets                         []

     ;; left sidebar
     :ui/navigation-item-collapsed?         {}

     ;; right sidebar
     :ui/fullscreen?                        false
     :ui/settings-open?                     false
     :ui/sidebar-open?                      false
     :ui/left-sidebar-open?                 (boolean (storage/get "ls-left-sidebar-open?"))
     :ui/theme                              (or (storage/get :ui/theme) "light")
     :ui/system-theme?                      ((fnil identity (or util/mac? util/win32? false)) (storage/get :ui/system-theme?))
     :ui/custom-theme                       (or (storage/get :ui/custom-theme) {:light {:mode "light"} :dark {:mode "dark"}})
     :ui/wide-mode?                         (storage/get :ui/wide-mode)

     ;; ui/collapsed-blocks is to separate the collapse/expand state from db for:
     ;; 1. right sidebar
     ;; 2. zoom-in view
     ;; 3. queries
     ;; 4. references
     ;; graph => {:block-id bool}
     :ui/collapsed-blocks                   {}
     :ui/sidebar-collapsed-blocks           {}
     :ui/root-component                     nil
     :ui/file-component                     nil
     :ui/custom-query-components            {}
     :ui/show-recent?                       false
     :ui/command-palette-open?              false
     :ui/developer-mode?                    (or (= (storage/get "developer-mode") "true")
                                                false)
     ;; remember scroll positions of visited paths
     :ui/paths-scroll-positions             {}
     :ui/shortcut-tooltip?                  (if (false? (storage/get :ui/shortcut-tooltip?))
                                              false
                                              true)
     :ui/scrolling?                         false
     :document/mode?                        document-mode?

     :config                                {}
     :block/component-editing-mode?         false
     :editor/hidden-editors                 #{}             ;; page names
     :editor/draw-mode?                     false
     :editor/action                         nil
     :editor/action-data                    nil
     ;; With label or other data
     :editor/last-saved-cursor              nil
     :editor/editing?                       nil
     :editor/in-composition?                false
     :editor/content                        {}
     :editor/block                          nil
     :editor/block-dom-id                   nil
     :editor/set-timestamp-block            nil
     :editor/last-input-time                nil
     :editor/document-mode?                 document-mode?
     :editor/args                           nil
     :editor/on-paste?                      false
     :editor/last-key-code                  nil

     ;; for audio record
     :editor/record-status                  "NONE"

     :db/last-transact-time                 {}
     ;; whether database is persisted
     :db/persisted?                         {}

     :cursor-range                          nil

     :selection/mode                        false
     ;; Warning: blocks order is determined when setting this attribute
     :selection/blocks                      []
     :selection/start-block                 nil
     ;; either :up or :down, defaults to down
     ;; used to determine selection direction when two or more blocks are selected
     :selection/direction                   :down
     :custom-context-menu/show?             false
     :custom-context-menu/links             nil
     :custom-context-menu/position          nil

     ;; pages or blocks in the right sidebar
     ;; It is a list of `[repo db-id block-type block-data]` 4-tuple
     :sidebar/blocks                        '()

     :preferred-language                    (storage/get :preferred-language)

     ;; electron
     :electron/auto-updater-downloaded      false
     :electron/updater-pending?             false
     :electron/updater                      {}
     :electron/user-cfgs                    nil

     ;; mobile
     :mobile/show-action-bar?               false
     :mobile/actioned-block                 nil
     :mobile/show-toolbar?                  false
     :mobile/show-recording-bar?            false
     :mobile/show-tabbar?                   false
     ;;; Used to monitor mobile app status,
     ;;; value spec:
     ;;; {:is-active? bool, :timestamp int}
     :mobile/app-state-change                 (atom nil)

     ;; plugin
     :plugin/enabled                        (and (util/electron?)
                                                 ;; true false :theme-only
                                                 ((fnil identity true) (storage/get :lsp-core-enabled)))
     :plugin/preferences                    nil
     :plugin/indicator-text                 nil
     :plugin/installed-plugins              {}
     :plugin/installed-themes               []
     :plugin/installed-slash-commands       {}
     :plugin/installed-ui-items             {}
     :plugin/installed-resources            {}
     :plugin/installed-hooks                {}
     :plugin/simple-commands                {}
     :plugin/selected-theme                 nil
     :plugin/selected-unpacked-pkg          nil
     :plugin/marketplace-pkgs               nil
     :plugin/marketplace-stats              nil
     :plugin/installing                     nil
     :plugin/active-readme                  nil
     :plugin/updates-pending                {}
     :plugin/updates-coming                 {}
     :plugin/updates-downloading?           false
     :plugin/updates-unchecked              #{}
     :plugin/navs-settings?                 true
     :plugin/focused-settings               nil ;; plugin id

     ;; pdf
     :pdf/current                           nil
     :pdf/ref-highlight                     nil

     ;; all notification contents as k-v pairs
     :notification/contents                 {}
     :graph/syncing?                        false
     ;; graph -> state
     :graph/parsing-state                   {}

     ;; copied blocks
     :copy/blocks                           {:copy/content nil
                                             :copy/graph nil
                                             :copy/blocks nil}

     :copy/export-block-text-indent-style   (or (storage/get :copy/export-block-text-indent-style)
                                                "dashes")
     :copy/export-block-text-remove-options (or (storage/get :copy/export-block-text-remove-options)
                                                #{})
     :date-picker/date                      nil

     :youtube/players                       {}

     ;; command palette
     :command-palette/commands              []

     :view/components                       {}

     :favorites/dragging                    nil

     :srs/mode?                             false

     :srs/cards-due-count                   nil

     :reactive/query-dbs                    {}

     ;; login, userinfo, token, ...
     :auth/refresh-token                    nil
     :auth/access-token                     nil
     :auth/id-token                         nil

     ;; file-sync
     :file-sync/jstour-inst                   nil
     :file-sync/remote-graphs               {:loading false :graphs nil}
     :file-sync/sync-manager                nil
     :file-sync/sync-state-manager          nil
     :file-sync/sync-state                  nil
     :file-sync/sync-uploading-files        nil
     :file-sync/sync-downloading-files      nil
     :file-sync/onboarding-state            (or (storage/get :file-sync/onboarding-state)
                                                {:welcome false})

     :encryption/graph-parsing?             false

<<<<<<< HEAD
     :ui/loading?                           {}
     :file-sync/set-remote-graph-password-result {}
     :feature/enable-sync?                  (storage/get :logseq-sync-enabled)

     :ui/find-in-page                       nil

     :file/rename-event-chan                (async/chan 100)
=======
     :ui/find-in-page                       nil
     :graph/importing                       nil
     :graph/importing-state                 {}
>>>>>>> 9a9e7931
     })))

;; block uuid -> {content(String) -> ast}
(def blocks-ast-cache (atom {}))
(defn add-block-ast-cache!
  [block-uuid content ast]
  (when (and block-uuid content ast)
    (let [new-value (assoc-in @blocks-ast-cache [block-uuid content] ast)
          new-value (if (> (count new-value) 10000)
                      (into {} (take 5000 new-value))
                      new-value)]
      (reset! blocks-ast-cache new-value))))

(defn get-block-ast
  [block-uuid content]
  (when (and block-uuid content)
    (get-in @blocks-ast-cache [block-uuid content])))

(defn sub
  [ks]
  (if (coll? ks)
    (util/react (rum/cursor-in state ks))
    (util/react (rum/cursor state ks))))

(defn get-route-match
  []
  (:route-match @state))

(defn get-current-route
  []
  (get-in (get-route-match) [:data :name]))

(defn home?
  []
  (= :home (get-current-route)))

(defn setups-picker?
  []
  (= :repo-add (get-current-route)))

(defn get-current-page
  []
  (when (= :page (get-current-route))
    (get-in (get-route-match)
            [:path-params :name])))

(defn route-has-p?
  []
  (get-in (get-route-match) [:query-params :p]))

(defn set-state!
  [path value]
  (if (vector? path)
    (swap! state assoc-in path value)
    (swap! state assoc path value)))

(defn update-state!
  [path f]
  (if (vector? path)
    (swap! state update-in path f)
    (swap! state update path f)))

(defn get-current-repo
  []
  (or (:git/current-repo @state)
      (when-not (mobile-util/native-platform?)
        "local")))

(def default-config
  "Default config for a repo-specific, user config"
  {:feature/enable-search-remove-accents? true
   :default-arweave-gateway "https://arweave.net"})

(defn get-config
  "User config for the given repo or current repo if none given"
  ([]
   (get-config (get-current-repo)))
  ([repo-url]
   (merge default-config
          (get-in @state [:config repo-url]))))

(defn get-arweave-gateway
  []
  (:arweave/gateway (get-config)))

(defonce built-in-macros
         {"img" "[:img.$4 {:src \"$1\" :style {:width $2 :height $3}}]"})

(defn get-macros
  []
  (merge
    built-in-macros
    (:macros (get-config))))

(defn sub-config
  []
  (sub :config))

(defn get-custom-css-link
  []
  (:custom-css-url (get-config)))

(defn get-custom-js-link
  []
  (:custom-js-url (get-config)))

(defn get-default-journal-template
  []
  (when-let [template (get-in (get-config) [:default-templates :journals])]
    (when-not (string/blank? template)
      (string/trim template))))

(defn all-pages-public?
  []
  (let [value (:publishing/all-pages-public? (get-config))
        value (if (some? value) value (:all-pages-public? (get-config)))]
    (true? value)))

(defn enable-grammarly?
  []
  (true? (:feature/enable-grammarly?
           (get (sub-config) (get-current-repo)))))

;; (defn store-block-id-in-file?
;;   []
;;   (true? (:block/store-id-in-file? (get-config))))

(defn scheduled-deadlines-disabled?
  []
  (true? (:feature/disable-scheduled-and-deadline-query?
           (get (sub-config) (get-current-repo)))))

(defn enable-timetracking?
  []
  (not (false? (:feature/enable-timetracking?
                 (get (sub-config) (get-current-repo))))))

(defn enable-journals?
  ([]
   (enable-journals? (get-current-repo)))
  ([repo]
   (not (false? (:feature/enable-journals?
                 (get (sub-config) repo))))))

(defn enable-flashcards?
  ([]
   (enable-flashcards? (get-current-repo)))
  ([repo]
   (not (false? (:feature/enable-flashcards?
                 (get (sub-config) repo))))))

(defn user-groups
  []
  (set (get-in @state [:user/info :UserGroups])))

(defn enable-sync?
  []
  (sub :feature/enable-sync?))

(defn export-heading-to-list?
  []
  (not (false? (:export/heading-to-list?
                 (get (sub-config) (get-current-repo))))))

(defn enable-git-auto-push?
  [repo]
  (not (false? (:git-auto-push
                 (get (sub-config) repo)))))

(defn enable-block-timestamps?
  []
  (true? (:feature/enable-block-timestamps?
           (get (sub-config) (get-current-repo)))))

(defn sub-graph-config
  []
  (get (sub-config) (get-current-repo)))

(defn sub-graph-config-settings
  []
  (:graph/settings (sub-graph-config)))

;; Enable by default
(defn show-brackets?
  []
  (not (false? (:ui/show-brackets?
                 (get (sub-config) (get-current-repo))))))

(defn get-default-home
  []
  (:default-home (get-config)))

(defn sub-default-home-page
  []
  (get-in (sub-config) [(get-current-repo) :default-home :page] ""))

(defn custom-home-page?
  []
  (some? (:page (get-default-home))))

(defn get-preferred-format
  ([]
   (get-preferred-format (get-current-repo)))
  ([repo-url]
   (keyword
     (or
       (when-let [fmt (:preferred-format (get-config repo-url))]
         (string/lower-case (name fmt)))

       (get-in @state [:me :preferred_format] "markdown")))))

;; TODO: consider adding a pane in Settings to set this through the GUI (rather
;; than having to go through the config.edn file)
(defn get-editor-command-trigger
  ([] (get-editor-command-trigger (get-current-repo)))
  ([repo-url]
   (or
     (:editor/command-trigger (get-config repo-url))        ;; Get from user config
     "/")))                                                 ;; Set the default

(defn markdown?
  []
  (= (keyword (get-preferred-format))
     :markdown))

(defn get-pages-directory
  []
  (or
    (when-let [repo (get-current-repo)]
      (:pages-directory (get-config repo)))
    "pages"))

(defn get-journals-directory
  []
  (or
    (when-let [repo (get-current-repo)]
      (:journals-directory (get-config repo)))
    "journals"))

(defn org-mode-file-link?
  [repo]
  (:org-mode/insert-file-link? (get-config repo)))

(defn get-journal-file-name-format
  []
  (when-let [repo (get-current-repo)]
    (:journal/file-name-format (get-config repo))))

(defn get-preferred-workflow
  []
  (keyword
    (or
      (when-let [workflow (:preferred-workflow (get-config))]
        (let [workflow (name workflow)]
          (if (util/safe-re-find #"now|NOW" workflow)
            :now
            :todo)))
      (get-in @state [:me :preferred_workflow] :now))))

(defn get-preferred-todo
  []
  (if (= (get-preferred-workflow) :now)
    "LATER"
    "TODO"))

(defn page-name-order
  "Decide whether to use file name or :title as page name. If it returns \"file\", use the file
  name unless it is missing."
  []
  (:page-name-order (get-config)))

(defn get-remote-repos
  []
  (get-in @state [:file-sync/remote-graphs :graphs]))

(defn get-remote-graph-info-by-uuid
  [uuid]
  (when-let [graphs (seq (get-in @state [:file-sync/remote-graphs :graphs]))]
    (some #(when (= (:GraphUUID %) (str uuid)) %) graphs)))

(defn get-repos
  []
  (get-in @state [:me :repos]))

(defn set-repos!
  [repos]
  (set-state! [:me :repos] repos))

(defn add-repo!
  [repo]
  (when (not (string/blank? repo))
    (update-state! [:me :repos]
                   (fn [repos]
                     (->> (conj repos repo)
                          (distinct))))))

(defn set-current-repo!
  [repo]
  (swap! state assoc :git/current-repo repo)
  (if repo
    (storage/set :git/current-repo repo)
    (storage/remove :git/current-repo))
  (ipc/ipc "setCurrentGraph" repo))

(defn set-preferred-format!
  [format]
  (swap! state assoc-in [:me :preferred_format] (name format)))

(defn set-preferred-workflow!
  [workflow]
  (swap! state assoc-in [:me :preferred_workflow] (name workflow)))

(defn set-preferred-language!
  [language]
  (set-state! :preferred-language (name language))
  (storage/set :preferred-language (name language)))

(defn delete-repo!
  [repo]
  (swap! state update-in [:me :repos]
         (fn [repos]
           (->> (remove #(= (:url repo)
                            (:url %))
                        repos)
                (util/distinct-by :url)))))

(defn set-timestamp-block!
  [value]
  (set-state! :editor/set-timestamp-block value))

(defn get-timestamp-block
  []
  (:editor/set-timestamp-block @state))

(defn set-edit-content!
  ([input-id value] (set-edit-content! input-id value true))
  ([input-id value set-input-value?]
   (when input-id
     (when set-input-value?
       (when-let [input (gdom/getElement input-id)]
         (util/set-change-value input value)))
     (update-state! :editor/content (fn [m]
                                      (assoc m input-id value))))))

(defn get-edit-input-id
  []
  (ffirst (:editor/editing? @state)))

(defn get-input
  []
  (when-let [id (get-edit-input-id)]
    (gdom/getElement id)))

(defn editing?
  []
  (let [input (get-input)]
    (and input (= input (.-activeElement js/document)))))

(defn get-edit-content
  []
  (get (:editor/content @state) (get-edit-input-id)))

(defn sub-edit-content
  []
  (sub [:editor/content (get-edit-input-id)]))

(defn get-cursor-range
  []
  (:cursor-range @state))

(defn set-cursor-range!
  [range]
  (set-state! :cursor-range range))

(defn set-q!
  [value]
  (set-state! :search/q value))

(defn set-search-mode!
  [value]
  (set-state! :search/mode value))

(defn set-editor-action!
  [value]
  (set-state! :editor/action value))

(defn set-editor-action-data!
  [value]
  (set-state! :editor/action-data value))

(defn get-editor-action
  []
  (:editor/action @state))

(defn get-editor-action-data
  []
  (:editor/action-data @state))

(defn get-editor-show-page-search?
  []
  (= (get-editor-action) :page-search))

(defn get-editor-show-page-search-hashtag?
  []
  (= (get-editor-action) :page-search-hashtag))

(defn get-editor-show-block-search?
  []
  (= (get-editor-action) :block-search))

(defn set-editor-show-input!
  [value]
  (if value
    (do
      (set-editor-action-data! (assoc (get-editor-action-data) :options value))
      (set-editor-action! :input))
    (do
      (set-editor-action! nil)
      (set-editor-action-data! nil))))
(defn get-editor-show-input
  []
  (when (= (get-editor-action) :input)
    (get @state :editor/action-data)))
(defn set-editor-show-commands!
  []
  (when-not (get-editor-action) (set-editor-action! :commands)))
(defn set-editor-show-block-commands!
  []
  (when-not (get-editor-action) (set-editor-action! :block-commands)))

(defn clear-editor-action!
  []
  (swap! state (fn [state]
                 (assoc state :editor/action nil))))

(defn set-edit-input-id!
  [input-id]
  (swap! state update :editor/editing?
         (fn [_m]
           (and input-id {input-id true}))))

(defn get-edit-pos
  []
  (when-let [input (get-input)]
    (util/get-selection-start input)))

(defn set-selection-start-block!
  [start-block]
  (swap! state assoc :selection/start-block start-block))

(defn get-selection-start-block
  []
  (get @state :selection/start-block))

(defn set-selection-blocks!
  ([blocks]
   (set-selection-blocks! blocks :down))
  ([blocks direction]
   (when (seq blocks)
     (let [blocks (util/sort-by-height blocks)]
       (swap! state assoc
             :selection/mode true
             :selection/blocks blocks
             :selection/direction direction)))))

(defn into-selection-mode!
  []
  (swap! state assoc :selection/mode true))

(defn clear-selection!
  []
  (swap! state assoc
         :selection/mode false
         :selection/blocks nil
         :selection/direction :down))

(defn get-selection-blocks
  []
  (:selection/blocks @state))

(defn- get-selected-block-ids
  [blocks]
  (->> blocks
       (keep #(when-let [id (dom/attr % "blockid")]
                (uuid id)))
       (distinct)))

(defn get-selection-block-ids
  []
  (get-selected-block-ids (get-selection-blocks)))

(defn sub-block-selected?
  [block-uuid]
  (rum/react
   (rum/derived-atom [state] [::select-block block-uuid]
     (fn [state]
       (contains? (set (get-selected-block-ids (:selection/blocks state)))
                  block-uuid)))))

(defn get-selection-start-block-or-first
  []
  (or (get-selection-start-block)
      (some-> (first (get-selection-blocks))
              (gobj/get "id"))))

(defn in-selection-mode?
  []
  (:selection/mode @state))

(defn selection?
  "True sense of selection mode with valid selected block"
  []
  (and (in-selection-mode?) (seq (get-selection-blocks))))

(defn conj-selection-block!
  [block direction]
  (swap! state assoc
         :selection/mode true
         :selection/blocks (-> (conj (vec (:selection/blocks @state)) block)
                               (util/sort-by-height))
         :selection/direction direction))

(defn drop-last-selection-block!
  []
  (let [direction (:selection/direction @state)
        up? (= direction :up)
        blocks (:selection/blocks @state)
        last-block (if up?
                     (first blocks)
                     (peek (vec blocks)))
        blocks' (if up?
                  (rest blocks)
                  (pop (vec blocks)))]
    (swap! state assoc
           :selection/mode true
           :selection/blocks blocks')
    last-block))

(defn get-selection-direction
  []
  (:selection/direction @state))

(defn show-custom-context-menu!
  [links position]
  (swap! state assoc
         :custom-context-menu/show? true
         :custom-context-menu/links links
         :custom-context-menu/position position))

(defn hide-custom-context-menu!
  []
  (swap! state assoc
         :custom-context-menu/show? false
         :custom-context-menu/links nil
         :custom-context-menu/position nil))

(defn toggle-navigation-item-collapsed!
  [item]
  (update-state! [:ui/navigation-item-collapsed? item] not))

(defn toggle-sidebar-open?!
  []
  (swap! state update :ui/sidebar-open? not))

(defn open-right-sidebar!
  []
  (swap! state assoc :ui/sidebar-open? true))

(defn hide-right-sidebar!
  []
  (swap! state assoc :ui/sidebar-open? false))

(defn sidebar-add-block!
  [repo db-id block-type]
  (when (not (util/sm-breakpoint?))
    (when db-id
      (update-state! :sidebar/blocks (fn [blocks]
                                       (->> (remove #(= (second %) db-id) blocks)
                                            (cons [repo db-id block-type])
                                            (distinct))))
      (open-right-sidebar!)
      (when-let [elem (gdom/getElementByClass "cp__right-sidebar-scrollable")]
        (util/scroll-to elem 0)))))

(defn sidebar-remove-block!
  [idx]
  (update-state! :sidebar/blocks (fn [blocks]
                                   (if (string? idx)
                                     (remove #(= (second %) idx) blocks)
                                     (util/drop-nth idx blocks))))
  (when (empty? (:sidebar/blocks @state))
    (hide-right-sidebar!)))

(defn sidebar-replace-block!
  [old-sidebar-key new-sidebar-key]
  (update-state! :sidebar/blocks (fn [blocks]
                                   (map #(if (= % old-sidebar-key)
                                           new-sidebar-key
                                           %) blocks))))

(defn sidebar-block-exists?
  [idx]
  (some #(= (second %) idx) (:sidebar/blocks @state)))

(defn clear-sidebar-blocks!
  []
  (set-state! :sidebar/blocks '()))

(defn sidebar-block-toggle-collapse!
  [db-id]
  (when db-id
    (update-state! [:ui/sidebar-collapsed-blocks db-id] not)))

(defn get-edit-block
  []
  (get @state :editor/block))

(defn get-current-edit-block-and-position
  []
  (let [edit-input-id (get-edit-input-id)
        edit-block (get-edit-block)
        block-element (when edit-input-id (gdom/getElement (string/replace edit-input-id "edit-block" "ls-block")))
        container (when block-element
                    (util/get-block-container block-element))]
    (when container
      {:last-edit-block edit-block
       :container       (gobj/get container "id")
       :pos             (cursor/pos (gdom/getElement edit-input-id))})))

(defonce publishing? (atom nil))

(defn publishing-enable-editing?
  []
  (and @publishing? (:publishing/enable-editing? (get-config))))

(defn enable-editing?
  []
  (or (not @publishing?) (:publishing/enable-editing? (get-config))))

(defn set-editing!
  ([edit-input-id content block cursor-range]
   (set-editing! edit-input-id content block cursor-range true))
  ([edit-input-id content block cursor-range move-cursor?]
   (when (and edit-input-id block
              (or
                (publishing-enable-editing?)
                (not @publishing?)))
     (let [block-element (gdom/getElement (string/replace edit-input-id "edit-block" "ls-block"))
           container (util/get-block-container block-element)
           block (if container
                   (assoc block
                     :block/container (gobj/get container "id"))
                   block)
           content (string/trim (or content ""))]
       (swap! state
              (fn [state]
                (-> state
                    (assoc-in [:editor/content edit-input-id] content)
                    (assoc
                     :editor/block block
                     :editor/editing? {edit-input-id true}
                     :editor/last-key-code nil
                     :cursor-range cursor-range))))
       (when-let [input (gdom/getElement edit-input-id)]
         (let [pos (count cursor-range)]
           (when content
             (util/set-change-value input content))

           (when move-cursor?
             (cursor/move-cursor-to input pos))

           (when (or (util/mobile?) (mobile-util/native-platform?))
             (set-state! :mobile/show-action-bar? false))))))))

(defn clear-edit!
  []
  (swap! state merge {:editor/editing? nil
                      :editor/block    nil
                      :cursor-range    nil
                      :editor/last-saved-cursor nil}))

(defn into-code-editor-mode!
  []
  (swap! state merge {:editor/editing?   nil
                      :cursor-range      nil
                      :editor/code-mode? true}))

(defn set-editor-last-pos!
  [new-pos]
  (set-state! [:editor/last-saved-cursor (:block/uuid (get-edit-block))] new-pos))

(defn clear-editor-last-pos!
  []
  (set-state! :editor/last-saved-cursor nil))

(defn get-editor-last-pos
  []
  (get-in @state [:editor/last-saved-cursor (:block/uuid (get-edit-block))]))

(defn set-block-content-and-last-pos!
  [edit-input-id content new-pos]
  (when edit-input-id
    (set-edit-content! edit-input-id content)
    (set-state! [:editor/last-saved-cursor (:block/uuid (get-edit-block))] new-pos)))

(defn set-theme-mode!
  [mode]
  (when (mobile-util/native-ios?)
    (if (= mode "light")
      (util/set-theme-light)
      (util/set-theme-dark)))
  (set-state! :ui/theme mode)
  (storage/set :ui/theme mode))

(defn sync-system-theme!
  []
  (let [system-dark? (.-matches (js/window.matchMedia "(prefers-color-scheme: dark)"))]
    (set-theme-mode! (if system-dark? "dark" "light"))
    (set-state! :ui/system-theme? true)
    (storage/set :ui/system-theme? true)))

(defn use-theme-mode!
  [theme-mode]
  (if (= theme-mode "system")
    (sync-system-theme!)
    (do
      (set-theme-mode! theme-mode)
      (set-state! :ui/system-theme? false)
      (storage/set :ui/system-theme? false))))

(defn toggle-theme
  [theme]
  (if (= theme "dark") "light" "dark"))

(defn toggle-theme!
  []
  (use-theme-mode! (toggle-theme (:ui/theme @state))))

(defn set-custom-theme!
  ([custom-theme]
   (set-custom-theme! nil custom-theme))
  ([mode theme]
   (set-state! (if mode [:ui/custom-theme (keyword mode)] :ui/custom-theme) theme)
   (storage/set :ui/custom-theme (:ui/custom-theme @state))))

(defn set-editing-block-dom-id!
  [block-dom-id]
  (set-state! :editor/block-dom-id block-dom-id))

(defn get-editing-block-dom-id
  []
  (:editor/block-dom-id @state))

(defn set-root-component!
  [component]
  (set-state! :ui/root-component component))

(defn get-root-component
  []
  (get @state :ui/root-component))

(defn load-app-user-cfgs
  ([] (load-app-user-cfgs false))
  ([refresh?]
   (p/let [cfgs (if (or refresh? (nil? (:electron/user-cfgs @state)))
                  (ipc/ipc "userAppCfgs")
                  (:electron/user-cfgs @state))
           cfgs (if (object? cfgs) (bean/->clj cfgs) cfgs)]
          (set-state! :electron/user-cfgs cfgs))))

(defn setup-electron-updater!
  []
  (when (util/electron?)
    (js/window.apis.setUpdatesCallback
      (fn [_ args]
        (let [data (bean/->clj args)
              pending? (not= (:type data) "completed")]
          (set-state! :electron/updater-pending? pending?)
          (when pending? (set-state! :electron/updater data))
          nil)))))

(defn set-file-component!
  [component]
  (set-state! :ui/file-component component))

(defn clear-file-component!
  []
  (set-state! :ui/file-component nil))

(defn set-journals-length!
  [value]
  (when value
    (set-state! :journals-length value)))

(defn add-custom-query-component!
  [query-string component]
  (update-state! :ui/custom-query-components
                 (fn [m]
                   (assoc m query-string component))))

(defn remove-custom-query-component!
  [query-string]
  (update-state! :ui/custom-query-components
                 (fn [m]
                   (dissoc m query-string))))

(defn get-custom-query-components
  []
  (vals (get @state :ui/custom-query-components)))

(defn save-scroll-position!
  ([value]
   (save-scroll-position! value js/window.location.hash))
  ([value path]
   (set-state! [:ui/paths-scroll-positions path] value)))

(defn get-saved-scroll-position
  ([]
   (get-saved-scroll-position js/window.location.hash))
  ([path]
   (get-in @state [:ui/paths-scroll-positions path] 0)))

(defn set-today!
  [value]
  (set-state! :today value))

(defn get-date-formatter
  []
  (gp-config/get-date-formatter (get-config)))

(defn shortcuts []
  (get-in @state [:config (get-current-repo) :shortcuts]))

(defn get-me
  []
  (:me @state))

(defn deprecated-logged?
  "Whether the user has logged in."
  []
  false)

(defn set-db-restoring!
  [value]
  (set-state! :db/restoring? value))

(defn set-indexedb-support!
  [value]
  (set-state! :indexeddb/support? value))

(defn modal-opened?
  []
  (:modal/show? @state))

(declare set-modal!)
(declare close-modal!)

(defn get-sub-modals
  []
  (:modal/subsets @state))

(defn set-sub-modal!
  ([panel-content]
   (set-sub-modal! panel-content
                   {:close-btn? true}))
  ([panel-content {:keys [id label close-btn? show? center?] :as opts}]
   (if (not (modal-opened?))
     (set-modal! panel-content opts)
     (let [modals (:modal/subsets @state)
           idx (and id (first (keep-indexed #(when (= (:modal/id %2) id) %1)
                                            modals)))
           input (medley/filter-vals
                   #(not (nil? %1))
                   {:modal/id            id
                    :modal/label         (or label (if center? "ls-modal-align-center" ""))
                    :modal/show?         (if (boolean? show?) show? true)
                    :modal/panel-content panel-content
                    :modal/close-btn?    close-btn?})]
       (swap! state update-in
              [:modal/subsets (or idx (count modals))]
              merge input)
       (:modal/subsets @state)))))

(defn close-sub-modal!
  ([] (close-sub-modal! nil))
  ([all?-a-id]
   (if (true? all?-a-id)
     (swap! state assoc :modal/subsets [])
     (let [id     all?-a-id
           mid    (:modal/id @state)
           modals (:modal/subsets @state)]
       (if (and id (not (string/blank? mid)) (= id mid))
         (close-modal!)
         (when-let [idx (if id (first (keep-indexed #(when (= (:modal/id %2) id) %1) modals))
                          (dec (count modals)))]
           (swap! state assoc :modal/subsets (into [] (medley/remove-nth idx modals)))))))
   (:modal/subsets @state)))

(defn set-modal!
  ([modal-panel-content]
   (set-modal! modal-panel-content
               {:fullscreen? false
                :close-btn?  true}))
  ([modal-panel-content {:keys [id label fullscreen? close-btn? close-backdrop? center?]}]
   (when (seq (get-sub-modals))
     (close-sub-modal! true))
   (swap! state assoc
          :modal/id id
          :modal/label (or label (if center? "ls-modal-align-center" ""))
          :modal/show? (boolean modal-panel-content)
          :modal/panel-content modal-panel-content
          :modal/fullscreen? fullscreen?
          :modal/close-btn? close-btn?
          :modal/close-backdrop? (if (boolean? close-backdrop?) close-backdrop? true)) nil))

(defn close-modal!
  []
  (when-not (editing?)
    (if (seq (get-sub-modals))
      (close-sub-modal!)
      (swap! state assoc
             :modal/id nil
             :modal/label ""
             :modal/show? false
             :modal/fullscreen? false
             :modal/panel-content nil
             :ui/open-select nil))))

(defn get-db-batch-txs-chan
  []
  (:db/batch-txs @state))

(defn get-file-write-chan
  []
  (:file/writes @state))

(defn get-reactive-custom-queries-chan
  []
  (:reactive/custom-queries @state))

(defn get-left-sidebar-open?
  []
  (get-in @state [:ui/left-sidebar-open?]))

(defn set-left-sidebar-open!
  [value]
  (storage/set "ls-left-sidebar-open?" (boolean value))
  (set-state! :ui/left-sidebar-open? value))

(defn toggle-left-sidebar!
  []
  (set-left-sidebar-open!
    (not (get-left-sidebar-open?))))

(defn set-developer-mode!
  [value]
  (set-state! :ui/developer-mode? value)
  (storage/set "developer-mode" (str value)))

(defn developer-mode?
  []
  (:ui/developer-mode? @state))

(defn get-notification-contents
  []
  (get @state :notification/contents))

(defn document-mode?
  []
  (get @state :document/mode?))

(defn doc-mode-enter-for-new-line?
  []
  (and (document-mode?)
       (not (:shortcut/doc-mode-enter-for-new-block? (sub-graph-config)))))

(defn toggle-document-mode!
  []
  (let [mode (document-mode?)]
    (set-state! :document/mode? (not mode))
    (storage/set :document/mode? (not mode))))

(defn shortcut-tooltip-enabled?
  []
  (get @state :ui/shortcut-tooltip?))

(defn toggle-shortcut-tooltip!
  []
  (let [mode (shortcut-tooltip-enabled?)]
    (set-state! :ui/shortcut-tooltip? (not mode))
    (storage/set :ui/shortcut-tooltip? (not mode))))

(defn mobile?
  []
  (or (util/mobile?) (mobile-util/native-platform?)))

(defn enable-tooltip?
  []
  (if (mobile?)
    false
    (get (get (sub-config) (get-current-repo))
         :ui/enable-tooltip?
         true)))

(defn show-command-doc?
  []
  (get (get (sub-config) (get-current-repo))
       :ui/show-command-doc?
       true))

(defn set-config!
  [repo-url value]
  (set-state! [:config repo-url] value))

(defn get-wide-mode?
  []
  (:ui/wide-mode? @state))

(defn toggle-wide-mode!
  []
  (update-state! :ui/wide-mode? not))

(defn set-online!
  [value]
  (set-state! :network/online? value))

(defn get-commands
  []
  (:commands (get-config)))

(defn get-plugins-commands
  []
  (mapcat seq (flatten (vals (:plugin/installed-slash-commands @state)))))

(defn get-plugins-commands-with-type
  [type]
  (filterv #(= (keyword (first %)) (keyword type))
           (apply concat (vals (:plugin/simple-commands @state)))))

(defn get-plugins-ui-items-with-type
  [type]
  (filterv #(= (keyword (first %)) (keyword type))
           (apply concat (vals (:plugin/installed-ui-items @state)))))

(defn get-plugin-resources-with-type
  [pid type]
  (when-let [pid (and type (keyword pid))]
    (get-in @state [:plugin/installed-resources pid (keyword type)])))

(defn get-plugin-resource
  [pid type key]
  (when-let [resources (get-plugin-resources-with-type pid type)]
    (get resources key)))

(defn upt-plugin-resource
  [pid type key attr val]
  (when-let [resource (get-plugin-resource pid type key)]
    (let [resource (assoc resource (keyword attr) val)]
      (set-state!
        [:plugin/installed-resources (keyword pid) (keyword type) key] resource)
      resource)))

(defn install-plugin-hook
  [pid hook]
  (when-let [pid (keyword pid)]
    (set-state!
      [:plugin/installed-hooks hook]
      (conj
        ((fnil identity #{}) (get-in @state [:plugin/installed-hooks hook]))
        pid)) true))

(defn uninstall-plugin-hook
  [pid hook-or-all]
  (when-let [pid (keyword pid)]
    (if (nil? hook-or-all)
      (swap! state update :plugin/installed-hooks #(update-vals % (fn [ids] (disj ids pid))))
      (when-let [coll (get-in @state [:plugin/installed-hooks hook-or-all])]
        (set-state! [:plugin/installed-hooks hook-or-all] (disj coll pid))))
    true))


(defn get-scheduled-future-days
  []
  (let [days (:scheduled/future-days (get-config))]
    (or (when (int? days) days) 0)))

(defn set-graph-syncing?
  [value]
  (set-state! :graph/syncing? value))

(defn set-editor-in-composition!
  [value]
  (set-state! :editor/in-composition? value))

(defn editor-in-composition?
  []
  (:editor/in-composition? @state))

(defn set-loading-files!
  [repo value]
  (when repo
    (set-state! [:repo/loading-files? repo] value)))

(defn loading-files?
  [repo]
  (get-in @state [:repo/loading-files? repo]))

(defn set-editor-last-input-time!
  [repo time]
  (swap! state assoc-in [:editor/last-input-time repo] time))

(defn set-last-transact-time!
  [repo time]
  (swap! state assoc-in [:db/last-transact-time repo] time)

  ;; THINK: new block, indent/outdent, drag && drop, etc.
  (set-editor-last-input-time! repo time))

(defn set-db-persisted!
  [repo value]
  (swap! state assoc-in [:db/persisted? repo] value))

(defn db-idle?
  [repo]
  (when repo
    (when-let [last-time (get-in @state [:db/last-transact-time repo])]
      (let [now (util/time-ms)]
        (>= (- now last-time) 3000)))))

(defn input-idle?
  [repo & {:keys [diff]
           :or {diff 1000}}]
  (when repo
    (or
      (when-let [last-time (get-in @state [:editor/last-input-time repo])]
        (let [now (util/time-ms)]
          (>= (- now last-time) diff)))
      ;; not in editing mode
      (not (get-edit-input-id)))))

(defn set-nfs-refreshing!
  [value]
  (set-state! :nfs/refreshing? value))

(defn nfs-refreshing?
  []
  (:nfs/refreshing? @state))

(defn set-search-result!
  [value]
  (set-state! :search/result value))

(defn clear-search-result!
  []
  (set-search-result! nil))

(defn add-graph-search-filter!
  [q]
  (when-not (string/blank? q)
    (update-state! :search/graph-filters
                   (fn [value]
                     (vec (distinct (conj value q)))))))

(defn remove-search-filter!
  [q]
  (when-not (string/blank? q)
    (update-state! :search/graph-filters
                   (fn [value]
                     (remove #{q} value)))))

(defn clear-search-filters!
  []
  (set-state! :search/graph-filters []))

(defn get-search-mode
  []
  (:search/mode @state))

(defn toggle!
  [path]
  (update-state! path not))

(defn toggle-settings!
  []
  (toggle! :ui/settings-open?))

(defn settings-open?
  []
  (:ui/settings-open? @state))

(defn close-settings!
  []
  (set-state! :ui/settings-open? false))

(defn open-settings!
  []
  (set-state! :ui/settings-open? true))

;; TODO: Move those to the uni `state`

(defonce editor-op (atom nil))
(defn set-editor-op!
  [value]
  (reset! editor-op value))
(defn get-editor-op
  []
  @editor-op)

(defn get-start-of-week
  []
  (or
    (when-let [repo (get-current-repo)]
      (get-in @state [:config repo :start-of-week]))
    (get-in @state [:me :settings :start-of-week])
    6))

(defn get-ref-open-blocks-level
  []
  (or
    (when-let [value (:ref/default-open-blocks-level (get-config))]
      (when (integer? value)
        value))
    2))

(defn get-linked-references-collapsed-threshold
  []
  (or
    (when-let [value (:ref/linked-references-collapsed-threshold (get-config))]
      (when (integer? value)
        value))
    100))

(defn get-events-chan
  []
  (:system/events @state))

(defn pub-event!
  [payload]
  (let [chan (get-events-chan)]
    (async/put! chan payload)))

(defn get-copied-blocks
  []
  (:copy/blocks @state))

(defn set-copied-blocks!
  [content blocks]
  (set-state! :copy/blocks {:copy/graph (get-current-repo)
                            :copy/content (or content (get-in @state [:copy/blocks :copy/content]))
                            :copy/blocks blocks}))

(defn get-export-block-text-indent-style []
  (:copy/export-block-text-indent-style @state))

(defn set-export-block-text-indent-style!
  [v]
  (set-state! :copy/export-block-text-indent-style v)
  (storage/set :copy/export-block-text-indent-style v))

(defn get-export-block-text-remove-options []
  (:copy/export-block-text-remove-options @state))

(defn update-export-block-text-remove-options!
  [e k]
  (let [f (if (util/echecked? e) conj disj)]
    (update-state! :copy/export-block-text-remove-options
                   #(f % k))
    (storage/set :copy/export-block-text-remove-options
                 (get-export-block-text-remove-options))))

(defn set-editor-args!
  [args]
  (set-state! :editor/args args))

(defn block-component-editing?
  []
  (:block/component-editing-mode? @state))

(defn set-block-component-editing-mode!
  [value]
  (set-state! :block/component-editing-mode? value))

(defn logical-outdenting?
  []
  (:editor/logical-outdenting?
    (get (sub-config) (get-current-repo))))

(defn get-editor-args
  []
  (:editor/args @state))

(defn get-export-bullet-indentation
  []
  (case (get (get-config) :export/bullet-indentation :tab)
    :eight-spaces
    "        "
    :four-spaces
    "    "
    :two-spaces
    "  "
    :tab
    "\t"))

(defn set-page-blocks-cp!
  [value]
  (set-state! [:view/components :page-blocks] value))

(defn get-page-blocks-cp
  []
  (get-in @state [:view/components :page-blocks]))

;; To avoid circular dependencies
(defn set-component!
  [k value]
  (set-state! [:view/components k] value))

(defn get-component
  [k]
  (get-in @state [:view/components k]))

(defn exit-editing-and-set-selected-blocks!
  ([blocks]
   (exit-editing-and-set-selected-blocks! blocks :down))
  ([blocks direction]
   (clear-edit!)
   (set-selection-blocks! blocks direction)))

(defn remove-watch-state [key]
  (remove-watch state key))

(defn get-git-auto-commit-enabled?
  []
  (false? (sub [:electron/user-cfgs :git/disable-auto-commit?])))

(defn set-last-key-code!
  [key-code]
  (set-state! :editor/last-key-code key-code))

(defn get-last-key-code
  []
  (:editor/last-key-code @state))

(defn get-plugin-by-id
  [id]
  (when-let [id (and id (keyword id))]
    (get-in @state [:plugin/installed-plugins id])))

(defn get-enabled?-installed-plugins
  ([theme?] (get-enabled?-installed-plugins theme? true false))
  ([theme? enabled? include-unpacked?]
   (filterv
     #(and (if include-unpacked? true (:iir %))
           (if-not (boolean? enabled?) true (= (not enabled?) (boolean (get-in % [:settings :disabled]))))
           (= (boolean theme?) (:theme %)))
     (vals (:plugin/installed-plugins @state)))))

(defn lsp-enabled?-or-theme
  []
  (:plugin/enabled @state))

(def lsp-enabled?
  (lsp-enabled?-or-theme))

(defn consume-updates-coming-plugin
  [payload updated?]
  (when-let [id (keyword (:id payload))]
    (let [pending? (boolean (seq (:plugin/updates-pending @state)))]
      (swap! state update :plugin/updates-pending dissoc id)
      (if updated?
        (if-let [error (:error-code payload)]
          (swap! state update-in [:plugin/updates-coming id] assoc :error-code error)
          (swap! state update :plugin/updates-coming dissoc id))
        (swap! state update :plugin/updates-coming assoc id payload))
      (pub-event! [:plugin/consume-updates id pending? updated?]))))

(defn coming-update-new-version?
  [pkg]
  (and pkg (:latest-version pkg)))

(defn plugin-update-available?
  [id]
  (when-let [pkg (and id (get (:plugin/updates-coming @state) (keyword id)))]
    (coming-update-new-version? pkg)))

(defn all-available-coming-updates
  []
  (when-let [updates (vals (:plugin/updates-coming @state))]
    (filterv #(coming-update-new-version? %) updates)))

(defn get-next-selected-coming-update
  []
  (when-let [updates (all-available-coming-updates)]
    (let [unchecked (:plugin/updates-unchecked @state)]
      (first (filter #(and (not (and (seq unchecked) (contains? unchecked (:id %))))
                           (not (:error-code %))) updates)))))

(defn set-unchecked-update
  [id unchecked?]
  (swap! state update :plugin/updates-unchecked (if unchecked? conj disj) id))

(defn reset-unchecked-update
  []
  (swap! state assoc :plugin/updates-unchecked #{}))

(defn reset-all-updates-state
  []
  (swap! state assoc
         :plugin/updates-pending                {}
         :plugin/updates-coming                 {}
         :plugin/updates-downloading?           false))

(defn sub-right-sidebar-blocks
  []
  (when-let [current-repo (get-current-repo)]
    (->> (sub :sidebar/blocks)
         (filter #(= (first %) current-repo)))))


(defn toggle-collapsed-block!
  [block-id]
  (let [current-repo (get-current-repo)]
    (update-state! [:ui/collapsed-blocks current-repo block-id] not)))

(defn set-collapsed-block!
  [block-id value]
  (let [current-repo (get-current-repo)]
    (set-state! [:ui/collapsed-blocks current-repo block-id] value)))

(defn sub-collapsed
  [block-id]
  (sub [:ui/collapsed-blocks (get-current-repo) block-id]))

(defn get-modal-id
  []
  (:modal/id @state))

(defn edit-in-query-or-refs-component
  []
  (let [config (last (get-editor-args))]
    {:custom-query? (:custom-query? config)
     :ref? (:ref? config)}))

(defn set-auth-id-token
  [id-token]
  (set-state! :auth/id-token id-token))

(defn set-auth-refresh-token
  [refresh-token]
  (set-state! :auth/refresh-token refresh-token))

(defn set-auth-access-token
  [access-token]
  (set-state! :auth/access-token access-token))

(defn get-auth-id-token []
  (:auth/id-token @state))

(defn get-auth-refresh-token []
  (:auth/refresh-token @state))

(defn set-file-sync-manager [v]
  (set-state! :file-sync/sync-manager v))
(defn set-file-sync-state [graph v]
  (when v (s/assert :frontend.fs.sync/sync-state v))
  (set-state! [:file-sync/sync-state graph] v))

(defn get-file-sync-manager []
  (:file-sync/sync-manager @state))

(defn get-file-sync-state [repo]
  (get-in @state [:file-sync/sync-state repo]))

(defn reset-parsing-state!
  []
  (set-state! [:graph/parsing-state (get-current-repo)] {}))

(defn set-parsing-state!
  [m]
  (update-state! [:graph/parsing-state (get-current-repo)]
                 (if (fn? m) m
                   (fn [old-value] (merge old-value m)))))

(defn http-proxy-enabled-or-val? []
  (when-let [agent-opts (sub [:electron/user-cfgs :settings/agent])]
    (when (every? not-empty (vals agent-opts))
      (str (:protocol agent-opts) "://" (:host agent-opts) ":" (:port agent-opts)))))

(defn enable-encryption?
  [repo]
  (:feature/enable-encryption?
   (get (sub-config) repo)))

(defn set-mobile-app-state-change
  [is-active?]
  (set-state! :mobile/app-state-change
              {:is-active? is-active?
               :timestamp (inst-ms (js/Date.))}))

(defn get-sync-graph-by-uuid
  [graph-uuid]
  (when graph-uuid
    (first (filter #(= graph-uuid (:GraphUUID %))(get-repos)))))

(defn unlinked-dir?
  [dir]
  (contains? (:file/unlinked-dirs @state) dir))

(defn enable-search-remove-accents?
  []
  (:feature/enable-search-remove-accents? (get-config)))

(defn get-file-rename-event-chan
  []
  (:file/rename-event-chan @state))

(defn offer-file-rename-event-chan!
  [v]
  {:pre [(map? v)
         (= #{:repo :old-path :new-path} (set (keys v)))]}
  (async/offer! (get-file-rename-event-chan) v))<|MERGE_RESOLUTION|>--- conflicted
+++ resolved
@@ -22,21 +22,6 @@
                         (when graph (ipc/ipc "setCurrentGraph" graph))
                         graph)]
    (atom
-<<<<<<< HEAD
-    {:route-match             nil
-     :today                   nil
-     :system/events           (async/chan 100)
-     :db/batch-txs            (async/chan 100)
-     :file/writes             (async/chan 100)
-     :file/unlinked-dirs      #{}
-     :reactive/custom-queries (async/chan 100)
-     :notification/show?      false
-     :notification/content    nil
-     :repo/loading-files?     {}
-     :nfs/user-granted?       {}
-     :nfs/refreshing?         nil
-     :instrument/disabled?    (storage/get "instrument-disabled")
-=======
     {:route-match                           nil
      :today                                 nil
      :system/events                         (async/chan 1000)
@@ -50,7 +35,6 @@
      :nfs/user-granted?                     {}
      :nfs/refreshing?                       nil
      :instrument/disabled?                  (storage/get "instrument-disabled")
->>>>>>> 9a9e7931
      ;; TODO: how to detect the network reliably?
      :network/online?         true
      :indexeddb/support?      true
@@ -257,19 +241,14 @@
 
      :encryption/graph-parsing?             false
 
-<<<<<<< HEAD
      :ui/loading?                           {}
      :file-sync/set-remote-graph-password-result {}
      :feature/enable-sync?                  (storage/get :logseq-sync-enabled)
 
-     :ui/find-in-page                       nil
-
      :file/rename-event-chan                (async/chan 100)
-=======
      :ui/find-in-page                       nil
      :graph/importing                       nil
      :graph/importing-state                 {}
->>>>>>> 9a9e7931
      })))
 
 ;; block uuid -> {content(String) -> ast}
