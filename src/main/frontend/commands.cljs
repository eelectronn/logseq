(ns frontend.commands
  (:require [frontend.util :as util]
            [frontend.util.cursor :as cursor]
            [frontend.util.marker :as marker]
            [frontend.util.priority :as priority]
            [frontend.date :as date]
            [frontend.state :as state]
            [frontend.search :as search]
            [frontend.config :as config]
            [frontend.db.utils :as db-util]
            [frontend.db :as db]
            [clojure.string :as string]
            [goog.dom :as gdom]
            [goog.object :as gobj]
            [frontend.format :as format]
            [frontend.handler.common :as common-handler]
            [frontend.handler.plugin :as plugin-handler]
            [frontend.handler.draw :as draw]
            [frontend.handler.notification :as notification]
            [promesa.core :as p]))

;; TODO: move to frontend.handler.editor.commands

(defonce *show-commands (atom false))
(defonce *slash-caret-pos (atom nil))
(defonce slash "/")
(defonce *show-block-commands (atom false))
(defonce angle-bracket "<")
(defonce *angle-bracket-caret-pos (atom nil))
(defonce *current-command (atom nil))

(def link-steps [[:editor/input (str slash "link")]
                 [:editor/show-input [{:command :link
                                       :id :link
                                       :placeholder "Link"}
                                      {:command :link
                                       :id :label
                                       :placeholder "Label"}]]])

<<<<<<< HEAD
(def zotero-steps [[:editor/input (str slash "zotero")]
                   [:editor/show-zotero]])
=======
(def *extend-slash-commands (atom []))

(defn register-slash-command [cmd]
  (swap! *extend-slash-commands conj cmd))
>>>>>>> 105503f4

(defn ->marker
  [marker]
  [[:editor/clear-current-slash]
   [:editor/set-marker marker]
   [:editor/move-cursor-to-end]])

(defn ->priority
  [priority]
  [[:editor/clear-current-slash]
   [:editor/set-priority priority]
   [:editor/move-cursor-to-end]])

(defn ->inline
  [type]
  (let [template (util/format "@@%s: @@"
                              type)]
    [[:editor/input template {:last-pattern slash
                              :backward-pos 2}]]))

(defn embed-page
  []
  (conj
   [[:editor/input "{{embed [[]]}}" {:last-pattern slash
                                     :backward-pos 4}]]
   [:editor/search-page :embed]))

(defn embed-block
  []
  [[:editor/input "{{embed (())}}" {:last-pattern slash
                                    :backward-pos 4}]
   [:editor/search-block :embed]])

;; Stop now!!
;; (def commands-plugins
;;   {"Encrypt text" {:steps [[:editor/input (str slash "encrypt")]
;;                            [:editor/show-input [{:id :hint
;;                                                  :placeholder "Hint"}
;;                                                 {:id :password
;;                                                  :type "password"}]]]
;;                    :insert-fn (fn [hint password]
;;                                 (util/format "{{{encrypt %s}}}"
;;                                              (pr-str {:hint hint
;;                                                       :content content})))}})

(defn get-preferred-workflow
  []
  (let [workflow (state/get-preferred-workflow)]
    (if (= :now workflow)
      [["LATER" (->marker "LATER")]
       ["NOW" (->marker "NOW")]
       ["TODO" (->marker "TODO")]
       ["DOING" (->marker "DOING")]]
      [["TODO" (->marker "TODO")]
       ["DOING" (->marker "DOING")]
       ["LATER" (->marker "LATER")]
       ["NOW" (->marker "NOW")]])))

;; Credits to roamresearch.com

(defn- ->heading
  [heading]
  [[:editor/clear-current-slash]
   [:editor/set-heading heading]
   [:editor/move-cursor-to-end]])

(defn- markdown-headings
  []
  (let [format (state/get-preferred-format)]
    (when (= (name format) "markdown")
      (mapv (fn [level]
              (let [heading (str "h" level)]
                [heading (->heading (apply str (repeat level "#")))])) (range 1 7)))))

(defonce *matched-commands (atom nil))
(defonce *initial-commands (atom nil))

(defonce *first-command-group
  {"Page Reference" "BASIC"
   "Tomorrow" "TIME & DATE"
   "LATER" "TASK"
   "A" "PRIORITY"
   "Query" "ADVANCED"
   "Quote" "ORG-MODE"})

(defn ->block
  ([type]
   (->block type nil))
  ([type optional]
   (let [format (get (state/get-edit-block) :block/format :markdown)
         org? (= format :org)
         t (string/lower-case type)
         markdown-src? (and (= format :markdown) (= t "src"))
         left (cond
                markdown-src?
                "```"

                :else
                (util/format "#+BEGIN_%s"
                             (string/upper-case type)))
         right (if markdown-src?
                 (str "\n```")
                 (util/format "\n#+END_%s" (string/upper-case type)))
         template (str
                   left
                   (if optional (str " " optional) "")
                   "\n"
                   right)
         backward-pos (if (= type "src")
                        (+ 1 (count right))
                        (count right))]
     [[:editor/input template {:last-pattern angle-bracket
                               :backward-pos backward-pos}]])))

(defn ->properties
  []
  (let [template (util/format
                  ":PROPERTIES:\n:: \n:END:\n")
        backward-pos 9]
    [[:editor/input template {:last-pattern angle-bracket
                              :backward-pos backward-pos}]]))

;; https://orgmode.org/manual/Structure-Templates.html
(defn block-commands-map
  []
  (->>
   (concat
    [["Quote" (->block "quote")]
     ["Src" (->block "src" "")]
     ["Query" (->block "query")]
     ["Latex export" (->block "export" "latex")]
     ;; FIXME: current page's format
     (when (= :org (state/get-preferred-format))
       ["Properties" (->properties)])
     ["Note" (->block "note")]
     ["Tip" (->block "tip")]
     ["Important" (->block "important")]
     ["Caution" (->block "caution")]
     ["Pinned" (->block "pinned")]
     ["Warning" (->block "warning")]
     ["Example" (->block "example")]
     ["Export" (->block "export")]
     ["Verse" (->block "verse")]
     ["Ascii" (->block "export" "ascii")]
     ["Center" (->block "export")]
     ["Comment" (->block "comment")]]

    ;; Allow user to modify or extend, should specify how to extend.
    (state/get-commands))
   (remove nil?)
   (util/distinct-by-last-wins first)))

(defn commands-map
  [get-page-ref-text]
  (->>
   (concat
    ;; basic
    [["Page Reference" [[:editor/input "[[]]" {:backward-pos 2}]
                        [:editor/search-page]] "Create a backlink to a page"]
     ["Page Embed" (embed-page) "Embed a page here"]
     ["Block Reference" [[:editor/input "(())" {:backward-pos 2}]
                         [:editor/search-block :reference]] "Create a backlink to a blcok"]
     ["Block Embed" (embed-block) "Embed a block here" "Embed a block here"]
     ["Link" link-steps "Create a HTTP link"]
     ["Image Link" link-steps "Create a HTTP link to a image"]
     (when (state/markdown?)
       ["Underline" [[:editor/input "<ins></ins>"
                      {:last-pattern slash
                       :backward-pos 6}]] "Create a underline text decoration"])
     ["Template" [[:editor/input "/" nil]
                  [:editor/search-template]] "Insert a created template here"]
     (cond
       (and (util/electron?) (config/local-db? (state/get-current-repo)))

       ["Upload an asset" [[:editor/click-hidden-file-input :id]] "Upload file types like image, pdf, docx, etc.)"]

       (state/logged?)
       ["Upload an image" [[:editor/click-hidden-file-input :id]]])]

    (markdown-headings)

    ;; time & date

    [["Tomorrow" #(get-page-ref-text (date/tomorrow)) "Insert the date of tomorrow"]
     ["Yesterday" #(get-page-ref-text (date/yesterday)) "Insert the date of yesterday"]
     ["Today" #(get-page-ref-text (date/today)) "Insert the date of today"]
     ["Current Time" #(date/get-current-time) "Insert current time"]
     ["Date Picker" [[:editor/show-date-picker]] "Pick a date and insert here"]]

    ;; task management
    (get-preferred-workflow)

    [["DONE" (->marker "DONE")]
     ["WAITING" (->marker "WAITING")]
     ["CANCELED" (->marker "CANCELED")]
     ["Deadline" [[:editor/clear-current-slash]
                  [:editor/show-date-picker :deadline]]]
     ["Scheduled" [[:editor/clear-current-slash]
                   [:editor/show-date-picker :scheduled]]]]

    ;; priority
    [["A" (->priority "A")]
     ["B" (->priority "B")]
     ["C" (->priority "C")]]

    ;; advanced

    [["Query" [[:editor/input "{{query }}" {:backward-pos 2}]] "Create a DataScript query"]
     ["Zotero" zotero-steps "Import Zotero journal article"]
     ["Query table function" [[:editor/input "{{function }}" {:backward-pos 2}]] "Create a query table function"]
     ["Calculator" [[:editor/input "```calc\n\n```" {:backward-pos 4}]
                    [:codemirror/focus]] "Insert a calculator"]
     ["Draw" (fn []
               (let [file (draw/file-name)
                     path (str config/default-draw-directory "/" file)
                     text (util/format "[[%s]]" path)]
                 (p/let [_ (draw/create-draw-with-default-content path)]
                   (println "draw file created, " path))
                 text)) "Draw a graph with Excalidraw"]

     (when (util/zh-CN-supported?)
       ["Embed Bilibili Video" [[:editor/input "{{bilibili }}" {:last-pattern slash
                                                                :backward-pos 2}]]])
     ["Embed HTML " (->inline "html")]

     ["Embed Youtube Video" [[:editor/input "{{youtube }}" {:last-pattern slash
                                                            :backward-pos 2}]]]

     ["Embed Vimeo Video" [[:editor/input "{{vimeo }}" {:last-pattern slash
                                                        :backward-pos 2}]]]]

    @*extend-slash-commands
    ;; Allow user to modify or extend, should specify how to extend.

    (state/get-commands)
    (state/get-plugins-commands))
   (remove nil?)
   (util/distinct-by-last-wins first)))

(defn init-commands!
  [get-page-ref-text]
  (let [commands (commands-map get-page-ref-text)]
    (reset! *initial-commands commands)
    (reset! *matched-commands commands)))

(defonce *matched-block-commands (atom (block-commands-map)))

(defn restore-state
  [restore-slash-caret-pos?]
  (when restore-slash-caret-pos?
    (reset! *slash-caret-pos nil))
  (reset! *show-commands false)
  (reset! *matched-commands @*initial-commands)
  (reset! *angle-bracket-caret-pos nil)
  (reset! *show-block-commands false)
  (reset! *matched-block-commands (block-commands-map)))

(defn insert!
  [id value
   {:keys [last-pattern postfix-fn backward-pos forward-pos]
    :or {last-pattern slash}
    :as option}]
  (when-let [input (gdom/getElement id)]
    (let [edit-content (gobj/get input "value")
          current-pos (cursor/pos input)
          prefix (subs edit-content 0 current-pos)
          space? (when (and last-pattern prefix)
                   (let [s (when-let [last-index (string/last-index-of prefix last-pattern)]
                             (util/safe-subs prefix 0 last-index))]
                     (not (and s
                               (string/ends-with? s "(")
                               (or (string/starts-with? last-pattern "((")
                                   (string/starts-with? last-pattern "[["))))))
          space? (if (and space? (string/starts-with? last-pattern "#[["))
                   false
                   space?)
          prefix (if (string/blank? last-pattern)
                   (if space?
                     (util/concat-without-spaces prefix value)
                     (str prefix value))
                   (util/replace-last last-pattern prefix value space?))
          postfix (subs edit-content current-pos)
          postfix (if postfix-fn (postfix-fn postfix) postfix)
          new-value (if space?
                      (util/concat-without-spaces prefix postfix)
                      (str prefix postfix))
          new-pos (- (+ (count prefix)
                        (or forward-pos 0))
                     (or backward-pos 0))]
      (state/set-block-content-and-last-pos! id new-value new-pos)
      (cursor/move-cursor-to input
                             (if (or backward-pos forward-pos)
                               new-pos
                               (+ new-pos 1))))))

(defn simple-insert!
  [id value
   {:keys [backward-pos forward-pos check-fn]
    :as option}]
  (let [input (gdom/getElement id)
        edit-content (gobj/get input "value")
        current-pos (cursor/pos input)
        prefix (subs edit-content 0 current-pos)
        new-value (str prefix
                       value
                       (subs edit-content current-pos))
        new-pos (- (+ (count prefix)
                      (count value)
                      (or forward-pos 0))
                   (or backward-pos 0))]
    (state/set-block-content-and-last-pos! id new-value new-pos)
    (cursor/move-cursor-to input new-pos)
    (when check-fn
      (check-fn new-value (dec (count prefix)) new-pos))))

(defn insert-before!
  [id value
   {:keys [backward-pos forward-pos check-fn]
    :as option}]
  (let [input (gdom/getElement id)
        edit-content (gobj/get input "value")
        current-pos (cursor/pos input)
        suffix (subs edit-content 0 current-pos)
        new-value (str value
                       suffix
                       (subs edit-content current-pos))
        new-pos (- (+ (count suffix)
                      (count value)
                      (or forward-pos 0))
                   (or backward-pos 0))]
    (state/set-block-content-and-last-pos! id new-value new-pos)
    (cursor/move-cursor-to input new-pos)
    (when check-fn
      (check-fn new-value (dec (count suffix)) new-pos))))

(defn simple-replace!
  [id value selected
   {:keys [backward-pos forward-pos check-fn]
    :as option}]
  (let [selected? (not (string/blank? selected))
        input (gdom/getElement id)
        edit-content (gobj/get input "value")
        current-pos (cursor/pos input)
        prefix (subs edit-content 0 current-pos)
        postfix (if selected?
                  (string/replace-first (subs edit-content current-pos)
                                        selected
                                        "")
                  (subs edit-content current-pos))
        new-value (str prefix value postfix)
        new-pos (- (+ (count prefix)
                      (count value)
                      (or forward-pos 0))
                   (or backward-pos 0))]
    (state/set-block-content-and-last-pos! id new-value new-pos)
    (cursor/move-cursor-to input new-pos)
    (when selected?
      (.setSelectionRange input new-pos (+ new-pos (count selected))))
    (when check-fn
      (check-fn new-value (dec (count prefix))))))

(defn delete-pair!
  [id]
  (let [input (gdom/getElement id)
        edit-content (gobj/get input "value")
        current-pos (cursor/pos input)
        prefix (subs edit-content 0 (dec current-pos))
        new-value (str prefix
                       (subs edit-content (inc current-pos)))
        new-pos (count prefix)]
    (state/set-block-content-and-last-pos! id new-value new-pos)
    (cursor/move-cursor-to input new-pos)))

(defn get-matched-commands
  ([text]
   (get-matched-commands text @*initial-commands))
  ([text commands]
   (search/fuzzy-search commands text
                        :extract-fn first
                        :limit 50)))

(defn get-command-input
  [edit-content]
  (when-not (string/blank? edit-content)
    (let [result (last (util/split-last slash edit-content))]
      (if (string/blank? result)
        nil
        result))))

(defmulti handle-step first)

(defmethod handle-step :editor/hook [[_ event {:keys [pid uuid] :as payload}] format]
  (plugin-handler/hook-plugin-editor event (merge payload {:format format :uuid (or uuid (:block/uuid (state/get-edit-block)))}) pid))

(defmethod handle-step :editor/input [[_ value option]]
  (when-let [input-id (state/get-edit-input-id)]
    (insert! input-id value option)))

(defmethod handle-step :editor/cursor-back [[_ n]]
  (when-let [input-id (state/get-edit-input-id)]
    (when-let [current-input (gdom/getElement input-id)]
      (cursor/move-cursor-backward current-input n))))

(defmethod handle-step :editor/cursor-forward [[_ n]]
  (when-let [input-id (state/get-edit-input-id)]
    (when-let [current-input (gdom/getElement input-id)]
      (cursor/move-cursor-forward current-input n))))

(defmethod handle-step :editor/move-cursor-to-end [[_]]
  (when-let [input-id (state/get-edit-input-id)]
    (when-let [current-input (gdom/getElement input-id)]
      (cursor/move-cursor-to-end current-input))))

(defmethod handle-step :editor/restore-saved-cursor [[_]]
  (when-let [input-id (state/get-edit-input-id)]
    (when-let [current-input (gdom/getElement input-id)]
      (cursor/move-cursor-to current-input (:editor/last-saved-cursor @state/state)))))

(defmethod handle-step :editor/clear-current-slash [[_ space?]]
  (when-let [input-id (state/get-edit-input-id)]
    (when-let [current-input (gdom/getElement input-id)]
      (let [edit-content (gobj/get current-input "value")
            current-pos (cursor/pos current-input)
            prefix (subs edit-content 0 current-pos)
            prefix (util/replace-last slash prefix "" (boolean space?))
            new-value (str prefix
                           (subs edit-content current-pos))]
        (state/set-block-content-and-last-pos! input-id
                                               new-value
                                               (count prefix))))))

(defn compute-pos-delta-when-change-marker
  [current-input edit-content new-value marker pos]
  (let [old-marker (some->> (first (util/safe-re-find marker/bare-marker-pattern edit-content))
                            (string/trim))
        old-marker (if old-marker old-marker "")
        pos-delta (- (count marker)
                     (count old-marker))
        pos-delta (if (string/blank? old-marker)
                    (inc pos-delta)
                    pos-delta)]
    (+ pos pos-delta)))

(defmethod handle-step :editor/set-marker [[_ marker] format]
  (when-let [input-id (state/get-edit-input-id)]
    (when-let [current-input (gdom/getElement input-id)]
      (let [edit-content (gobj/get current-input "value")
            slash-pos (:pos @*slash-caret-pos)
            [re-pattern new-line-re-pattern] (if (= :org format)
                                               [#"\*+\s" #"\n\*+\s"]
                                               [#"#+\s" #"\n#+\s"])
            pos (let [prefix (subs edit-content 0 (dec slash-pos))]
                  (if-let [matches (seq (util/re-pos new-line-re-pattern prefix))]
                    (let [[start-pos content] (last matches)]
                      (+ start-pos (count content)))
                    (count (util/safe-re-find re-pattern prefix))))
            new-value (str (subs edit-content 0 pos)
                           (string/replace-first (subs edit-content pos)
                                                 marker/marker-pattern
                                                 (str marker " ")))]
        (state/set-edit-content! input-id new-value)
        (let [new-pos (compute-pos-delta-when-change-marker
                       current-input edit-content new-value marker (dec slash-pos))]
          ;; TODO: any performance issue?
          (js/setTimeout #(cursor/move-cursor-to current-input new-pos) 10))))))

(defmethod handle-step :editor/set-priority [[_ priority] format]
  (when-let [input-id (state/get-edit-input-id)]
    (when-let [current-input (gdom/getElement input-id)]
      (let [format (or (db/get-page-format (state/get-current-page)) (state/get-preferred-format))
            edit-content (gobj/get current-input "value")
            new-priority (util/format "[#%s]" priority)
            new-value (string/trim (priority/add-or-update-priority edit-content format new-priority))]
        (state/set-edit-content! input-id new-value)))))

(defmethod handle-step :editor/set-heading [[_ heading]]
  (when-let [input-id (state/get-edit-input-id)]
    (when-let [current-input (gdom/getElement input-id)]
      (let [edit-content (gobj/get current-input "value")
            heading-pattern #"^#+\s+"
            new-value (cond
                        (util/safe-re-find heading-pattern edit-content)
                        (string/replace-first edit-content
                                              heading-pattern
                                              (str heading " "))
                        :else
                        (str heading " " (string/triml edit-content)))]
        (state/set-edit-content! input-id new-value)))))

(defmethod handle-step :editor/search-page [[_]]
  (state/set-editor-show-page-search! true))

(defmethod handle-step :editor/search-page-hashtag [[_]]
  (state/set-editor-show-page-search-hashtag! true))

(defmethod handle-step :editor/search-block [[_ type]]
  (state/set-editor-show-block-search! true))

(defmethod handle-step :editor/search-template [[_]]
  (state/set-editor-show-template-search! true))

(defmethod handle-step :editor/show-input [[_ option]]
  (state/set-editor-show-input! option))

(defmethod handle-step :editor/show-zotero [[_]]
  (state/set-editor-show-zotero! true))

(defmethod handle-step :editor/show-date-picker [[_ type]]
  (if (and
       (contains? #{:scheduled :deadline} type)
       (when-let [value (gobj/get (state/get-input) "value")]
         (string/blank? value)))
    (do
      (notification/show! [:div "Please add some content first."] :warning)
      (restore-state false))
    (state/set-editor-show-date-picker! true)))

(defmethod handle-step :editor/click-hidden-file-input [[_ input-id]]
  (when-let [input-file (gdom/getElement "upload-file")]
    (.click input-file)))

(defmethod handle-step :default [[type & _args]]
  (prn "No handler for step: " type))

(defn handle-steps
  [vector format]
  (doseq [step vector]
    (handle-step step format)))

(defn exec-plugin-simple-command!
  [pid {:keys [key label block-id] :as cmd} action]
  (let [format (and block-id (:block/format (db-util/pull [:block/uuid block-id])))
        inputs (vector (conj action (assoc cmd :pid pid)))]
    (handle-steps inputs format)))<|MERGE_RESOLUTION|>--- conflicted
+++ resolved
@@ -37,15 +37,13 @@
                                        :id :label
                                        :placeholder "Label"}]]])
 
-<<<<<<< HEAD
 (def zotero-steps [[:editor/input (str slash "zotero")]
                    [:editor/show-zotero]])
-=======
+
 (def *extend-slash-commands (atom []))
 
 (defn register-slash-command [cmd]
   (swap! *extend-slash-commands conj cmd))
->>>>>>> 105503f4
 
 (defn ->marker
   [marker]
