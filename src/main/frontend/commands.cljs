--- conflicted
+++ resolved
@@ -296,17 +296,12 @@
 
      ["Embed Youtube timestamp" [[:youtube/insert-timestamp]]]
 
-<<<<<<< HEAD
-     ["Embed Twitter tweet" [[:editor/input "{{tweet }}" {:last-pattern (state/get-editor-command-trigger)
+     ["Embed Twitter tweet" [[:editor/input "{{tweet }}" {:last-pattern command-trigger
                                                           :backward-pos 2}]]]
 
      ["Code block" [[:editor/input "```\n```\n" {:type         "block"
                                                  :backward-pos 5}]
                     [:editor/select-code-block-mode]] "Insert code block"]]
-=======
-     ["Embed Twitter tweet" [[:editor/input "{{tweet }}" {:last-pattern command-trigger
-                                                          :backward-pos 2}]]]]
->>>>>>> 9cb3fa28
 
     @*extend-slash-commands
     ;; Allow user to modify or extend, should specify how to extend.
