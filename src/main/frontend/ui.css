#ui__ac {
  &-inner {
    overflow-x: hidden;
    overflow-y: auto;
    position: relative;
    -webkit-overflow-scrolling: touch;

    .menu-link {
      @apply break-all rounded;

      .has-help {
        display: flex;
        align-items: center;
        justify-content: space-between;

        small {
          @apply cursor-help visible flex;

          svg {
            @apply opacity-30 hover:opacity-90;
          }
        }
      }

      &:hover, &.chosen {
        background-color: var(--lx-gray-05, var(--ls-menu-hover-color, hsl(var(--secondary))));

        .has-help small {
          visibility: visible;
        }
      }

      &:not(.chosen):hover {
        background-color: unset !important;
        color: var(--lx-gray-12, var(--ls-primary-text-color, hsl(var(--secondary))));
      }
    }
  }
}

.menu-link {
  &.no-padding {
    padding: 0 !important;
  }
}

.ui__ac-group-name {
  @apply p-2 text-xs text-popover-foreground/20 font-medium;
}

.search-all #ui__ac-inner {
  max-height: none;
}

.ui__notifications {
  position: fixed;
  z-index: var(--ls-z-index-level-4);
  width: 100%;
  top: 3.2em;
  pointer-events: none;

  &-content {
    @apply inset-0 flex items-end justify-center px-4 py-3
    pointer-events-none sm:px-6 sm:py-3 sm:items-start
    sm:justify-end;
  }

  .notification-area {
    @apply border;

    background-color: or(--ls-notification-background, --lx-gray-03, --ls-tertiary-background-color, --rx-gray-03);
    color: or(--ls-notification-text-color, --lx-gray-11, --ls-primary-text-color, --rx-gray-11);
  }
}

.ui__toggle {
  .wrapper {
    @apply relative flex-shrink-0
    h-6 w-11 border-2 border-transparent flex
    rounded-full cursor-pointer focus:outline-none;
  }

  .switcher {
    @apply inline-block h-5 w-5 rounded-full bg-white shadow;
  }

  &.is-small {
    .wrapper {
      @apply h-4 w-8;
    }

    .switcher {
      @apply h-3 w-3;
    }
  }
}

.ui__modal {
  @apply fixed px-4 pb-4 inset-0 flex items-baseline justify-center
  top-12 sm:top-[calc(3vh+50px)];

  &-overlay {
    @apply fixed inset-0;
  }

  &-overlay div {
    --from: or(--ls-modal-overlay-gradient-start, --lx-gray-03, --ls-primary-background-color);
    --to: or(--ls-modal-overlay-gradient-end, --lx-gray-06, --ls-quaternary-background-color);
    background-image: linear-gradient(to bottom, var(--from), var(--to));
  }

  &-panel {
    @apply relative rounded-md shadow-lg border border-gray-06 overflow-hidden;

    background: var(--lx-gray-02, var(--ls-secondary-background-color, hsl(var(--popover))));

    .panel-content {
      overflow-y: auto;
      overflow-x: hidden;
      width: calc(96vw - 2rem);
      max-height: 89vh;
      padding: 2rem 1.5rem;

      @screen sm {
        overflow-y: overlay;
        max-height: 85vh;
        padding: 2rem;
        width: auto;
        min-width: 600px;

        .ls-card,
        .ls-search {
          width: 740px;
        }

        .ls-card {
          min-height: 60vh;
        }

        .ls-search {
          width: var(--ls-main-content-max-width);
        }
      }

      @screen md {
        min-width: 720px;
      }
    }
  }

  &-close {
    @apply text-gray-400 hover:text-gray-500
    focus:outline-none focus:text-gray-500
    transition ease-in-out duration-150 opacity-60
    hover:opacity-100;

    &-wrap {
      @apply z-10 absolute top-0 right-0 pt-2 pr-2;
    }
  }

  &[label="ls-modal-align-center"],
  &.as-center{
    top: 0;

    .ui__modal-panel {
      top: 50vh;
      transform: translateY(-52%);
    }
  }

  &[label="diff__cp"] {
    .panel-content {
      padding: 2rem 1rem;

      @screen sm {
        padding: 2rem;
      }
    }
  }

  &[label="flashcards__cp"] {
    .panel-content {
      padding: 2rem 0;

      @screen sm {
        padding: 2rem 2rem;
      }
    }
  }

  &[label="instruction__cp"] {

    .ui__modal-panel {
      height: 90%;
    }

    .panel-content {
      height: 100%;
    }
  }
}

.instruction {
  height: 40%;

  @screen sm {
    height: 70%;
  }
}

html.is-native-android,
html.is-native-iphone,
html.is-native-iphone-without-notch {
  .references {
    .blocks-container {
      transform: translateX(-8px);
      width: 104%;
    }
  }

  .ls-card {
    min-height: 65vh;
  }

  .ui__modal {
    &[label="flashcards__cp"] {
      .panel-content {
        padding: 2rem 1rem 1rem;
        width: 90vw;

        .cards-review {
          padding-left: 0px;
          padding-right: 0px;
        }

        .blocks-container {
          transform: translateX(-7px);
          width: 103%;
        }
      }
    }
  }
}

html.is-mobile {
  .ui__modal {
    @apply bottom-0 inset-x-0 top-20;

    &[label="ls-modal-search"] {
      .panel-content {
        padding-bottom: 0;
      }

      .ls-search {
        padding-bottom: 0;
      }
    }

    &[label="ls-modal-align-center"] {
      .ui__modal-panel {
        top: 8vh;
        transform: translateY(-10%);
      }
    }
  }
}

.ui__confirm-modal {
  .sublabel {
    display: flex;
    padding: 2px 0;
    align-items: center;
    font-size: 14px;

    input[type='checkbox'] {
      margin-right: 8px;
    }
  }
}

.dropdown-wrapper {
  @apply border min-w-[12rem] rounded-md bg-popover overflow-hidden;

  .menu-links-wrapper {
    @apply border-0;
  }
}

.dropdown-caret {
  display: inline-block;
  width: 0;
  height: 0;
  vertical-align: middle;
  content: '';
  border-top-style: solid;
  border-top-width: 4px;
  border-right: 4px solid transparent;
  border-bottom: 0 solid transparent;
  border-left: 4px solid transparent;
}

.form-select {
  @apply block w-full pl-3 pr-10 py-2 text-base leading-6 rounded
  border-gray-300 focus:outline-none sm:text-sm sm:leading-5;

  background-color: var(--lx-gray-03, var(--ls-primary-background-color, transparent));
  background-repeat: no-repeat;
  border-width: 1px;
  border-color: var(--lx-gray-07, var(--ls-border-color));

  &.is-small {
    @apply pl-2 py-1.5 sm:leading-4 sm:text-xs;
  }
}

.form-input {
  @apply block w-full pl-2 sm:text-sm sm:leading-5 rounded bg-background border border-gray-07;

  &:focus {
    box-shadow: 0 0 0 2px rgba(164, 202, 254, 0.45);
  }

  &.is-small {
    @apply py-1.5 sm:leading-4 sm:text-xs;
  }
}

.rotating-arrow.not-collapsed svg {
  transform: rotate(90deg);
}

.rotating-arrow svg {
  transition: all 100ms ease-in 0ms;
}

.bg-quaternary {
  background-color: or(--ls-bg-quaternary, --lx-gray-06, --ls-quaternary-background-color);
}

.ui__icon {
  display: inline-block;
}

.type-icon {
  @apply text-base text-center flex items-center justify-center rounded border mr-2 relative;

  width: 24px;
  height: 24px;
  flex-shrink: 0;
  border-color: var(--lx-gray-03, var(--ls-primary-background-color));
  overflow: hidden;
  color: var(--lx-gray-12, var(--ls-primary-text-color));

  .ti,
  .tie {
    z-index: 1;
  }

  &:before {
    @apply block absolute inset-0 ;
    background: var(--lx-gray-03, var(--ls-primary-background-color));
    content: " ";
  }
}

.ui__radio-list {
  @apply grid grid-flow-col gap-2;
}

.ui__toggle-background-on {
  @apply bg-primary;
}

.ui__toggle-background-off {
<<<<<<< HEAD
  background: var(--lx-gray-08, rgb(212, 212, 212));
=======
  background: or(--ls-toggle-off-background, --lx-gray-08, rgb(212, 212, 212));
}

input[type='range'] {
  accent-color: var(--lx-accent-10, var(--rx-blue-10));
>>>>>>> 9b9868ba
}<|MERGE_RESOLUTION|>--- conflicted
+++ resolved
@@ -373,13 +373,9 @@
 }
 
 .ui__toggle-background-off {
-<<<<<<< HEAD
   background: var(--lx-gray-08, rgb(212, 212, 212));
-=======
-  background: or(--ls-toggle-off-background, --lx-gray-08, rgb(212, 212, 212));
 }
 
 input[type='range'] {
   accent-color: var(--lx-accent-10, var(--rx-blue-10));
->>>>>>> 9b9868ba
 }