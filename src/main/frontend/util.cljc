(ns frontend.util
  #?(:clj (:refer-clojure :exclude [format]))
  #?(:cljs (:require-macros [frontend.util]))
  #?(:cljs (:require
            ["/frontend/selection" :as selection]
            ["/frontend/utils" :as utils]
            ["@capacitor/status-bar" :refer [^js StatusBar Style]]
            ["grapheme-splitter" :as GraphemeSplitter]
            ["remove-accents" :as removeAccents]
            [cljs-bean.core :as bean]
            [cljs-time.coerce :as tc]
            [cljs-time.core :as t]
            [dommy.core :as d]
            [frontend.mobile.util :refer [native-platform?]]
            [logseq.graph-parser.util :as gp-util]
            [goog.dom :as gdom]
            [goog.object :as gobj]
            [goog.string :as gstring]
            [goog.userAgent]
            [promesa.core :as p]
            [rum.core :as rum]))
  (:require
   [clojure.core.async :as async]
   [clojure.pprint]
   [clojure.string :as string]
   [clojure.walk :as walk]))

#?(:cljs (goog-define NODETEST false)
   :clj (def NODETEST false))
(defonce node-test? NODETEST)

#?(:cljs
   (extend-protocol IPrintWithWriter
     js/Symbol
     (-pr-writer [sym writer _]
       (-write writer (str "\"" (.toString sym) "\"")))))

#?(:cljs (defonce ^js node-path utils/nodePath))
#?(:cljs (defn app-scroll-container-node []
           (gdom/getElement "main-content-container")))

#?(:cljs
   (defn ios?
     []
     (utils/ios)))

#?(:cljs
   (defn safari?
     []
     (let [ua (string/lower-case js/navigator.userAgent)]
       (and (string/includes? ua "webkit")
            (not (string/includes? ua "chrome"))))))

#?(:cljs
   (defn mobile?
     []
     (when-not node-test?
       (gp-util/safe-re-find #"Mobi" js/navigator.userAgent))))

#?(:cljs
   (defn electron?
     []
     (when (and js/window (gobj/get js/window "navigator"))
       (let [ua (string/lower-case js/navigator.userAgent)]
         (string/includes? ua " electron")))))

#?(:cljs
   (defn mocked-open-dir-path
     "Mocked open DIR path for by-passing open dir in electron during testing. Nil if not given"
     []
     (when (electron?) (. js/window -__MOCKED_OPEN_DIR_PATH__))))

#?(:cljs
   (def nfs? (and (not (electron?))
                  (not (native-platform?)))))

#?(:cljs
   (defn file-protocol?
     []
     (string/starts-with? js/window.location.href "file://")))

(defn format
  [fmt & args]
  #?(:cljs (apply gstring/format fmt args)
     :clj (apply clojure.core/format fmt args)))

#?(:cljs
   (defn evalue
     [event]
     (gobj/getValueByKeys event "target" "value")))

#?(:cljs
   (defn ekey [event]
     (gobj/getValueByKeys event "key")))

#?(:cljs
   (defn echecked? [event]
     (gobj/getValueByKeys event "target" "checked")))

#?(:cljs
   (defn set-change-value
     "compatible change event for React"
     [node value]
     (utils/triggerInputChange node value)))

#?(:cljs
   (defn p-handle
     ([p ok-handler]
      (p-handle p ok-handler (fn [error]
                               (js/console.error error))))
     ([p ok-handler error-handler]
      (-> p
          (p/then (fn [result]
                    (ok-handler result)))
          (p/catch (fn [error]
                     (error-handler error)))))))

#?(:cljs
   (defn get-width
     []
     (gobj/get js/window "innerWidth")))

#?(:cljs
   (defn set-theme-light
     []
     (p/do!
      (.setStyle StatusBar (clj->js {:style (.-Light Style)})))))

#?(:cljs
   (defn set-theme-dark
     []
     (p/do!
      (.setStyle StatusBar (clj->js {:style (.-Dark Style)})))))

(defn find-first
  [pred coll]
  (first (filter pred coll)))

;; (defn format
;;   [fmt & args]
;;   (apply gstring/format fmt args))

(defn remove-nils-non-nested
  [nm]
  (into {} (remove (comp nil? second)) nm))

(defn ext-of-image? [s]
  (some #(-> (string/lower-case s)
             (string/ends-with? %))
        [".png" ".jpg" ".jpeg" ".bmp" ".gif" ".webp" ".svg"]))

;; ".lg:absolute.lg:inset-y-0.lg:right-0.lg:w-1/2"
(defn hiccup->class
  [class]
  (some->> (string/split class #"\.")
           (string/join " ")
           (string/trim)))

#?(:cljs
   (defn fetch
     ([url on-ok on-failed]
      (fetch url {} on-ok on-failed))
     ([url opts on-ok on-failed]
      (-> (js/fetch url (bean/->js opts))
          (.then (fn [resp]
                   (if (>= (.-status resp) 400)
                     (on-failed resp)
                     (if (.-ok resp)
                       (-> (.json resp)
                           (.then bean/->clj)
                           (.then #(on-ok %)))
                       (on-failed resp)))))))))

#?(:cljs
   (defn upload
     [url file on-ok on-failed on-progress]
     (let [xhr (js/XMLHttpRequest.)]
       (.open xhr "put" url)
       (gobj/set xhr "onload" on-ok)
       (gobj/set xhr "onerror" on-failed)
       (when (and (gobj/get xhr "upload")
                  on-progress)
         (gobj/set (gobj/get xhr "upload")
                   "onprogress"
                   on-progress))
       (.send xhr file))))

#?(:cljs
   (defn post
     [url body on-ok on-failed]
     (fetch url {:method "post"
                 :headers {:Content-Type "application/json"}
                 :body (js/JSON.stringify (clj->js body))}
            on-ok
            on-failed)))

(defn zero-pad
  [n]
  (if (< n 10)
    (str "0" n)
    (str n)))

(defn parse-int
  [x]
  #?(:cljs (if (string? x)
             (js/parseInt x)
             x)
     :clj (if (string? x)
            (Integer/parseInt x)
            x)))

(defn safe-parse-int
  [x]
  #?(:cljs (let [result (parse-int x)]
             (if (js/isNaN result)
               nil
               result))
     :clj ((try
             (parse-int x)
             (catch Exception _
               nil)))))
#?(:cljs
   (defn parse-float
     [x]
     (if (string? x)
       (js/parseFloat x)
       x)))

#?(:cljs
   (defn safe-parse-float
     [x]
     (let [result (parse-float x)]
       (if (js/isNaN result)
         nil
         result))))

#?(:cljs
   (defn debounce
     "Returns a function that will call f only after threshold has passed without new calls
      to the function. Calls prep-fn on the args in a sync way, which can be used for things like
      calling .persist on the event object to be able to access the event attributes in f"
     ([threshold f] (debounce threshold f (constantly nil)))
     ([threshold f prep-fn]
      (let [t (atom nil)]
        (fn [& args]
          (when @t (js/clearTimeout @t))
          (apply prep-fn args)
          (reset! t (js/setTimeout #(do
                                      (reset! t nil)
                                      (apply f args))
                                   threshold)))))))

(defn nth-safe [c i]
  (if (or (< i 0) (>= i (count c)))
    nil
    (nth c i)))

#?(:cljs
   (when-not node-test?
     (extend-type js/NodeList
       ISeqable
       (-seq [array] (array-seq array 0)))))

;; Caret
#?(:cljs
   (defn caret-range [node]
     (when-let [doc (or (gobj/get node "ownerDocument")
                        (gobj/get node "document"))]
       (let [win (or (gobj/get doc "defaultView")
                     (gobj/get doc "parentWindow"))
             selection (.getSelection win)]
         (if selection
           (let [range-count (gobj/get selection "rangeCount")]
             (when (> range-count 0)
               (let [range (-> (.getSelection win)
                               (.getRangeAt 0))
                     pre-caret-range (.cloneRange range)]
                 (.selectNodeContents pre-caret-range node)
                 (.setEnd pre-caret-range
                          (gobj/get range "endContainer")
                          (gobj/get range "endOffset"))
                 (let [contents (.cloneContents pre-caret-range)
                       html (some-> (first (.-childNodes contents))
                                    (gobj/get "innerHTML")
                                    str)
                       ;; FIXME: this depends on the dom structure,
                       ;; need a converter from html to text includes newlines
                       br-ended? (and html
                                      (or
                                       ;; first line with a new line
                                       (string/ends-with? html "<div class=\"is-paragraph\"></div></div></span></div></div></div>")
                                       ;; multiple lines with a new line
                                       (string/ends-with? html "<br></div></div></span></div></div></div>")))
                       value (.toString pre-caret-range)]
                   (if br-ended?
                     (str value "\n")
                     value)))))
           (when-let [selection (gobj/get doc "selection")]
             (when (not= "Control" (gobj/get selection "type"))
               (let [text-range (.createRange selection)
                     pre-caret-text-range (.createTextRange (gobj/get doc "body"))]
                 (.moveToElementText pre-caret-text-range node)
                 (.setEndPoint pre-caret-text-range "EndToEnd" text-range)
                 (gobj/get pre-caret-text-range "text")))))))))

(defn get-selection-start
  [input]
  (when input
    (.-selectionStart input)))

(defn get-selection-end
  [input]
  (when input
    (.-selectionEnd input)))

(defn get-selection-direction
  [input]
  (when input
    (.-selectionDirection input)))

(defn get-first-or-last-line-pos
  [input]
  (let [pos (get-selection-start input)
        value (.-value input)
        last-newline-pos (or (string/last-index-of value \newline (dec pos)) -1)]
    (- pos last-newline-pos 1)))

#?(:cljs
   (defn stop [e]
     (when e (doto e (.preventDefault) (.stopPropagation)))))

#?(:cljs
   (defn stop-propagation [e]
     (when e (.stopPropagation e))))

#?(:cljs
   (defn cur-doc-top []
     (.. js/document -documentElement -scrollTop)))

#?(:cljs
   (defn element-top [elem top]
     (when elem
       (if (.-offsetParent elem)
         (let [client-top (or (.-clientTop elem) 0)
               offset-top (.-offsetTop elem)]
           (+ top client-top offset-top (element-top (.-offsetParent elem) top)))
         top))))

#?(:cljs
   (defn scroll-to-element
     [elem-id]
     (when-not (gp-util/safe-re-find #"^/\d+$" elem-id)
       (when elem-id
         (when-let [elem (gdom/getElement elem-id)]
           (.scroll (app-scroll-container-node)
                    #js {:top (let [top (element-top elem 0)]
                                (if (< top 256)
                                  0
                                  (- top 80)))
                         :behavior "smooth"}))))))

#?(:cljs
   (defn scroll-to
     ([pos]
      (scroll-to (app-scroll-container-node) pos))
     ([node pos]
      (scroll-to node pos true))
     ([node pos animate?]
      (when node
        (.scroll node
                 #js {:top      pos
                      :behavior (if animate? "smooth" "auto")})))))

#?(:cljs
   (defn scroll-top
     "Returns the scroll top position of the `node`. If `node` is not specified,
     returns the scroll top position of the `app-scroll-container-node`."
     ([]
      (scroll-top (app-scroll-container-node)))
     ([node]
      (when node (.-scrollTop node)))))

#?(:cljs
   (defn scroll-to-top
     ([]
      (scroll-to (app-scroll-container-node) 0 false))
     ([animate?]
      (scroll-to (app-scroll-container-node) 0 animate?))))

#?(:cljs
   (defn link?
     [node]
     (contains?
      #{"A" "BUTTON"}
      (gobj/get node "tagName"))))

#?(:cljs
   (defn time?
     [node]
     (contains?
      #{"TIME"}
      (gobj/get node "tagName"))))

#?(:cljs
   (defn audio?
     [node]
     (contains?
      #{"AUDIO"}
      (gobj/get node "tagName"))))

#?(:cljs
   (defn video?
     [node]
     (contains?
      #{"VIDEO"}
      (gobj/get node "tagName"))))

#?(:cljs
   (defn sup?
     [node]
     (contains?
      #{"SUP"}
      (gobj/get node "tagName"))))

#?(:cljs
   (defn input?
     [node]
     (when node
       (contains?
        #{"INPUT" "TEXTAREA"}
        (gobj/get node "tagName")))))

#?(:cljs
   (defn select?
     [node]
     (when node
       (= "SELECT" (gobj/get node "tagName")))))

#?(:cljs
   (defn details-or-summary?
     [node]
     (when node
       (contains?
        #{"DETAILS" "SUMMARY"}
        (gobj/get node "tagName")))))

;; Debug
(defn starts-with?
  [s substr]
  (string/starts-with? s substr))

(defn distinct-by
  [f col]
  (reduce
   (fn [acc x]
     (if (some #(= (f x) (f %)) acc)
       acc
       (vec (conj acc x))))
   []
   col))

(defn distinct-by-last-wins
  [f col]
  (reduce
   (fn [acc x]
     (if (some #(= (f x) (f %)) acc)
       (mapv
        (fn [v]
          (if (= (f x) (f v))
            x
            v))
        acc)
       (vec (conj acc x))))
   []
   col))

(defn get-git-owner-and-repo
  [repo-url]
  (take-last 2 (string/split repo-url #"/")))

(defn safe-lower-case
  [s]
  (if (string? s)
    (string/lower-case s) s))

(defn trim-safe
  [s]
  (when s
    (string/trim s)))

(defn trimr-without-newlines
  [s]
  (.replace s #"[ \t\r]+$" ""))

(defn triml-without-newlines
  [s]
  (.replace s #"^[ \t\r]+" ""))

(defn concat-without-spaces
  [left right]
  (when (and (string? left)
             (string? right))
    (let [left (trimr-without-newlines left)
          not-space? (or
                      (string/blank? left)
                      (= "\n" (last left)))]
      (str left
           (when-not not-space? " ")
           (triml-without-newlines right)))))

;; Add documentation
(defn replace-first [pattern s new-value]
  (if-let [first-index (string/index-of s pattern)]
    (str new-value (subs s (+ first-index (count pattern))))
    s))

(defn replace-last
  ([pattern s new-value]
   (replace-last pattern s new-value true))
  ([pattern s new-value space?]
   (if-let [last-index (string/last-index-of s pattern)]
     (let [prefix (subs s 0 last-index)]
       (if space?
         (concat-without-spaces prefix new-value)
         (str prefix new-value)))
     s)))

(defonce default-escape-chars "[]{}().+*?|")

(defn replace-ignore-case
  [s old-value new-value & [escape-chars]]
  (let [escape-chars (or escape-chars default-escape-chars)
        old-value (if (string? escape-chars)
                    (reduce (fn [acc escape-char]
                              (string/replace acc escape-char (str "\\" escape-char)))
                            old-value escape-chars)
                    old-value)]
    (string/replace s (re-pattern (str "(?i)" old-value)) new-value)))

;; copy from https://stackoverflow.com/questions/18735665/how-can-i-get-the-positions-of-regex-matches-in-clojurescript
#?(:cljs
   (defn re-pos [re s]
     (let [re (js/RegExp. (.-source re) "g")]
       (loop [res []]
         (if-let [m (.exec re s)]
           (recur (conj res [(.-index m) (first m)]))
           res)))))

#?(:cljs
   (defn safe-set-range-text!
     ([input text start end]
      (try
        (.setRangeText input text start end)
        (catch js/Error _e
          nil)))
     ([input text start end select-mode]
      (try
        (.setRangeText input text start end select-mode)
        (catch js/Error _e
          nil)))))

#?(:cljs
   ;; for widen char
   (defn safe-dec-current-pos-from-end
     [input current-pos]
     (if-let [len (and (string? input) (.-length input))]
       (when-let [input (and (>= len 2) (<= current-pos len)
                             (.substring input (max (- current-pos 20) 0) current-pos))]
         (try
           (let [^js splitter (GraphemeSplitter.)
                 ^js input (.splitGraphemes splitter input)]
             (- current-pos (.-length (.pop input))))
           (catch js/Error e
             (js/console.error e)
             (dec current-pos))))
       (dec current-pos))))

#?(:cljs
   ;; for widen char
   (defn safe-inc-current-pos-from-start
     [input current-pos]
     (if-let [len (and (string? input) (.-length input))]
       (when-let [input (and (>= len 2) (<= current-pos len)
                             (.substr input current-pos 20))]
         (try
           (let [^js splitter (GraphemeSplitter.)
                 ^js input (.splitGraphemes splitter input)]
             (+ current-pos (.-length (.shift input))))
           (catch js/Error e
             (js/console.error e)
             (inc current-pos))))
       (inc current-pos))))

#?(:cljs
   (defn kill-line-before!
     [input]
     (let [val (.-value input)
           end (get-selection-start input)
           n-pos (string/last-index-of val \newline (dec end))
           start (if n-pos (inc n-pos) 0)]
       (safe-set-range-text! input "" start end))))

#?(:cljs
   (defn kill-line-after!
     [input]
     (let [val   (.-value input)
           start (get-selection-start input)
           end   (or (string/index-of val \newline start)
                     (count val))]
       (safe-set-range-text! input "" start end))))

#?(:cljs
   (defn insert-at-current-position!
     [input text]
     (let [start (get-selection-start input)
           end   (get-selection-end input)]
       (safe-set-range-text! input text start end "end"))))

;; copied from re_com
#?(:cljs
   (defn deref-or-value
     "Takes a value or an atom
      If it's a value, returns it
      If it's a Reagent object that supports IDeref, returns the value inside it by derefing
      "
     [val-or-atom]
     (if (satisfies? IDeref val-or-atom)
       @val-or-atom
       val-or-atom)))

;; copied from re_com
#?(:cljs
   (defn now->utc
     "Return a goog.date.UtcDateTime based on local date/time."
     []
     (let [local-date-time (js/goog.date.DateTime.)]
       (js/goog.date.UtcDateTime.
        (.getYear local-date-time)
        (.getMonth local-date-time)
        (.getDate local-date-time)
        0 0 0 0))))

(defn safe-subvec [xs start end]
  (if (or (neg? start)
          (> end (count xs)))
    []
    (subvec xs start end)))

#?(:cljs
   (defn get-nodes-between-two-nodes
     [id1 id2 class]
     (when-let [nodes (array-seq (js/document.getElementsByClassName class))]
       (let [node-1 (gdom/getElement id1)
             node-2 (gdom/getElement id2)
             idx-1 (.indexOf nodes node-1)
             idx-2 (.indexOf nodes node-2)
             start (min idx-1 idx-2)
             end (inc (max idx-1 idx-2))]
         (safe-subvec (vec nodes) start end)))))

#?(:cljs
   (defn get-direction-between-two-nodes
     [id1 id2 class]
     (when-let [nodes (array-seq (js/document.getElementsByClassName class))]
       (let [node-1 (gdom/getElement id1)
             node-2 (gdom/getElement id2)
             idx-1 (.indexOf nodes node-1)
             idx-2 (.indexOf nodes node-2)]
         (if (>= idx-1 idx-2)
           :up
           :down)))))

#?(:cljs
   (defn rec-get-blocks-container
     [node]
     (if (and node (d/has-class? node "blocks-container"))
       node
       (and node
            (rec-get-blocks-container (gobj/get node "parentNode"))))))

#?(:cljs
   (defn rec-get-blocks-content-section
     [node]
     (if (and node (d/has-class? node "content"))
       node
       (and node
            (rec-get-blocks-content-section (gobj/get node "parentNode"))))))

#?(:cljs
   (defn get-blocks-noncollapse []
     (->> (d/by-class "ls-block")
          (filter (fn [b] (some? (gobj/get b "offsetParent")))))))

#?(:cljs
   (defn remove-embeded-blocks [blocks]
     (->> blocks
          (remove (fn [b] (= "true" (d/attr b "data-embed")))))))

#?(:cljs
   (defn get-selected-text
     []
     (utils/getSelectionText)))

#?(:cljs (def clear-selection! selection/clearSelection))

#?(:cljs
   (defn copy-to-clipboard!
     ([s]
      (utils/writeClipboard s false))
     ([s html?]
      (utils/writeClipboard s html?))))

(defn drop-nth [n coll]
  (keep-indexed #(when (not= %1 n) %2) coll))

(defn capitalize-all [s]
  (some->> (string/split s #" ")
           (map string/capitalize)
           (string/join " ")))

#?(:cljs
   (defn react
     [ref]
     (if rum.core/*reactions*
       (rum/react ref)
       @ref)))

(defn time-ms
  []
  #?(:cljs (tc/to-long (cljs-time.core/now))))

;; Returns the milliseconds representation of the provided time, in the local timezone.
;; For example, if you run this function at 10pm EDT in the EDT timezone on May 31st,
;; it will return 1622433600000, which is equivalent to Mon May 31 2021 00 :00:00.
#?(:cljs
   (defn today-at-local-ms [hours mins secs millisecs]
     (.setHours (js/Date. (.now js/Date)) hours mins secs millisecs)))

(defn d
  [k f]
  (let [result (atom nil)]
    (println (str "Debug " k))
    (time (reset! result (doall (f))))
    @result))

(defn concat-without-nil
  [& cols]
  (->> (apply concat cols)
       (remove nil?)))

#?(:cljs
   (defn set-title!
     [title]
     (set! (.-title js/document) title)))

#?(:cljs
   (defn get-block-container
     [block-element]
     (when block-element
       (when-let [section (some-> (rec-get-blocks-content-section block-element)
                                  (d/parent))]
         (when section
           (gdom/getElement section "id"))))))

#?(:cljs
   (defn get-prev-block-non-collapsed
     [block]
     (when-let [blocks (get-blocks-noncollapse)]
       (when-let [index (.indexOf blocks block)]
         (let [idx (dec index)]
           (when (>= idx 0)
             (nth-safe blocks idx)))))))

#?(:cljs
   (defn get-prev-block-non-collapsed-non-embed
     [block]
     (when-let [blocks (->> (get-blocks-noncollapse)
                            remove-embeded-blocks)]
       (when-let [index (.indexOf blocks block)]
         (let [idx (dec index)]
           (when (>= idx 0)
             (nth-safe blocks idx)))))))

#?(:cljs
   (defn get-next-block-non-collapsed
     [block]
     (when-let [blocks (get-blocks-noncollapse)]
       (when-let [index (.indexOf blocks block)]
         (let [idx (inc index)]
           (when (>= (count blocks) idx)
             (nth-safe blocks idx)))))))

#?(:cljs
   (defn get-next-block-non-collapsed-skip
     [block]
     (when-let [blocks (get-blocks-noncollapse)]
       (when-let [index (.indexOf blocks block)]
         (loop [idx (inc index)]
           (when (>= (count blocks) idx)
             (let [block (nth-safe blocks idx)
                   nested? (->> (array-seq (gdom/getElementsByClass "selected"))
                                (some (fn [dom] (.contains dom block))))]
               (if nested?
                 (recur (inc idx))
                 block))))))))

(defn rand-str
  [n]
  #?(:cljs (-> (.toString (js/Math.random) 36)
               (.substr 2 n))
     :clj (->> (repeatedly #(Integer/toString (rand 36) 36))
               (take n)
               (apply str))))

(defn unique-id
  []
  (str (rand-str 6) (rand-str 3)))

(defn pp-str [x]
  #_:clj-kondo/ignore
  (with-out-str (clojure.pprint/pprint x)))

(defn hiccup-keywordize
  [hiccup]
  (walk/postwalk
   (fn [f]
     (if (and (vector? f) (string? (first f)))
       (update f 0 keyword)
       f))
   hiccup))

#?(:cljs
   (defn chrome?
     []
     (let [user-agent js/navigator.userAgent
           vendor js/navigator.vendor]
       (and (gp-util/safe-re-find #"Chrome" user-agent)
            (gp-util/safe-re-find #"Google Inc" vendor)))))

#?(:cljs
   (defn indexeddb-check?
     [error-handler]
     (let [test-db "logseq-test-db-foo-bar-baz"
           db (and js/window.indexedDB
                   (js/window.indexedDB.open test-db))]
       (when (and db (not (chrome?)))
         (gobj/set db "onerror" error-handler)
         (gobj/set db "onsuccess"
                   (fn []
                     (js/window.indexedDB.deleteDatabase test-db)))))))

(defonce mac? #?(:cljs goog.userAgent/MAC
                 :clj nil))

(defonce win32? #?(:cljs goog.userAgent/WINDOWS
                   :clj nil))

#?(:cljs
   (defn absolute-path?
     [path]
     (try
       (js/window.apis.isAbsolutePath path)
       (catch js/Error _
         (utils/win32 path)))))

(defn default-content-with-title
  [text-format]
  (case (name text-format)
    "org"
    "* "

    "- "))

#?(:cljs
   (defn get-first-block-by-id
     [block-id]
     (when block-id
       (let [block-id (str block-id)]
         (when (gp-util/uuid-string? block-id)
           (first (array-seq (js/document.getElementsByClassName block-id))))))))

#?(:cljs
   (defn url-encode
     [string]
     (some-> string str (js/encodeURIComponent) (.replace "+" "%20"))))

#?(:cljs
   (defn url-decode
     [string]
     (some-> string str (js/decodeURIComponent))))

(def windows-reserved-chars #"[:\\*\\?\"<>|]+")

#?(:cljs
   (do
     (defn include-windows-reserved-chars?
      [s]
       (gp-util/safe-re-find windows-reserved-chars s))

     (defn create-title-property?
       [s]
       (and (string? s)
            (or (include-windows-reserved-chars? s)
                (string/includes? s "_")
                (string/includes? s "/")
                (string/includes? s ".")
                (string/includes? s "%")
                (string/includes? s "#"))))))

(defn remove-boundary-slashes
  [s]
  (when (string? s)
    (let [s (if (= \/ (first s))
              (subs s 1)
              s)]
      (if (= \/ (last s))
        (subs s 0 (dec (count s)))
        s))))

(defn normalize
  [s]
  (.normalize s "NFC"))

#?(:cljs
   (defn search-normalize
     "Normalize string for searching (loose)"
     [s]
     (removeAccents (.normalize (string/lower-case s) "NFKC"))))

(defn page-name-sanity
  "Sanitize the page-name."
  ([page-name]
   (page-name-sanity page-name false))
  ([page-name replace-slash?]
   (let [page (some-> page-name
                      (remove-boundary-slashes)
                      (normalize))]
     (if replace-slash?
       (string/replace page #"/" "%2A")
       page))))

#?(:cljs
   (defn file-name-sanity
     "Sanitize page-name for file name (strict), for file writing."
     [page-name]
     (some-> page-name
             page-name-sanity
             ;; for android filesystem compatiblity
             (string/replace #"[\\#|%]+" url-encode)
             ;; Windows reserved path characters
             (string/replace windows-reserved-chars url-encode)
             (string/replace #"/" url-encode)
             (string/replace "*" "%2A"))))

(defn page-name-sanity-lc
  "Sanitize the query string for a page name (mandate for :block/name)"
  [s]
  (page-name-sanity (string/lower-case s)))

(defn safe-page-name-sanity-lc
  [s]
  (if (string? s)
    (page-name-sanity-lc s) s))

(defn get-page-original-name
  [page]
  (or (:block/original-name page)
      (:block/name page)))

#?(:cljs
   (defn add-style!
     [style]
     (when (some? style)
       (let [parent-node (d/sel1 :head)
             id "logseq-custom-theme-id"
             old-link-element (d/sel1 (str "#" id))
             style (if (string/starts-with? style "http")
                     style
                     (str "data:text/css;charset=utf-8," (js/encodeURIComponent style)))]
         (when old-link-element
           (d/remove! old-link-element))
         (let [link (->
                     (d/create-element :link)
                     (d/set-attr! :id id)
                     (d/set-attr! :rel "stylesheet")
                     (d/set-attr! :type "text/css")
                     (d/set-attr! :href style)
                     (d/set-attr! :media "all"))]
           (d/append! parent-node link))))))

(defn ->platform-shortcut
  [keyboard-shortcut]
  (let [result (or keyboard-shortcut "")
        result (string/replace result "left" "←")
        result (string/replace result "right" "→")]
    (if mac?
      (-> result
          (string/replace "Ctrl" "Cmd")
          (string/replace "Alt" "Opt"))
      result)))

(defn remove-common-preceding
  [col1 col2]
  (if (and (= (first col1) (first col2))
           (seq col1))
    (recur (rest col1) (rest col2))
    [col1 col2]))

;; fs
(defn get-file-ext
  [file]
  (and
   (string? file)
   (string/includes? file ".")
   (some-> (last (string/split file #"\.")) string/lower-case)))

(defn get-dir-and-basename
  [path]
  (let [parts (string/split path "/")
        basename (last parts)
        dir (->> (butlast parts)
                 (string/join "/"))]
    [dir basename]))

(defn get-relative-path
  [current-file-path another-file-path]
  (let [directories-f #(butlast (string/split % "/"))
        parts-1 (directories-f current-file-path)
        parts-2 (directories-f another-file-path)
        [parts-1 parts-2] (remove-common-preceding parts-1 parts-2)
        another-file-name (last (string/split another-file-path "/"))]
    (->> (concat
          (if (seq parts-1)
            (repeat (count parts-1) "..")
            ["."])
          parts-2
          [another-file-name])
         (string/join "/"))))

;; Copied from https://github.com/tonsky/datascript-todo
#?(:clj
   (defmacro profile
     [k & body]
     `(if goog.DEBUG
        (let [k# ~k]
          (.time js/console k#)
          (let [res# (do ~@body)]
            (.timeEnd js/console k#)
            res#))
        (do ~@body))))

;; TODO: profile and profileEnd

;; Copy from hiccup
(defn escape-html
  "Change special characters into HTML character entities."
  [text]
  (-> text
      (string/replace "&"  "&amp;")
      (string/replace "<"  "&lt;")
      (string/replace ">"  "&gt;")
      (string/replace "\"" "&quot;")
      (string/replace "'" "&apos;")))

(defn unescape-html
  [text]
  (-> text
      (string/replace "&amp;" "&")
      (string/replace "&lt;" "<")
      (string/replace "&gt;" ">")
      (string/replace "&quot;" "\"")
      (string/replace "&apos;" "'")))

#?(:cljs
   (defn system-locales
     []
     (when-not node-test?
       (when-let [navigator (and js/window (.-navigator js/window))]
         ;; https://zzz.buzz/2016/01/13/detect-browser-language-in-javascript/
         (when navigator
           (let [v (js->clj
                    (or
                     (.-languages navigator)
                     (.-language navigator)
                     (.-userLanguage navigator)
                     (.-browserLanguage navigator)
                     (.-systemLanguage navigator)))]
             (if (string? v) [v] v)))))))

#?(:cljs
   (defn zh-CN-supported?
     []
     (let [system-locales (set (system-locales))]
       (or (contains? system-locales "zh-CN")
           (contains? system-locales "zh-Hans-CN")))))

(comment
  (= (get-relative-path "journals/2020_11_18.org" "pages/grant_ideas.org")
     "../pages/grant_ideas.org")

  (= (get-relative-path "journals/2020_11_18.org" "journals/2020_11_19.org")
     "./2020_11_19.org")

  (= (get-relative-path "a/b/c/d/g.org" "a/b/c/e/f.org")
     "../e/f.org"))

#?(:cljs
   (defn select-highlight!
     [blocks]
     (doseq [block blocks]
       (d/add-class! block "selected noselect"))))

#?(:cljs
   (defn select-unhighlight!
     [blocks]
     (doseq [block blocks]
       (d/remove-class! block "selected" "noselect"))))

(defn keyname [key] (str (namespace key) "/" (name key)))

(defn batch [in max-time handler buf-atom]
  (async/go-loop [buf buf-atom t (async/timeout max-time)]
    (let [[v p] (async/alts! [in t])]
      (cond
        (or (= p t) (nil? v))
        (let [timeout (async/timeout max-time)]
          (handler @buf)
          (reset! buf [])
          (recur buf timeout))

        :else
        (do (swap! buf conj v)
            (recur buf t))))))

#?(:cljs
   (defn trace!
     []
     (js/console.trace)))

(defn remove-first [pred coll]
  ((fn inner [coll]
     (lazy-seq
      (when-let [[x & xs] (seq coll)]
        (if (pred x)
          xs
          (cons x (inner xs))))))
   coll))

(def pprint clojure.pprint/pprint)

#?(:cljs
   (defn backward-kill-word
     [input]
     (let [val     (.-value input)
           current (get-selection-start input)
           prev    (or
                    (->> [(string/last-index-of val \space (dec current))
                          (string/last-index-of val \newline (dec current))]
                         (remove nil?)
                         (apply max))
                    0)
           idx     (if (zero? prev)
                     0
                     (->
                      (loop [idx prev]
                        (if (#{\space \newline} (nth-safe val idx))
                          (recur (dec idx))
                          idx))
                      inc))]
       (safe-set-range-text! input "" idx current))))

#?(:cljs
   (defn forward-kill-word
     [input]
     (let [val   (.-value input)
           current (get-selection-start input)
           current (loop [idx current]
                     (if (#{\space \newline} (nth-safe val idx))
                       (recur (inc idx))
                       idx))
           idx (or (->> [(string/index-of val \space current)
                         (string/index-of val \newline current)]
                        (remove nil?)
                        (apply min))
                   (count val))]
       (safe-set-range-text! input "" current (inc idx)))))

#?(:cljs
   (defn fix-open-external-with-shift!
     [^js/MouseEvent e]
     (when (and (.-shiftKey e) win32? (electron?)
                (= (string/lower-case (.. e -target -nodeName)) "a")
                (string/starts-with? (.. e -target -href) "file:"))
       (.preventDefault e))))

(defn classnames
  "Like react classnames utility:

     ```
      [:div {:class (classnames [:a :b {:c true}])}
     ```
  "
  [args]
  (into #{} (mapcat
             #(if (map? %)
                (for [[k v] %]
                  (when v (name k)))
                [(name %)])
             args)))

#?(:cljs
   (defn- get-dom-top
     [node]
     (gobj/get (.getBoundingClientRect node) "top")))

#?(:cljs
   (defn sort-by-height
     [elements]
     (sort (fn [x y]
             (< (get-dom-top x) (get-dom-top y)))
           elements)))

#?(:cljs
   (defn calc-delta-rect-offset
     [^js/HTMLElement target ^js/HTMLElement container]
     (let [target-rect (bean/->clj (.toJSON (.getBoundingClientRect target)))
           viewport-rect {:width  (.-clientWidth container)
                          :height (.-clientHeight container)}]

       {:y (- (:height viewport-rect) (:bottom target-rect))
        :x (- (:width viewport-rect) (:right target-rect))})))

(def regex-char-esc-smap
  (let [esc-chars "{}[]()&^%$#!?*.+|\\"]
    (zipmap esc-chars
            (map #(str "\\" %) esc-chars))))

(defn regex-escape
  "Escape all regex meta chars in text."
  [text]
  (string/join (replace regex-char-esc-smap text)))

(defn split-namespace-pages
  [title]
  (let [parts (string/split title "/")]
    (loop [others (rest parts)
           result [(first parts)]]
      (if (seq others)
        (let [prev (last result)]
          (recur (rest others)
                 (conj result (str prev "/" (first others)))))
        result))))

(comment
  (re-matches (re-pattern (regex-escape "$u^8(d)+w.*[dw]d?")) "$u^8(d)+w.*[dw]d?"))

#?(:cljs
   (defn meta-key-name []
     (if mac? "Cmd" "Ctrl")))

#?(:cljs
   (defn right-click?
     [e]
     (let [which (gobj/get e "which")
           button (gobj/get e "button")]
       (or (= which 3)
           (= button 2)))))

#?(:cljs
<<<<<<< HEAD
   (defn url?
     [s]
     (and (string? s)
          (try
            (js/URL. s)
            true
            (catch js/Error _e
              false)))))

(def keyboard-height (atom nil))
#?(:cljs
   (defn scroll-editor-cursor
     [^js/HTMLElement el & {:keys [to-vw-one-quarter?]}]
     (when (and el (or (native-platform?) mobile?))
       (let [box-rect    (.getBoundingClientRect el)
             box-top     (.-top box-rect)
             box-bottom  (.-bottom box-rect)

             header-height (-> (gdom/getElementByClass "cp__header")
                               .-clientHeight)

             main-node   (app-scroll-container-node)
             scroll-top  (.-scrollTop main-node)

             current-pos (get-selection-start el)
             mock-text   (some-> (gdom/getElement "mock-text")
                                 gdom/getChildren
                                 array-seq
                                 (nth-safe current-pos))
             offset-top   (and mock-text (.-offsetTop mock-text))
             offset-height (and mock-text (.-offsetHeight mock-text))

             cursor-y    (if offset-top (+ offset-top box-top offset-height 2) box-bottom)
             vw-height   (or (.-height js/window.visualViewport)
                             (.-clientHeight js/document.documentElement))
             ;; mobile toolbar height: 40px
             scroll      (- cursor-y (- vw-height (+ @keyboard-height 40)))]
         (cond
           (and to-vw-one-quarter? (> cursor-y (* vw-height 0.4)))
           (set! (.-scrollTop main-node) (+ scroll-top (- cursor-y (/ vw-height 4))))

           (and (< cursor-y (+ header-height offset-height 4)) ;; 4 is top+bottom padding for per line
                (>= cursor-y header-height))
           (.scrollBy main-node (bean/->js {:top (- (+ offset-height 4))}))

           (< cursor-y header-height)
           (let [_ (.scrollIntoView el true)
                 main-node (app-scroll-container-node)
                 scroll-top (.-scrollTop main-node)]
             (set! (.-scrollTop main-node) (- scroll-top (/ vw-height 4))))

           (> scroll 0)
           (set! (.-scrollTop main-node) (+ scroll-top scroll))

           :else
           nil)))))
=======
   (defn make-el-into-center-viewport
     [^js/HTMLElement el]
     (when el
       (.scrollIntoView el #js {:block "center" :behavior "smooth"}))))

#?(:cljs
   (defn make-el-cursor-position-into-center-viewport
     [^js/HTMLElement el]
     (when el
       (let [main-node (gdom/getElement "main-content-container")
             pos (get-selection-start el)
             cursor-top (some-> (gdom/getElement "mock-text")
                                gdom/getChildren
                                array-seq
                                (nth-safe pos)
                                .-offsetTop)
             box-caret (.getBoundingClientRect el)
             box-top (.-top box-caret)
             box-bottom (.-bottom box-caret)
             vw-height (or (.-height js/window.visualViewport)
                           (.-clientHeight js/document.documentElement))
             scroll-top (.-scrollTop main-node)
             cursor-y (if cursor-top (+ cursor-top box-top) box-bottom)
             scroll (- cursor-y (/ vw-height 2))]
         (when (> scroll 0)
           (set! (.-scrollTop main-node) (+ scroll-top scroll)))))))

#?(:cljs
   (defn make-el-center-if-near-top
     ([^js/HTMLElement el]
      (make-el-center-if-near-top el 80))
     ([^js/HTMLElement el offset]
      (let [target-top (.-top (.getBoundingClientRect el))]
        (when (<= target-top (or (safe-parse-int offset) 0))
          (make-el-into-center-viewport el))))))
>>>>>>> 0e5d1614

#?(:cljs
   (defn sm-breakpoint?
     []
     (< (.-offsetWidth js/document.documentElement) 640)))

#?(:cljs
   (defn event-is-composing?
     "Check if keydown event is a composing (IME) event.
      Ignore the IME process by default."
     ([e]
      (event-is-composing? e false))
     ([e include-process?]
      (let [event-composing? (gobj/getValueByKeys e "event_" "isComposing")]
        (if include-process?
          (or event-composing?
              (= (gobj/get e "keyCode") 229)
              (= (gobj/get e "key") "Process"))
          event-composing?)))))

#?(:cljs
   (defn onchange-event-is-composing?
     "Check if onchange event of Input is a composing (IME) event.
       Always ignore the IME process."
     [e]
     (gobj/getValueByKeys e "nativeEvent" "isComposing"))) ;; No keycode available

#?(:cljs
   (defn open-url
     [url]
     (let [route? (or (string/starts-with? url
                                           (string/replace js/location.href js/location.hash ""))
                      (string/starts-with? url "#"))]
       (if (and (not route?) (electron?))
         (js/window.apis.openExternal url)
         (set! (.-href js/window.location) url)))))

(defn collapsed?
  [block]
  (:block/collapsed? block))

#?(:cljs
   (defn atom? [v]
     (instance? Atom v)))

;; https://stackoverflow.com/questions/32511405/how-would-time-ago-function-implementation-look-like-in-clojure
#?(:cljs
   (defn time-ago [time]
     (let [units [{:name "second" :limit 60 :in-second 1}
                  {:name "minute" :limit 3600 :in-second 60}
                  {:name "hour" :limit 86400 :in-second 3600}
                  {:name "day" :limit 604800 :in-second 86400}
                  {:name "week" :limit 2629743 :in-second 604800}
                  {:name "month" :limit 31556926 :in-second 2629743}
                  {:name "year" :limit js/Number.MAX_SAFE_INTEGER :in-second 31556926}]
           diff (t/in-seconds (t/interval time (t/now)))]
       (if (< diff 5)
         "just now"
         (let [unit (first (drop-while #(or (>= diff (:limit %))
                                            (not (:limit %)))
                                       units))]
           (-> (/ diff (:in-second unit))
               Math/floor
               int
               (#(str % " " (:name unit) (when (> % 1) "s") " ago"))))))))<|MERGE_RESOLUTION|>--- conflicted
+++ resolved
@@ -1267,7 +1267,6 @@
            (= button 2)))))
 
 #?(:cljs
-<<<<<<< HEAD
    (defn url?
      [s]
      (and (string? s)
@@ -1324,43 +1323,6 @@
 
            :else
            nil)))))
-=======
-   (defn make-el-into-center-viewport
-     [^js/HTMLElement el]
-     (when el
-       (.scrollIntoView el #js {:block "center" :behavior "smooth"}))))
-
-#?(:cljs
-   (defn make-el-cursor-position-into-center-viewport
-     [^js/HTMLElement el]
-     (when el
-       (let [main-node (gdom/getElement "main-content-container")
-             pos (get-selection-start el)
-             cursor-top (some-> (gdom/getElement "mock-text")
-                                gdom/getChildren
-                                array-seq
-                                (nth-safe pos)
-                                .-offsetTop)
-             box-caret (.getBoundingClientRect el)
-             box-top (.-top box-caret)
-             box-bottom (.-bottom box-caret)
-             vw-height (or (.-height js/window.visualViewport)
-                           (.-clientHeight js/document.documentElement))
-             scroll-top (.-scrollTop main-node)
-             cursor-y (if cursor-top (+ cursor-top box-top) box-bottom)
-             scroll (- cursor-y (/ vw-height 2))]
-         (when (> scroll 0)
-           (set! (.-scrollTop main-node) (+ scroll-top scroll)))))))
-
-#?(:cljs
-   (defn make-el-center-if-near-top
-     ([^js/HTMLElement el]
-      (make-el-center-if-near-top el 80))
-     ([^js/HTMLElement el offset]
-      (let [target-top (.-top (.getBoundingClientRect el))]
-        (when (<= target-top (or (safe-parse-int offset) 0))
-          (make-el-into-center-viewport el))))))
->>>>>>> 0e5d1614
 
 #?(:cljs
    (defn sm-breakpoint?
