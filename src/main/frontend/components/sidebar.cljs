--- conflicted
+++ resolved
@@ -574,11 +574,8 @@
       :settings-open? settings-open?
       :sidebar-blocks-len (count right-sidebar-blocks)
       :system-theme? system-theme?
-<<<<<<< HEAD
       :onboarding-state onboarding-state
-=======
       :preferred-language preferred-language
->>>>>>> 9a9e7931
       :on-click      (fn [e]
                        (editor-handler/unhighlight-blocks!)
                        (util/fix-open-external-with-shift! e))}
