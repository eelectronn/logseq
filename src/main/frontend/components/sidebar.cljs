--- conflicted
+++ resolved
@@ -333,7 +333,7 @@
 
       (when show-action-bar?
         (action-bar/action-bar))
-      
+
       [:div.cp__sidebar-main-content
        {:data-is-global-graph-pages global-graph-pages?
         :data-is-full-width         (or global-graph-pages?
@@ -344,11 +344,11 @@
 
        (mobile-bar)
        (footer/footer)
-       
+
        (when (and (not (mobile-util/native-platform?))
                   (contains? #{:page :home} route-name))
          (widgets/demo-graph-alert))
-       
+
        (cond
          (not indexeddb-support?)
          nil
@@ -466,11 +466,7 @@
 
          ;; FIXME: why will this happen?
          :else
-<<<<<<< HEAD
-         [:div ""])])))
-=======
          [:div])])))
->>>>>>> 55ccdd5d
 
 (rum/defc custom-context-menu < rum/reactive
   []
