--- conflicted
+++ resolved
@@ -144,15 +144,7 @@
     }
 
     &:hover {
-<<<<<<< HEAD
-      opacity: .8;
-
-      .ti, .tie {
-        opacity: .8;
-      }
-=======
       color: var(--ls-secondary-text-color);
->>>>>>> b150e1aa
     }
   }
 
