(ns frontend.components.editor
  (:require [clojure.string :as string]
            [dommy.core :as d]
            [frontend.commands :as commands
             :refer [*angle-bracket-caret-pos *first-command-group *matched-block-commands *matched-commands *show-block-commands *show-commands *slash-caret-pos]]
            [frontend.components.block :as block]
            [frontend.components.datetime :as datetime-comp]
            [frontend.components.search :as search]
            [frontend.components.svg :as svg]
            [frontend.mobile.camera :as mobile-camera]
            [frontend.config :as config]
            [frontend.handler.notification :as notification]
            [frontend.db :as db]
            [frontend.extensions.zotero :as zotero]
            [frontend.handler.editor :as editor-handler :refer [get-state]]
            [frontend.handler.editor.lifecycle :as lifecycle]
            [frontend.handler.page :as page-handler]
            [frontend.mixins :as mixins]
            [frontend.modules.shortcut.core :as shortcut]
            [frontend.state :as state]
            [frontend.ui :as ui]
            [frontend.util :as util]
            [frontend.util.cursor :as cursor]
            [frontend.util.keycode :as keycode]
            [goog.dom :as gdom]
            [promesa.core :as p]
            [rum.core :as rum]))

(rum/defc commands < rum/reactive
  [id format]
  (let [matched (util/react *matched-commands)]
    (when (util/react *show-commands)
      (ui/auto-complete
       matched
       {:get-group-name
        (fn [item]
          (get *first-command-group (first item)))

        :item-render
        (fn [item]
          (let [command-name (first item)
                command-doc (get item 2)
                doc (when (state/show-command-doc?) command-doc)]
            (cond
              (string? doc)
              [:div {:title doc}
               command-name]

              (vector? doc)
              [:div.has-help
               command-name
               (ui/tippy
                 {:html doc
                  :interactive true
                  :fixed-position? true
                  :position "right"}

                [:small (svg/help-circle)])]

              :else
              [:div command-name])))

        :on-chosen
        (fn [chosen-item]
          (let [command (first chosen-item)]
            (reset! commands/*current-command command)
            (let [command-steps (get (into {} matched) command)
                  restore-slash? (or
                                  (contains? #{"Today" "Yesterday" "Tomorrow" "Current time"} command)
                                  (and
                                   (not (fn? command-steps))
                                   (not (contains? (set (map first command-steps)) :editor/input))
                                   (not (contains? #{"Date picker" "Template" "Deadline" "Scheduled" "Upload an image"} command))))]
              (editor-handler/insert-command! id command-steps
                                              format
                                              {:restore? restore-slash?}))))
        :class
        "black"}))))

(rum/defc block-commands < rum/reactive
  [id format]
  (when (util/react *show-block-commands)
    (let [matched (util/react *matched-block-commands)]
      (ui/auto-complete
       (map first matched)
       {:on-chosen (fn [chosen]
                     (editor-handler/insert-command! id (get (into {} matched) chosen)
                                                     format
                                                     {:last-pattern commands/angle-bracket}))
        :class     "black"}))))

(defn- in-sidebar? [el]
  (not (.contains (.getElementById js/document "left-container") el)))

(rum/defc page-search < rum/reactive
  {:will-unmount (fn [state] (reset! editor-handler/*selected-text nil) state)}
  [id format]
  (when (state/sub :editor/show-page-search?)
    (let [pos (:editor/last-saved-cursor @state/state)
          input (gdom/getElement id)]
      (when input
        (let [current-pos (cursor/pos input)
              edit-content (or (state/sub [:editor/content id]) "")
              edit-block (state/sub :editor/block)
              sidebar? (in-sidebar? input)
              q (or
                 @editor-handler/*selected-text
                 (when (state/sub :editor/show-page-search-hashtag?)
                   (util/safe-subs edit-content pos current-pos))
                 (when (> (count edit-content) current-pos)
                   (util/safe-subs edit-content pos current-pos))
                 "")
              matched-pages (when-not (string/blank? q)
                              (editor-handler/get-matched-pages q))
              matched-pages (cond
                              (contains? (set (map string/lower-case matched-pages)) (string/trim q))
                              matched-pages

                              (empty? matched-pages)
                              matched-pages

                              :else
                              (->>
                               (cons (first matched-pages)
                                     (cons
                                      (str "New page: " q)
                                      (rest matched-pages)))
                               (remove nil?)))]
          (ui/auto-complete
           matched-pages
           {:on-chosen   (page-handler/on-chosen-handler input id q pos format)
            :on-enter    #(page-handler/page-not-exists-handler input id q current-pos)
            :item-render (fn [page-name chosen?]
                           [:div.preview-trigger-wrapper
                            (block/page-preview-trigger
                             {:children        [:div (search/highlight-exact-query page-name q)]
                              :open?           chosen?
                              :manual?         true
                              :fixed-position? true
                              :tippy-distance  24
                              :tippy-position  (if sidebar? "left" "right")}
                             page-name)])
            :empty-div   [:div.text-gray-500.text-sm.px-4.py-2 "Search for a page"]
            :class       "black"}))))))

(rum/defcs block-search-auto-complete < rum/reactive
  {:init (fn [state]
           (assoc state ::result (atom nil)))
   :did-update (fn [state]
                 (let [result (::result state)
                       [edit-block _ _ q] (:rum/args state)]
                   (p/let [matched-blocks (when-not (string/blank? q)
                                            (editor-handler/get-matched-blocks q (:block/uuid edit-block)))]
                     (reset! result matched-blocks)))
                 state)}
  [state edit-block input id q format]
  (let [result (rum/react (get state ::result))
        chosen-handler (editor-handler/block-on-chosen-handler input id q format)
        non-exist-block-handler (editor-handler/block-non-exist-handler input)]
    (when result
      (ui/auto-complete
       result
       {:on-chosen   chosen-handler
        :on-enter    non-exist-block-handler
        :empty-div   [:div.text-gray-500.pl-4.pr-4 "Search for a block"]
        :item-render (fn [{:block/keys [content page uuid] :as item}]
                       (let [page (or (:block/original-name page)
                                      (:block/name page))
                             repo (state/sub :git/current-repo)
                             format (db/get-page-format page)]

                         [:.py-2 (search/block-search-result-item repo uuid format content q :block)]))
        :class       "black"}))))

(rum/defcs block-search < rum/reactive
  {:will-unmount (fn [state]
                   (reset! editor-handler/*selected-text nil)
                   (state/clear-search-result!)
                   state)}
  [state id format]
  (when (state/sub :editor/show-block-search?)
    (let [pos (:editor/last-saved-cursor @state/state)
          input (gdom/getElement id)
          [id format] (:rum/args state)
          current-pos (cursor/pos input)
          edit-content (state/sub [:editor/content id])
          edit-block (state/get-edit-block)
          q (or
             @editor-handler/*selected-text
             (when (> (count edit-content) current-pos)
               (subs edit-content pos current-pos)))]
      (when input
        (block-search-auto-complete edit-block input id q format)))))

(rum/defc template-search < rum/reactive
  {:will-unmount (fn [state] (reset! editor-handler/*selected-text nil) state)}
  [id format]
  (when (state/sub :editor/show-template-search?)
    (let [pos (:editor/last-saved-cursor @state/state)
          input (gdom/getElement id)]
      (when input
        (let [current-pos (cursor/pos input)
              edit-content (state/sub [:editor/content id])
              q (or
                 (when (>= (count edit-content) current-pos)
                   (subs edit-content pos current-pos))
                 "")
              matched-templates (editor-handler/get-matched-templates q)
              non-exist-handler (fn [_state]
                                  (state/set-editor-show-template-search! false))]
          (ui/auto-complete
           matched-templates
           {:on-chosen   (editor-handler/template-on-chosen-handler id)
            :on-enter    non-exist-handler
            :empty-div   [:div.text-gray-500.px-4.py-2.text-sm "Search for a template"]
            :item-render (fn [[template _block-db-id]]
                           template)
            :class       "black"}))))))

(rum/defc mobile-bar < rum/reactive
  [parent-state parent-id]
<<<<<<< HEAD
  [:div#mobile-editor-toolbar.bg-base-2.fix-ios-fixed-bottom
   [:div.flex.overflow-scroll
    [:div
     [:button.bottom-action
      {:on-mouse-down (fn [e]
                        (util/stop e)
                        (mobile-camera/embed-photo parent-id))}
      (ui/icon "camera"
               {:style {:fontSize ui/icon-size}})]]
    [:div
     [:button.bottom-action
      {:on-mouse-down (fn [e]
                        (util/stop e)
                        (editor-handler/indent-outdent true))}
      (ui/icon "arrow-bar-right"
               {:style {:fontSize ui/icon-size}})]]
    [:div
     [:button.bottom-action
      {:on-mouse-down (fn [e]
                        (util/stop e)
                        (editor-handler/indent-outdent false))}
      (ui/icon "arrow-bar-left"
               {:style {:fontSize ui/icon-size}})]]
    [:div
     [:button.bottom-action
      {:on-mouse-down (fn [e]
                        (util/stop e)
                        (editor-handler/move-up-down true))}
      (ui/icon "arrow-bar-to-up"
               {:style {:fontSize ui/icon-size}})]]
    [:div
     [:button.bottom-action
      {:on-mouse-down (fn [e]
                        (util/stop e)
                        (editor-handler/move-up-down false))}
      (ui/icon "arrow-bar-to-down"
               {:style {:fontSize ui/icon-size}})]]
    [:div
     [:button.bottom-action
      {:on-mouse-down (fn [e]
                        (util/stop e)
                        (commands/simple-insert! parent-id "\n"
                                                 {:forward-pos 1})
                        ;; TODO: should we add this focus step to `simple-insert!`?
                        (when-let [input (gdom/getElement parent-id)]
                          (.focus input)))}
      (ui/icon "arrow-back"
               {:style {:fontSize ui/icon-size}})]]
    [:div
     [:button.bottom-action
      {:on-mouse-down (fn [e]
                        (util/stop e)
                        (editor-handler/cycle-todo!))}
      (ui/icon "checkbox"
               {:style {:fontSize ui/icon-size}})]]
    [:div
     [:button.bottom-action
      {:on-mouse-down (fn [e]
                        (util/stop e)
                        (commands/simple-insert!
                         parent-id "[[]]"
                         {:backward-pos 2
                          :check-fn     (fn [_ _ new-pos]
                                          (reset! commands/*slash-caret-pos new-pos)
                                          (commands/handle-step [:editor/search-page]))})
                        (when-let [input (gdom/getElement parent-id)]
                          (.focus input)))}
      (ui/icon "brackets"
               {:style {:fontSize ui/icon-size}})]]
    [:div
     [:button.bottom-action
      {:on-mouse-down (fn [e]
                        (util/stop e)
                        (commands/simple-insert!
                         parent-id "(())"
                         {:backward-pos 2
                          :check-fn     (fn [_ _ new-pos]
                                          (reset! commands/*slash-caret-pos new-pos)
                                          (commands/handle-step [:editor/search-block]))})
                        (when-let [input (gdom/getElement parent-id)]
                          (.focus input)))}
      (ui/icon "parentheses"
               {:style {:fontSize ui/icon-size}})]]
    [:div
     [:button.bottom-action
      {:on-mouse-down (fn [e]
                        (util/stop e)
                        (commands/simple-insert! parent-id "/" {})
                        (when-let [input (gdom/getElement parent-id)]
                          (.focus input)))}
      (ui/icon "command"
               {:style {:fontSize ui/icon-size}})]]]])
=======
  (let [vw-state (state/sub :ui/visual-viewport-state)
        vw-pending? (state/sub :ui/visual-viewport-pending?)]
    [:div#mobile-editor-toolbar.bg-base-2
     {:style {:bottom (if (and vw-state)
                        (- (.-clientHeight js/document.documentElement)
                           (:height vw-state)
                           (:offset-top vw-state))
                        0)}
      :class (util/classnames [{:is-vw-pending (boolean vw-pending?)}])}
     [:div.flex.justify-around.w-full
      [:div
       [:button.bottom-action
        {:on-mouse-down (fn [e]
                          (util/stop e)
                          (editor-handler/indent-outdent true))}
        (ui/icon "arrow-bar-right"
                 {:style {:fontSize ui/icon-size}})]]
      [:div
       [:button.bottom-action
        {:on-mouse-down (fn [e]
                          (util/stop e)
                          (editor-handler/indent-outdent false))}
        (ui/icon "arrow-bar-left"
                 {:style {:fontSize ui/icon-size}})]]
      [:div
       [:button.bottom-action
        {:on-mouse-down (fn [e]
                          (util/stop e)
                          ((editor-handler/move-up-down true)))}
        (ui/icon "arrow-bar-to-up"
                 {:style {:fontSize ui/icon-size}})]]
      [:div
       [:button.bottom-action
        {:on-mouse-down (fn [e]
                          (util/stop e)
                          ((editor-handler/move-up-down false)))}
        (ui/icon "arrow-bar-to-down"
                 {:style {:fontSize ui/icon-size}})]]
      [:div
       [:button.bottom-action
        {:on-mouse-down (fn [e]
                          (util/stop e)
                          (commands/simple-insert! parent-id "\n"
                                                   {:forward-pos 1})
                          ;; TODO: should we add this focus step to `simple-insert!`?
                          (when-let [input (gdom/getElement parent-id)]
                            (.focus input)))}
        (ui/icon "arrow-back"
                 {:style {:fontSize ui/icon-size}})]]
      [:div
       [:button.bottom-action
        {:on-mouse-down (fn [e]
                          (util/stop e)
                          (editor-handler/cycle-todo!))}
        (ui/icon "checkbox"
                 {:style {:fontSize ui/icon-size}})]]
      [:div
       [:button.bottom-action
        {:on-mouse-down (fn [e]
                          (util/stop e)
                          (commands/simple-insert!
                            parent-id "[[]]"
                            {:backward-pos 2
                             :check-fn     (fn [_ _ new-pos]
                                             (reset! commands/*slash-caret-pos new-pos)
                                             (commands/handle-step [:editor/search-page]))})
                          (when-let [input (gdom/getElement parent-id)]
                            (.focus input)))}
        (ui/icon "brackets"
                 {:style {:fontSize ui/icon-size}})]]
      [:div
       [:button.bottom-action
        {:on-mouse-down (fn [e]
                          (util/stop e)
                          (commands/simple-insert!
                            parent-id "(())"
                            {:backward-pos 2
                             :check-fn     (fn [_ _ new-pos]
                                             (reset! commands/*slash-caret-pos new-pos)
                                             (commands/handle-step [:editor/search-block]))})
                          (when-let [input (gdom/getElement parent-id)]
                            (.focus input)))}
        (ui/icon "parentheses"
                 {:style {:fontSize ui/icon-size}})]]
      [:div
       [:button.bottom-action
        {:on-mouse-down (fn [e]
                          (util/stop e)
                          (commands/simple-insert! parent-id "/" {})
                          (when-let [input (gdom/getElement parent-id)]
                            (.focus input)))}
        (ui/icon "command"
                 {:style {:fontSize ui/icon-size}})]]]]))
>>>>>>> ea485695

(rum/defcs input < rum/reactive
  (rum/local {} ::input-value)
  (mixins/event-mixin
   (fn [state]
     (mixins/on-key-down
      state
      {;; enter
       13 (fn [state e]
            (let [input-value (get state ::input-value)
                  input-option (get @state/state :editor/show-input)]
              (when (seq @input-value)
                  ;; no new line input
                (util/stop e)
                (let [[_id on-submit] (:rum/args state)
                      {:keys [pos]} @*slash-caret-pos
                      command (:command (first input-option))]
                  (on-submit command @input-value pos))
                (reset! input-value nil))))})))
  [state id on-submit]
  (when-let [input-option (state/sub :editor/show-input)]
    (let [{:keys [pos]} (util/react *slash-caret-pos)
          input-value (get state ::input-value)]
      (when (seq input-option)
        (let [command (:command (first input-option))]
          [:div.p-2.rounded-md.shadow-lg
           (for [{:keys [id placeholder type autoFocus] :as input-item} input-option]
             [:div.my-3 {:key id}
              [:input.form-input.block.w-full.pl-2.sm:text-sm.sm:leading-5
               (merge
                (cond->
                 {:key           (str "modal-input-" (name id))
                  :id            (str "modal-input-" (name id))
                  :type          (or type "text")
                  :on-change     (fn [e]
                                   (swap! input-value assoc id (util/evalue e)))
                  :auto-complete (if (util/chrome?) "chrome-off" "off")}
                  placeholder
                  (assoc :placeholder placeholder)
                  autoFocus
                  (assoc :auto-focus true))
                (dissoc input-item :id))]])
           (ui/button
            "Submit"
            :on-click
            (fn [e]
              (util/stop e)
              (on-submit command @input-value pos)))])))))

(rum/defc absolute-modal < rum/static
  [cp set-default-width? {:keys [top left rect]}]
  (let [max-height 370
        max-width 300
        offset-top 24
        vw-height js/window.innerHeight
        vw-width js/window.innerWidth
        to-max-height (if (and (seq rect) (> vw-height max-height))
                        (let [delta-height (- vw-height (+ (:top rect) top offset-top))]
                          (if (< delta-height max-height)
                            (- (max (* 2 offset-top) delta-height) 16)
                            max-height))
                        max-height)
        right-sidebar? (:ui/sidebar-open? @state/state)
        editing-key    (first (keys (:editor/editing? @state/state)))
        *el (rum/use-ref nil)
        _ (rum/use-effect! (fn []
                             (when-let [^js/HTMLElement cnt
                                        (and right-sidebar? editing-key
                                             (js/document.querySelector "#main-container"))]
                               (when (.contains cnt (js/document.querySelector (str "#" editing-key)))
                                 (let [el  (rum/deref *el)
                                       ofx (- (.-scrollWidth cnt) (.-clientWidth cnt))]
                                   (when (> ofx 0)
                                     (set! (.-transform (.-style el)) (str "translateX(-" (+ ofx 20) "px)")))))))
                           [right-sidebar? editing-key])
        ;; FIXME: for translateY layer
        x-overflow-vw? (when (and (seq rect) (> vw-width max-width))
                         (let [delta-width (- vw-width (+ (:left rect) left))]
                           (< delta-width (* max-width 0.5))))]
    [:div.absolute.rounded-md.shadow-lg.absolute-modal
     {:ref *el
      :class (if x-overflow-vw? "is-overflow-vw-x" "")
      :on-mouse-down (fn [e]
                       (.stopPropagation e))
      :style (merge
              {:top        (+ top offset-top)
               :max-height to-max-height
               :max-width 700
                ;; TODO: auto responsive fixed size
               :width "fit-content"
               :z-index    11}
              (when set-default-width?
                {:width max-width})
              (if config/mobile?
                {:left 0}
                {:left left}))}
     cp]))

(rum/defc transition-cp < rum/reactive
  [cp set-default-width? pos]
  (when pos
    (when-let [pos (rum/react pos)]
      (ui/css-transition
       {:class-names "fade"
        :timeout     {:enter 500
                      :exit  300}}
       (absolute-modal cp set-default-width? pos)))))

(rum/defc image-uploader < rum/reactive
  [id format]
  [:div.image-uploader
   [:input
    {:id        "upload-file"
     :type      "file"
     :on-change (fn [e]
                  (let [files (.-files (.-target e))]
                    (editor-handler/upload-asset id files format editor-handler/*asset-uploading? false)))
     :hidden    true}]
   (when-let [uploading? (util/react editor-handler/*asset-uploading?)]
     (let [processing (util/react editor-handler/*asset-uploading-process)]
       (transition-cp
        [:div.flex.flex-row.align-center.rounded-md.shadow-sm.bg-base-2.px-1.py-1
         (ui/loading
          (util/format "Uploading %s%" (util/format "%2d" processing)))]
        false
        *slash-caret-pos)))])

(defn- set-up-key-down!
  [repo state format]
  (mixins/on-key-down
   state
   {}
   {:not-matched-handler (editor-handler/keydown-not-matched-handler format)}))

(defn- set-up-key-up!
  [state input input-id search-timeout]
  (mixins/on-key-up
   state
   {}
   (editor-handler/keyup-handler state input input-id search-timeout)))

(def search-timeout (atom nil))

(defn- setup-key-listener!
  [state]
  (let [{:keys [id format block]} (get-state)
        input-id id
        input (gdom/getElement input-id)
        repo (:block/repo block)]
    (set-up-key-down! repo state format)
    (set-up-key-up! state input input-id search-timeout)))

(def starts-with? clojure.string/starts-with?)

(defn get-editor-style-class
  "Get textarea css class according to it's content"
  [content format]
  (let [content (if content (str content) "")]
    ;; as the function is binding to the editor content, optimization is welcome
    (str
     (if (or (> (.-length content) 1000)
             (string/includes? content "\n"))
       "multiline-block"
       "uniline-block")
     " "
     (case format
       :markdown
       (cond
         (starts-with? content "# ") "h1"
         (starts-with? content "## ") "h2"
         (starts-with? content "### ") "h3"
         (starts-with? content "#### ") "h4"
         (starts-with? content "##### ") "h5"
         (starts-with? content "###### ") "h6"
         (and (starts-with? content "---\n") (.endsWith content "\n---")) "page-properties"
         :else "normal-block")
       ;; other formats
       (cond
         (and (starts-with? content "---\n") (.endsWith content "\n---")) "page-properties"
         :else "normal-block")))))

(defn editor-row-height-unchanged?
  "Check if the row height of editor textarea is changed, which happens when font-size changed"
  []
  ;; FIXME: assuming enter key is the only trigger of the height changing (under markdown editing of headlines)
  ;; FIXME: looking for an elegant & robust way to track the change of font-size, or wait for our own WYSIWYG text area
  (let [last-key (state/get-last-key-code)]
    (and (not= keycode/enter (:key-code last-key))
         (not= keycode/enter-code (:code last-key)))))

(rum/defc mock-textarea <
  rum/static
  {:did-update
   (fn [state]
     (when-not (:editor/on-paste? @state/state)
       (try (editor-handler/handle-last-input)
            (catch js/Error _e
              nil)))
     (state/set-state! :editor/on-paste? false)
     state)}
  [content]
  [:div#mock-text
   {:style {:width "100%"
            :height "100%"
            :position "absolute"
            :visibility "hidden"
            :top 0
            :left 0}}
   (let [content (str content "0")]
     (for [[idx c] (map-indexed
                    vector
                    (string/split content ""))]
       (if (= c "\n")
         [:span {:id (str "mock-text_" idx)
                 :key idx} "0" [:br]]
         [:span {:id (str "mock-text_" idx)
                 :key idx} c])))])

(rum/defc mock-textarea-wrapper < rum/reactive
  []
  (let [content (state/sub-edit-content)]
    (mock-textarea content)))

(defn animated-modal
  [key component set-default-width? *pos]
  (when *pos
    (ui/css-transition
     {:key key
      :class-names {:enter "origin-top-left opacity-0 transform scale-95"
                    :enter-done "origin-top-left transition opacity-100 transform scale-100"
                    :exit "origin-top-left transition opacity-0 transform scale-95"}
      :timeout {:enter 0
                :exit 150}}
     (fn [_]
       (absolute-modal
        component
        set-default-width?
        *pos)))))

(rum/defc modals < rum/reactive
  "React to atom changes, find and render the correct modal"
  [id format]
  (ui/transition-group
   (cond
     (and (util/react *show-commands)
          (not (state/sub :editor/show-page-search?))
          (not (state/sub :editor/show-block-search?))
          (not (state/sub :editor/show-template-search?))
          (not (state/sub :editor/show-input))
          (not (state/sub :editor/show-zotero))
          (not (state/sub :editor/show-date-picker?)))
     (animated-modal "commands" (commands id format) true (util/react *slash-caret-pos))

     (and (util/react *show-block-commands) @*angle-bracket-caret-pos)
     (animated-modal "block-commands" (block-commands id format) true (util/react *angle-bracket-caret-pos))

     (state/sub :editor/show-page-search?)
     (animated-modal "page-search" (page-search id format) true (util/react *slash-caret-pos))

     (state/sub :editor/show-block-search?)
     (animated-modal "block-search" (block-search id format) false (util/react *slash-caret-pos))

     (state/sub :editor/show-template-search?)
     (animated-modal "template-search" (template-search id format) true (util/react *slash-caret-pos))

     (state/sub :editor/show-date-picker?)
     (animated-modal "date-picker" (datetime-comp/date-picker id format nil) false (util/react *slash-caret-pos))

     (state/sub :editor/show-input)
     (animated-modal "input" (input id
                                    (fn [command m pos]
                                      (editor-handler/handle-command-input command id format m)))
                     true (util/react *slash-caret-pos))

     (state/sub :editor/show-zotero)
     (animated-modal "zotero-search" (zotero/zotero-search id) false (util/react *slash-caret-pos))

     :else
     nil)))

(rum/defcs box < rum/reactive
  {:init (fn [state]
           (assoc state ::heading-level (:heading-level (first (:rum/args state)))))
   :did-mount (fn [state]
                (state/set-editor-args! (:rum/args state))
                state)}
  (mixins/event-mixin setup-key-listener!)
  (shortcut/mixin :shortcut.handler/block-editing-only)
  lifecycle/lifecycle
  [state {:keys [on-hide node format block block-parent-id heading-level]
          :as   option} id config]
  (let [content (state/sub-edit-content)
        heading-class (get-editor-style-class content format)]
    [:div.editor-inner {:class (if block "block-editor" "non-block-editor")}
     (when config/mobile? (mobile-bar state id))
     (ui/ls-textarea
      {:id                id
       :cacheMeasurements (editor-row-height-unchanged?) ;; check when content updated (as the content variable is binded)
       :default-value     (or content "")
       :minRows           (if (state/enable-grammarly?) 2 1)
       :on-click          (editor-handler/editor-on-click! id)
       :on-change         (editor-handler/editor-on-change! block id search-timeout)
       :on-paste          (editor-handler/editor-on-paste! id)
       :auto-focus        false
       :class             heading-class})

     (mock-textarea-wrapper)
     (modals id format)

     (when format
       (image-uploader id format))]))<|MERGE_RESOLUTION|>--- conflicted
+++ resolved
@@ -219,100 +219,6 @@
 
 (rum/defc mobile-bar < rum/reactive
   [parent-state parent-id]
-<<<<<<< HEAD
-  [:div#mobile-editor-toolbar.bg-base-2.fix-ios-fixed-bottom
-   [:div.flex.overflow-scroll
-    [:div
-     [:button.bottom-action
-      {:on-mouse-down (fn [e]
-                        (util/stop e)
-                        (mobile-camera/embed-photo parent-id))}
-      (ui/icon "camera"
-               {:style {:fontSize ui/icon-size}})]]
-    [:div
-     [:button.bottom-action
-      {:on-mouse-down (fn [e]
-                        (util/stop e)
-                        (editor-handler/indent-outdent true))}
-      (ui/icon "arrow-bar-right"
-               {:style {:fontSize ui/icon-size}})]]
-    [:div
-     [:button.bottom-action
-      {:on-mouse-down (fn [e]
-                        (util/stop e)
-                        (editor-handler/indent-outdent false))}
-      (ui/icon "arrow-bar-left"
-               {:style {:fontSize ui/icon-size}})]]
-    [:div
-     [:button.bottom-action
-      {:on-mouse-down (fn [e]
-                        (util/stop e)
-                        (editor-handler/move-up-down true))}
-      (ui/icon "arrow-bar-to-up"
-               {:style {:fontSize ui/icon-size}})]]
-    [:div
-     [:button.bottom-action
-      {:on-mouse-down (fn [e]
-                        (util/stop e)
-                        (editor-handler/move-up-down false))}
-      (ui/icon "arrow-bar-to-down"
-               {:style {:fontSize ui/icon-size}})]]
-    [:div
-     [:button.bottom-action
-      {:on-mouse-down (fn [e]
-                        (util/stop e)
-                        (commands/simple-insert! parent-id "\n"
-                                                 {:forward-pos 1})
-                        ;; TODO: should we add this focus step to `simple-insert!`?
-                        (when-let [input (gdom/getElement parent-id)]
-                          (.focus input)))}
-      (ui/icon "arrow-back"
-               {:style {:fontSize ui/icon-size}})]]
-    [:div
-     [:button.bottom-action
-      {:on-mouse-down (fn [e]
-                        (util/stop e)
-                        (editor-handler/cycle-todo!))}
-      (ui/icon "checkbox"
-               {:style {:fontSize ui/icon-size}})]]
-    [:div
-     [:button.bottom-action
-      {:on-mouse-down (fn [e]
-                        (util/stop e)
-                        (commands/simple-insert!
-                         parent-id "[[]]"
-                         {:backward-pos 2
-                          :check-fn     (fn [_ _ new-pos]
-                                          (reset! commands/*slash-caret-pos new-pos)
-                                          (commands/handle-step [:editor/search-page]))})
-                        (when-let [input (gdom/getElement parent-id)]
-                          (.focus input)))}
-      (ui/icon "brackets"
-               {:style {:fontSize ui/icon-size}})]]
-    [:div
-     [:button.bottom-action
-      {:on-mouse-down (fn [e]
-                        (util/stop e)
-                        (commands/simple-insert!
-                         parent-id "(())"
-                         {:backward-pos 2
-                          :check-fn     (fn [_ _ new-pos]
-                                          (reset! commands/*slash-caret-pos new-pos)
-                                          (commands/handle-step [:editor/search-block]))})
-                        (when-let [input (gdom/getElement parent-id)]
-                          (.focus input)))}
-      (ui/icon "parentheses"
-               {:style {:fontSize ui/icon-size}})]]
-    [:div
-     [:button.bottom-action
-      {:on-mouse-down (fn [e]
-                        (util/stop e)
-                        (commands/simple-insert! parent-id "/" {})
-                        (when-let [input (gdom/getElement parent-id)]
-                          (.focus input)))}
-      (ui/icon "command"
-               {:style {:fontSize ui/icon-size}})]]]])
-=======
   (let [vw-state (state/sub :ui/visual-viewport-state)
         vw-pending? (state/sub :ui/visual-viewport-pending?)]
     [:div#mobile-editor-toolbar.bg-base-2
@@ -322,7 +228,14 @@
                            (:offset-top vw-state))
                         0)}
       :class (util/classnames [{:is-vw-pending (boolean vw-pending?)}])}
-     [:div.flex.justify-around.w-full
+     [:div.flex.overflow-scroll
+      [:div
+       [:button.bottom-action
+        {:on-mouse-down (fn [e]
+                        (util/stop e)
+                        (mobile-camera/embed-photo parent-id))}
+        (ui/icon "camera"
+               {:style {:fontSize ui/icon-size}})]]
       [:div
        [:button.bottom-action
         {:on-mouse-down (fn [e]
@@ -406,7 +319,6 @@
                             (.focus input)))}
         (ui/icon "command"
                  {:style {:fontSize ui/icon-size}})]]]]))
->>>>>>> ea485695
 
 (rum/defcs input < rum/reactive
   (rum/local {} ::input-value)
