(ns frontend.components.editor
  (:require [clojure.string :as string]
            [goog.string :as gstring]
            [frontend.commands :as commands
             :refer [*angle-bracket-caret-pos *first-command-group *matched-block-commands *matched-commands *show-block-commands *show-commands *slash-caret-pos]]
            [frontend.components.block :as block]
            [frontend.components.datetime :as datetime-comp]
            [frontend.components.search :as search]
            [frontend.components.svg :as svg]
            [frontend.db :as db]
            [frontend.db.model :as db-model]
            [frontend.extensions.zotero :as zotero]
            [frontend.handler.editor :as editor-handler :refer [get-state]]
            [frontend.handler.editor.lifecycle :as lifecycle]
            [frontend.handler.page :as page-handler]
            [frontend.mixins :as mixins]
            [frontend.modules.shortcut.core :as shortcut]
            [frontend.state :as state]
            [frontend.ui :as ui]
            [frontend.util :as util]
            [frontend.util.cursor :as cursor]
            [frontend.util.keycode :as keycode]
            [logseq.graph-parser.util :as gp-util]
            [goog.dom :as gdom]
            [promesa.core :as p]
            [rum.core :as rum]
            [frontend.mobile.footer :as footer]))

(rum/defc commands < rum/reactive
  [id format]
  (let [matched (util/react *matched-commands)]
    (when (util/react *show-commands)
      (ui/auto-complete
       matched
       {:get-group-name
        (fn [item]
          (get *first-command-group (first item)))

        :item-render
        (fn [item]
          (let [command-name (first item)
                command-doc (get item 2)
                doc (when (state/show-command-doc?) command-doc)]
            (cond
              (string? doc)
              [:div {:title doc}
               command-name]

              (vector? doc)
              [:div.has-help
               command-name
               (ui/tippy
                {:html doc
                 :interactive true
                 :fixed-position? true
                 :position "right"}

                [:small (svg/help-circle)])]

              :else
              [:div command-name])))

        :on-chosen
        (fn [chosen-item]
          (let [command (first chosen-item)]
            (reset! commands/*current-command command)
            (let [command-steps (get (into {} matched) command)
                  restore-slash? (or
                                  (contains? #{"Today" "Yesterday" "Tomorrow" "Current time"} command)
                                  (and
                                   (not (fn? command-steps))
                                   (not (contains? (set (map first command-steps)) :editor/input))
                                   (not (contains? #{"Date picker" "Template" "Deadline" "Scheduled" "Upload an image"} command))))]
              (editor-handler/insert-command! id command-steps
                                              format
                                              {:restore? restore-slash?})
              (state/pub-event! [:instrument {:type :editor/command-triggered
                                              :payload {:command command}}]))))
        :class
        "black"}))))

(rum/defc block-commands < rum/reactive
  [id format]
  (when (util/react *show-block-commands)
    (let [matched (util/react *matched-block-commands)]
      (ui/auto-complete
       (map first matched)
       {:on-chosen (fn [chosen]
                     (editor-handler/insert-command! id (get (into {} matched) chosen)
                                                     format
                                                     {:last-pattern commands/angle-bracket}))
        :class     "black"}))))

(defn- in-sidebar? [el]
  (not (.contains (.getElementById js/document "left-container") el)))

(rum/defc page-search < rum/reactive
  {:will-unmount (fn [state] (reset! editor-handler/*selected-text nil) state)}
  "Embedded page searching popup"
  [id format]
  (when (state/sub :editor/show-page-search?)
    (let [pos (state/get-editor-last-pos)
          input (gdom/getElement id)]
      (when input
        (let [current-pos (cursor/pos input)
              edit-content (or (state/sub [:editor/content id]) "")
              sidebar? (in-sidebar? input)
              q (or
                 @editor-handler/*selected-text
                 (when (state/sub :editor/show-page-search-hashtag?)
                   (gp-util/safe-subs edit-content pos current-pos))
                 (when (> (count edit-content) current-pos)
                   (gp-util/safe-subs edit-content pos current-pos))
                 "")
              matched-pages (when-not (string/blank? q)
                              (editor-handler/get-matched-pages q))
              matched-pages (cond
                              (contains? (set (map util/page-name-sanity-lc matched-pages)) (util/page-name-sanity-lc (string/trim q)))  ;; if there's a page name fully matched
                              matched-pages

                              (string/blank? q)
                              nil

                              (empty? matched-pages)
                              (cons (str "New page: " q) matched-pages)

                              ;; reorder, shortest and starts-with first.
                              :else
                              (let [matched-pages (remove nil? matched-pages)
                                    matched-pages (sort-by
                                                   (fn [m]
                                                     [(not (gstring/caseInsensitiveStartsWith m q)) (count m)])
                                                   matched-pages)]
                                (if (gstring/caseInsensitiveStartsWith (first matched-pages) q)
                                  (cons (first matched-pages)
                                        (cons  (str "New page: " q) (rest matched-pages)))
                                  (cons (str "New page: " q) matched-pages))))]
          (ui/auto-complete
           matched-pages
           {:on-chosen   (page-handler/on-chosen-handler input id q pos format)
            :on-enter    #(page-handler/page-not-exists-handler input id q current-pos)
            :item-render (fn [page-name chosen?]
                           [:div.preview-trigger-wrapper
                            (block/page-preview-trigger
                             {:children        [:div (search/highlight-exact-query page-name q)]
                              :open?           chosen?
                              :manual?         true
                              :fixed-position? true
                              :tippy-distance  24
                              :tippy-position  (if sidebar? "left" "right")}
                             page-name)])
            :empty-placeholder [:div.text-gray-500.text-sm.px-4.py-2 "Search for a page"]
            :class       "black"}))))))

(rum/defcs block-search-auto-complete < rum/reactive
  {:init (fn [state]
           (assoc state ::result (atom nil)))
   :did-update (fn [state]
                 (let [result (::result state)
                       [edit-block _ _ q] (:rum/args state)]
                   (p/let [matched-blocks (when-not (string/blank? q)
                                            (editor-handler/get-matched-blocks q (:block/uuid edit-block)))]
                     (reset! result matched-blocks)))
                 state)}
  [state _edit-block input id q format]
  (let [result (rum/react (get state ::result))
        chosen-handler (editor-handler/block-on-chosen-handler input id q format)
        non-exist-block-handler (editor-handler/block-non-exist-handler input)]
    (when result
      (ui/auto-complete
       result
       {:on-chosen   chosen-handler
        :on-enter    non-exist-block-handler
        :empty-placeholder   [:div.text-gray-500.pl-4.pr-4 "Search for a block"]
        :item-render (fn [{:block/keys [page uuid]}]  ;; content returned from search engine is normalized
                       (let [page (or (:block/original-name page)
                                      (:block/name page))
                             repo (state/sub :git/current-repo)
                             format (db/get-page-format page)
                             block (db-model/query-block-by-uuid uuid)
                             content (:block/content block)]
                         [:.py-2 (search/block-search-result-item repo uuid format content q :block)]))
        :class       "black"}))))

(rum/defcs block-search < rum/reactive
  {:will-unmount (fn [state]
                   (reset! editor-handler/*selected-text nil)
                   (state/clear-search-result!)
                   state)}
  [state id _format]
  (when (state/sub :editor/show-block-search?)
    (let [pos (state/get-editor-last-pos)
          input (gdom/getElement id)
          [id format] (:rum/args state)
          current-pos (cursor/pos input)
          edit-content (state/sub [:editor/content id])
          edit-block (state/get-edit-block)
          q (or
             @editor-handler/*selected-text
             (when (> (count edit-content) current-pos)
               (subs edit-content pos current-pos)))]
      (when input
        (block-search-auto-complete edit-block input id q format)))))

(rum/defc template-search < rum/reactive
  {:will-unmount (fn [state] (reset! editor-handler/*selected-text nil) state)}
  [id _format]
  (when (state/sub :editor/show-template-search?)
    (let [pos (state/get-editor-last-pos)
          input (gdom/getElement id)]
      (when input
        (let [current-pos (cursor/pos input)
              edit-content (state/sub [:editor/content id])
              q (or
                 (when (>= (count edit-content) current-pos)
                   (subs edit-content pos current-pos))
                 "")
              matched-templates (editor-handler/get-matched-templates q)
              non-exist-handler (fn [_state]
                                  (state/set-editor-show-template-search! false))]
          (ui/auto-complete
           matched-templates
           {:on-chosen   (editor-handler/template-on-chosen-handler id)
            :on-enter    non-exist-handler
            :empty-placeholder [:div.text-gray-500.px-4.py-2.text-sm "Search for a template"]
            :item-render (fn [[template _block-db-id]]
                           template)
            :class       "black"}))))))

(rum/defcs input < rum/reactive
  (rum/local {} ::input-value)
  (mixins/event-mixin
   (fn [state]
     (mixins/on-key-down
      state
      {;; enter
       13 (fn [state e]
            (let [input-value (get state ::input-value)
                  input-option (get @state/state :editor/show-input)]
              (when (seq @input-value)
                ;; no new line input
                (util/stop e)
                (let [[_id on-submit] (:rum/args state)
                      {:keys [pos]} @*slash-caret-pos
                      command (:command (first input-option))]
                  (on-submit command @input-value pos))
                (reset! input-value nil))))})))
  [state _id on-submit]
  (when-let [input-option (state/sub :editor/show-input)]
    (let [{:keys [pos]} (util/react *slash-caret-pos)
          input-value (get state ::input-value)]
      (when (seq input-option)
        (let [command (:command (first input-option))]
          [:div.p-2.rounded-md.shadow-lg
           (for [{:keys [id placeholder type autoFocus] :as input-item} input-option]
             [:div.my-3 {:key id}
              [:input.form-input.block.w-full.pl-2.sm:text-sm.sm:leading-5
               (merge
                (cond->
                 {:key           (str "modal-input-" (name id))
                  :id            (str "modal-input-" (name id))
                  :type          (or type "text")
                  :on-change     (fn [e]
                                   (swap! input-value assoc id (util/evalue e)))
                  :auto-complete (if (util/chrome?) "chrome-off" "off")}
                  placeholder
                  (assoc :placeholder placeholder)
                  autoFocus
                  (assoc :auto-focus true))
                (dissoc input-item :id))]])
           (ui/button
            "Submit"
            :on-click
            (fn [e]
              (util/stop e)
              (on-submit command @input-value pos)))])))))

(rum/defc absolute-modal < rum/static
  [cp set-default-width? {:keys [top left rect]}]
  (let [max-height 370
        max-width 300
        offset-top 24
        vw-height js/window.innerHeight
        vw-width js/window.innerWidth
        to-max-height (if (and (seq rect) (> vw-height max-height))
                        (let [delta-height (- vw-height (+ (:top rect) top offset-top))]
                          (if (< delta-height max-height)
                            (- (max (* 2 offset-top) delta-height) 16)
                            max-height))
                        max-height)
        right-sidebar? (:ui/sidebar-open? @state/state)
        editing-key    (first (keys (:editor/editing? @state/state)))
        *el (rum/use-ref nil)
        _ (rum/use-effect! (fn []
                             (when-let [^js/HTMLElement cnt
                                        (and right-sidebar? editing-key
                                             (js/document.querySelector "#main-content-container"))]
                               (when (.contains cnt (js/document.querySelector (str "#" editing-key)))
                                 (let [el  (rum/deref *el)
                                       ofx (- (.-scrollWidth cnt) (.-clientWidth cnt))]
                                   (when (> ofx 0)
                                     (set! (.-transform (.-style el)) (str "translateX(-" (+ ofx 20) "px)")))))))
                           [right-sidebar? editing-key])
        x-overflow-vw? (when (and (seq rect) (> vw-width max-width))
                         (let [delta-width (- vw-width (+ (:left rect) left))]
                           (< delta-width (* max-width 0.5))))
        pos-rect (when (and (seq rect) editing-key)
                   (:rect (cursor/get-caret-pos (state/get-input))))
        y-diff (when pos-rect (- (:height pos-rect) (:height rect)))]
    [:div.absolute.rounded-md.shadow-lg.absolute-modal
     {:ref *el
      :class (if x-overflow-vw? "is-overflow-vw-x" "")
      :on-mouse-down (fn [e]
                       (.stopPropagation e))
      :style (merge
              {:top        (+ top offset-top (if (int? y-diff) y-diff 0))
               :max-height to-max-height
               :max-width 700
               ;; TODO: auto responsive fixed size
               :width "fit-content"
               :z-index    11}
              (when set-default-width?
                {:width max-width})
              (let [^js/HTMLElement textarea
                    (js/document.querySelector "textarea.ls-textarea")]
                (if (<= (.-clientWidth textarea) (+ left (if set-default-width? max-width 500)))
                  {:right 0}
                  {:left (if (and y-diff (= y-diff 0)) left 0)})))}
     cp]))

(rum/defc transition-cp < rum/reactive
  [cp set-default-width? pos]
  (when pos
    (when-let [pos (rum/react pos)]
      (ui/css-transition
       {:class-names "fade"
        :timeout     {:enter 500
                      :exit  300}}
       (absolute-modal cp set-default-width? pos)))))

(rum/defc image-uploader < rum/reactive
  [id format]
  [:div.image-uploader
   [:input
    {:id        "upload-file"
     :type      "file"
     :on-change (fn [e]
                  (let [files (.-files (.-target e))]
                    (editor-handler/upload-asset id files format editor-handler/*asset-uploading? false)))
     :hidden    true}]
   #_:clj-kondo/ignore
   (when-let [uploading? (util/react editor-handler/*asset-uploading?)]
     (let [processing (util/react editor-handler/*asset-uploading-process)]
       (transition-cp
        [:div.flex.flex-row.align-center.rounded-md.shadow-sm.bg-base-2.px-1.py-1
         (ui/loading
          (util/format "Uploading %s%" (util/format "%2d" processing)))]
        false
        *slash-caret-pos)))])

(defn- set-up-key-down!
  [state format]
  (mixins/on-key-down
   state
   {}
   {:not-matched-handler (editor-handler/keydown-not-matched-handler format)}))

(defn- set-up-key-up!
  [state input input-id search-timeout]
  (mixins/on-key-up
   state
   {}
   (editor-handler/keyup-handler state input input-id search-timeout)))

(def search-timeout (atom nil))

(defn- setup-key-listener!
  [state]
  (let [{:keys [id format]} (get-state)
        input-id id
        input (gdom/getElement input-id)]
    (set-up-key-down! state format)
    (set-up-key-up! state input input-id search-timeout)))

(def starts-with? clojure.string/starts-with?)

(defn get-editor-style-class
  "Get textarea css class according to it's content"
  [content format]
  (let [content (if content (str content) "")]
    ;; as the function is binding to the editor content, optimization is welcome
    (str
     "ls-textarea "
     (if (or (> (.-length content) 1000)
             (string/includes? content "\n"))
       "multiline-block"
       "uniline-block")
     " "
     (case format
       :markdown
       (cond
         (starts-with? content "# ") "h1"
         (starts-with? content "## ") "h2"
         (starts-with? content "### ") "h3"
         (starts-with? content "#### ") "h4"
         (starts-with? content "##### ") "h5"
         (starts-with? content "###### ") "h6"
         (and (starts-with? content "---\n") (.endsWith content "\n---")) "page-properties"
         :else "normal-block")
       ;; other formats
       (cond
         (and (starts-with? content "---\n") (.endsWith content "\n---")) "page-properties"
         :else "normal-block")))))

(defn editor-row-height-unchanged?
  "Check if the row height of editor textarea is changed, which happens when font-size changed"
  []
  ;; FIXME: assuming enter key is the only trigger of the height changing (under markdown editing of headlines)
  ;; FIXME: looking for an elegant & robust way to track the change of font-size, or wait for our own WYSIWYG text area
  (let [last-key (state/get-last-key-code)]
    (and (not= keycode/enter (:key-code last-key))
         (not= keycode/enter-code (:code last-key)))))

(rum/defc mock-textarea <
  rum/static
  {:did-update
   (fn [state]
     (when-not (:editor/on-paste? @state/state)
       (try (editor-handler/handle-last-input)
            (catch js/Error _e
              nil)))
     (state/set-state! :editor/on-paste? false)
     state)}
  [content]
  [:div#mock-text
   {:style {:width "100%"
            :height "100%"
            :position "absolute"
            :visibility "hidden"
            :top 0
            :left 0}}
   (let [content (str content "0")]
     (for [[idx c] (map-indexed
                    vector
                    (string/split content ""))]
       (if (= c "\n")
         [:span {:id (str "mock-text_" idx)
                 :key idx} "0" [:br]]
         [:span {:id (str "mock-text_" idx)
                 :key idx} c])))])

(rum/defc mock-textarea-wrapper < rum/reactive
  []
  (let [content (state/sub-edit-content)]
    (mock-textarea content)))

(defn animated-modal
  [key component set-default-width? *pos]
  (when *pos
    (ui/css-transition
     {:key key
      :class-names {:enter "origin-top-left opacity-0 transform scale-95"
                    :enter-done "origin-top-left transition opacity-100 transform scale-100"
                    :exit "origin-top-left transition opacity-0 transform scale-95"}
      :timeout {:enter 0
                :exit 150}}
     (fn [_]
       (absolute-modal
        component
        set-default-width?
        *pos)))))

(rum/defc modals < rum/reactive
  "React to atom changes, find and render the correct modal"
  [id format]
  (ui/transition-group
   (cond
     (and (util/react *show-commands)
          (not (state/sub :editor/show-page-search?))
          (not (state/sub :editor/show-block-search?))
          (not (state/sub :editor/show-template-search?))
          (not (state/sub :editor/show-input))
          (not (state/sub :editor/show-zotero))
          (not (state/sub :editor/show-date-picker?)))
     (animated-modal "commands" (commands id format) true (util/react *slash-caret-pos))

     (and (util/react *show-block-commands) @*angle-bracket-caret-pos)
     (animated-modal "block-commands" (block-commands id format) true (util/react *angle-bracket-caret-pos))

     (state/sub :editor/show-page-search?)
     (animated-modal "page-search" (page-search id format) true (util/react *slash-caret-pos))

     (state/sub :editor/show-block-search?)
     (animated-modal "block-search" (block-search id format) false (util/react *slash-caret-pos))

     (state/sub :editor/show-template-search?)
     (animated-modal "template-search" (template-search id format) true (util/react *slash-caret-pos))

     (state/sub :editor/show-date-picker?)
     (animated-modal "date-picker" (datetime-comp/date-picker id format nil) false (util/react *slash-caret-pos))

     (state/sub :editor/show-input)
     (animated-modal "input" (input id
                                    (fn [command m _pos]
                                      (editor-handler/handle-command-input command id format m)))
                     true (util/react *slash-caret-pos))

     (state/sub :editor/show-zotero)
     (animated-modal "zotero-search" (zotero/zotero-search id) false (util/react *slash-caret-pos))

     :else
     nil)))

(rum/defcs box < rum/reactive
  {:init (fn [state]
           (assoc state ::heading-level (:heading-level (first (:rum/args state)))
                  ::id (str (random-uuid))))
   :did-mount (fn [state]
                (state/set-editor-args! (:rum/args state))
                state)}
  (mixins/event-mixin setup-key-listener!)
  (shortcut/mixin :shortcut.handler/block-editing-only)
  lifecycle/lifecycle
  [state {:keys [format block]} id _config]
  (let [content (state/sub-edit-content)
        heading-class (get-editor-style-class content format)]
    [:div.editor-inner {:class (if block "block-editor" "non-block-editor")}

     (when (= (state/sub :editor/record-status) "RECORDING")
       [:div#audio-record-toolbar
        (footer/audio-record-cp)])
<<<<<<< HEAD
     
=======

     (when (and (or (mobile-util/is-native-platform?)
                    config/mobile?)
                (not (:review-cards? config)))
       (mobile-bar state id))

>>>>>>> e46452f6
     (ui/ls-textarea
      {:id                id
       :cacheMeasurements (editor-row-height-unchanged?) ;; check when content updated (as the content variable is binded)
       :default-value     (or content "")
       :minRows           (if (state/enable-grammarly?) 2 1)
       :on-click          (editor-handler/editor-on-click! id)
       :on-change         (editor-handler/editor-on-change! block id search-timeout)
       :on-paste          (editor-handler/editor-on-paste! id)
       :auto-focus        false
       :class             heading-class})

     (mock-textarea-wrapper)
     (modals id format)

     (when format
       (image-uploader id format))]))<|MERGE_RESOLUTION|>--- conflicted
+++ resolved
@@ -529,16 +529,7 @@
      (when (= (state/sub :editor/record-status) "RECORDING")
        [:div#audio-record-toolbar
         (footer/audio-record-cp)])
-<<<<<<< HEAD
-     
-=======
-
-     (when (and (or (mobile-util/is-native-platform?)
-                    config/mobile?)
-                (not (:review-cards? config)))
-       (mobile-bar state id))
-
->>>>>>> e46452f6
+
      (ui/ls-textarea
       {:id                id
        :cacheMeasurements (editor-row-height-unchanged?) ;; check when content updated (as the content variable is binded)
