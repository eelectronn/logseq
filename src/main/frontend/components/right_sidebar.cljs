--- conflicted
+++ resolved
@@ -74,23 +74,10 @@
 
     :block-ref
     #_:clj-kondo/ignore
-<<<<<<< HEAD
-    (when-let [block (db/entity repo [:block/uuid (:block/uuid (:block block-data))])]
-      [(t :right-side-bar/block-ref)
-       (let [block (:block block-data)
-             block-id (:block/uuid block)
-             format (:block/format block)]
-         [[:div.ml-8.mt-1
-           (block/block-parents {:id     "block-parent"
-                                 :block? true} repo block-id {})]
-          [:div.ml-2
-           (block-cp repo idx block)]])])
-=======
     (let [lookup (if (integer? db-id) db-id [:block/uuid db-id])]
       (when-let [block (db/entity repo lookup)]
        [(t :right-side-bar/block-ref)
         (block-with-breadcrumb repo block idx [repo db-id block-type] true)]))
->>>>>>> 72ea53a2
 
     :block
     #_:clj-kondo/ignore
