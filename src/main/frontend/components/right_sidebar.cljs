(ns frontend.components.right-sidebar
  (:require [rum.core :as rum]
            [frontend.ui :as ui]
            [frontend.components.svg :as svg]
            [frontend.components.page :as page]
            [frontend.components.block :as block]
            [frontend.extensions.graph-2d :as graph-2d]
            [frontend.components.onboarding :as onboarding]
            [frontend.handler.route :as route-handler]
            [frontend.handler.page :as page-handler]
            [frontend.state :as state]
            [frontend.db :as db]
            [frontend.util :as util]
            [frontend.date :as date]
            [medley.core :as medley]
            [clojure.string :as string]
            [frontend.extensions.slide :as slide]
            [cljs-bean.core :as bean]
            [goog.object :as gobj]
            [frontend.graph :as graph]
            [frontend.context.i18n :as i18n]
            [reitit.frontend.easy :as rfe]
            [frontend.db-mixins :as db-mixins]
            [frontend.config :as config]))

(rum/defc block-cp < rum/reactive
  [repo idx block]
  (let [id (:block/uuid block)]
    (page/page {:parameters {:path {:name (str id)}}
                :sidebar? true
                :sidebar/idx idx
                :repo repo})))

(rum/defc page-cp < rum/reactive
  [repo page-name]
  (page/page {:parameters {:path {:name page-name}}
              :sidebar? true
              :repo repo}))

(rum/defc page-graph < db-mixins/query
  [page]
  (let [theme (:ui/theme @state/state)
        dark? (= theme "dark")
        graph (if (util/uuid-string? page)
                (db/build-block-graph (uuid page) theme)
                (db/build-page-graph page theme))]
    (when (seq (:nodes graph))
      [:div.sidebar-item.flex-col.flex-1
       (graph-2d/graph
        (graph/build-graph-opts
         graph dark? false
         {:width 600
          :height 600}))])))

(defn recent-pages
  []
  (let [pages (db/get-key-value :recent/pages)]
    [:div.recent-pages.text-sm.flex-col.flex.ml-3.mt-2
     (if (seq pages)
       (for [page pages]
         [:a.mb-1 {:key (str "recent-page-" page)
                   :href (rfe/href :page {:name page})}
          page]))]))

(rum/defcs foldable-list <
  (rum/local false ::fold?)
  [state page l]
  (let [fold? (get state ::fold?)]
    [:div
     [:div.flex.flex-row.items-center.mb-1
      [:a.control.opacity-50.hover:opacity-100
       {:on-click #(swap! fold? not)
        :style {:width "0.75rem"}}
       (when (seq l)
         (if @fold?
           svg/arrow-down-v2
           svg/arrow-right-v2))]

      [:a.ml-2 {:key (str "contents-" page)
                :href (rfe/href :page {:name page})}
       (util/capitalize-all page)]]
     (when (seq l)
       [:div.contents-list.ml-4 {:class (if @fold? "hidden" "initial")}
        (for [{:keys [page list]} l]
          (rum/with-key
            (foldable-list page list)
            (str "toc-item-" page)))])]))

(rum/defc contents < rum/reactive db-mixins/query
  []
  [:div.contents.flex-col.flex.ml-3
   (when-let [contents (db/entity [:page/name "contents"])]
     (page/contents-page contents))])

(defn build-sidebar-item
  [repo idx db-id block-type block-data t]
  (case block-type
    :contents
    [[:a {:on-click (fn [e]
                      (util/stop e)
                      (if-not (db/entity [:page/name "contents"])
                        (page-handler/create! "contents")
                        (route-handler/redirect! {:to :page
                                                  :path-params {:name "contents"}})))}
      (t :right-side-bar/contents)]
     (contents)]

    :recent
    [(t :right-side-bar/recent) (recent-pages)]

    :help
    [(t :right-side-bar/help) (onboarding/help)]

    :page-graph
    [(str (t :right-side-bar/graph-ref) (util/capitalize-all block-data))
     (page-graph block-data)]

    :block-ref
    (when-let [block (db/entity repo [:block/uuid (:block/uuid (:block block-data))])]
      [(t :right-side-bar/block-ref)
       (let [block (:block block-data)
             block-id (:block/uuid block)
             format (:block/format block)]
         [[:div.ml-2.mt-1
           (block/block-parents repo block-id format)]
          [:div.ml-2
           (block-cp repo idx block)]])])

    :block
    (when-let [block (db/entity repo [:block/uuid (:block/uuid block-data)])]
      (let [block-id (:block/uuid block-data)
            format (:block/format block-data)]
        [(block/block-parents repo block-id format)
         [:div.ml-2
          (block-cp repo idx block-data)]]))

    :page
    (let [page-name (:page/name block-data)]
      [[:a {:href (rfe/href :page {:name (util/url-encode page-name)})}
        (util/capitalize-all page-name)]
       [:div.ml-2
        (page-cp repo page-name)]])

    :page-presentation
    (let [page-name (get-in block-data [:page :page/name])
          journal? (:journal? block-data)
          blocks (db/get-page-blocks repo page-name)
          blocks (if journal?
                   (rest blocks)
                   blocks)
          sections (block/build-slide-sections blocks {:id "slide-reveal-js"
                                                       :start-level 2
                                                       :slide? true
                                                       :sidebar? true
                                                       :page-name page-name})]
      [[:a {:href (str "/page/" (util/url-encode page-name))}
        (util/capitalize-all page-name)]
       [:div.ml-2.slide.mt-2
        (slide/slide sections)]])

    ["" [:span]]))

(defn close
  ([on-close]
   (close nil on-close))
  ([class on-close]
   [:a.close.opacity-50.hover:opacity-100.flex.items-center
    (cond-> {:on-click on-close}
      class
      (assoc :class class))
    svg/close]))

(rum/defc sidebar-item < rum/reactive
  [repo idx db-id block-type block-data t]
  (let [item
        (if (= :page block-type)
          (let [page (db/query-entity-in-component db-id)]
            (when (seq page)
              (build-sidebar-item repo idx db-id block-type page t)))
          (build-sidebar-item repo idx db-id block-type block-data t))]
    (when item
      (let [collapse? (state/sub [:ui/sidebar-collapsed-blocks db-id])]
        [:div.sidebar-item.content.color-level
         (let [[title component] item]
           [:div.flex.flex-col
            [:div.flex.flex-row.justify-between
             [:div.flex.flex-row.justify-center
              [:a.opacity-50.hover:opacity-100.flex.items-center.pr-1
               {:on-click #(state/sidebar-block-toggle-collapse! db-id)}
               (if collapse?
                 (svg/caret-right)
                 (svg/caret-down))]
              [:div.ml-1
               title]]
             (close #(state/sidebar-remove-block! idx))]
            [:div {:class (if collapse? "hidden" "initial")}
             component]])]))))

(defn- get-page
  [match]
  (let [route-name (get-in match [:data :name])
        page (case route-name
               :page
               (get-in match [:path-params :name])

               :file
               (get-in match [:path-params :path])

               (date/journal-name))]
    (if page
      (util/url-decode (string/lower-case page)))))

(defn get-current-page
  []
  (let [match (:route-match @state/state)
        theme (:ui/theme @state/state)]
    (get-page match)))

(rum/defcs sidebar < rum/reactive
  [state]
  (let [blocks (state/sub :sidebar/blocks)
        sidebar-open? (state/sub :ui/sidebar-open?)
        repo (state/sub :git/current-repo)
        match (state/sub :route-match)
        theme (state/sub :ui/theme)
        dark? (= "dark" theme)
        t (i18n/use-tongue)]
    (rum/with-context [[t] i18n/*tongue-context*]
      [:div#right-sidebar.cp__right-sidebar
       {:class (if sidebar-open? "is-open")}
       (if sidebar-open?
<<<<<<< HEAD
         [:div.cp__right-sidebar-inner
          [:div.cp__right-sidebar-settings.hide-scrollbar {:key "right-sidebar-settings"}
           [:div.ml-4.text-sm
            [:a.cp__right-sidebar-settings-btn {:on-click (fn [e]
=======
         [:div.hide-scrollbar {:style {:flex "1 1 auto"
                                       :padding 12
                                       :height "100%"
                                       :overflow-y "auto"
                                       :overflow-x "hidden"
                                       :box-sizing "content-box"}}
          [:div.flex.flex-row.mb-2 {:key "right-sidebar-settings"}
           [:div.mr-4.text-sm
            [:a.right-sidebar-button {:on-click (fn [e]
>>>>>>> ee0576b5
                                                  (state/sidebar-add-block! repo "contents" :contents nil))}
             (t :right-side-bar/contents)]]

           [:div.ml-4.text-sm
            [:a.cp__right-sidebar-settings-btn {:on-click (fn [_e]
                                                  (state/sidebar-add-block! repo "recent" :recent nil))}
             (t :right-side-bar/recent)]]

           (when config/publishing?
             [:div.ml-4.text-sm
              [:a {:href (rfe/href :all-pages)}
               (t :all-pages)]])

           [:div.ml-4.text-sm
            [:a.cp__right-sidebar-settings-btn {:on-click (fn []
                                                  (when-let [page (get-current-page)]
                                                    (state/sidebar-add-block!
                                                     repo
                                                     (str "page-graph-" page)
                                                     :page-graph
                                                     page)))}
             (t :right-side-bar/page)]]

           [:div.ml-4.text-sm
            (let [theme (if dark? "white" "dark")]
              [:a.cp__right-sidebar-settings-btn {:title (t :right-side-bar/switch-theme theme)
                                        :on-click (fn []
                                                    (state/set-theme! theme))}
               (t :right-side-bar/theme (t (keyword theme)))])]

           (when-not config/publishing?
             [:div.ml-4.text-sm
              [:a.cp__right-sidebar-settings-btn {:on-click (fn [_e]
                                                    (state/sidebar-add-block! repo "help" :help nil))}
               (t :right-side-bar/help)]])]

          (for [[idx [repo db-id block-type block-data]] (medley/indexed blocks)]
            (rum/with-key
              (sidebar-item repo idx db-id block-type block-data t)
              (str "sidebar-block-" idx)))])])))<|MERGE_RESOLUTION|>--- conflicted
+++ resolved
@@ -229,22 +229,10 @@
       [:div#right-sidebar.cp__right-sidebar
        {:class (if sidebar-open? "is-open")}
        (if sidebar-open?
-<<<<<<< HEAD
          [:div.cp__right-sidebar-inner
           [:div.cp__right-sidebar-settings.hide-scrollbar {:key "right-sidebar-settings"}
            [:div.ml-4.text-sm
             [:a.cp__right-sidebar-settings-btn {:on-click (fn [e]
-=======
-         [:div.hide-scrollbar {:style {:flex "1 1 auto"
-                                       :padding 12
-                                       :height "100%"
-                                       :overflow-y "auto"
-                                       :overflow-x "hidden"
-                                       :box-sizing "content-box"}}
-          [:div.flex.flex-row.mb-2 {:key "right-sidebar-settings"}
-           [:div.mr-4.text-sm
-            [:a.right-sidebar-button {:on-click (fn [e]
->>>>>>> ee0576b5
                                                   (state/sidebar-add-block! repo "contents" :contents nil))}
              (t :right-side-bar/contents)]]
 
