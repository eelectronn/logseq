--- conflicted
+++ resolved
@@ -396,37 +396,21 @@
        [:div.cp__right-sidebar-settings.hide-scrollbar.gap-1 {:key "right-sidebar-settings"}
         [:div.text-sm
          [:button.button.cp__right-sidebar-settings-btn {:on-click (fn [_e]
-<<<<<<< HEAD
-                                                                    (state/sidebar-add-block! repo "contents" :contents))}
-=======
                                                                      (state/sidebar-add-block! repo "contents" :contents))}
->>>>>>> 98bff934
           (t :right-side-bar/contents)]]
 
         [:div.text-sm
          [:button.button.cp__right-sidebar-settings-btn {:on-click (fn []
-<<<<<<< HEAD
-                                                                    (when-let [page (get-current-page)]
-                                                                      (state/sidebar-add-block!
-                                                                       repo
-                                                                       page
-                                                                       :page-graph)))}
-=======
                                                                      (when-let [page (get-current-page)]
                                                                        (state/sidebar-add-block!
                                                                         repo
                                                                         page
                                                                         :page-graph)))}
->>>>>>> 98bff934
           (t :right-side-bar/page-graph)]]
 
         [:div.text-sm
          [:button.button.cp__right-sidebar-settings-btn {:on-click (fn [_e]
-<<<<<<< HEAD
-                                                                    (state/sidebar-add-block! repo "help" :help))}
-=======
                                                                      (state/sidebar-add-block! repo "help" :help))}
->>>>>>> 98bff934
           (t :right-side-bar/help)]]
 
         (when (and config/dev? (state/sub [:ui/developer-mode?]))
