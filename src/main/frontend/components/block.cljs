--- conflicted
+++ resolved
@@ -330,34 +330,18 @@
 
 (rum/defc page-cp
   [{:keys [html-export? label children contents-page?] :as config} page]
-<<<<<<< HEAD
-  (when-let [page-name (:block/name page)]
-    (let [source-page (model/get-alias-source-page (state/get-current-repo)
-                                                   (string/lower-case page-name))
-          original-page-name (get page :block/original-name page-name)
-          original-page-name (if (date/valid-journal-title? original-page-name)
-                               (string/capitalize original-page-name)
-                               original-page-name)
-=======
-  (when-let [page-name (:page/name page)]
+   (when-let [page-name (:block/name page)]
     (let [page-entity page
->>>>>>> b718d4f5
           page (string/lower-case page-name)
           redirect-page-name (cond
                                (:block/alias? config)
                                page
 
-<<<<<<< HEAD
-                               (db/page-empty? (state/get-current-repo) page-name)
-                               (or (when source-page (:block/name source-page))
-                                   page)
-=======
                                (db/page-empty? (state/get-current-repo) page)
                                (let [source-page (model/get-alias-source-page (state/get-current-repo)
                                                                               (string/lower-case page-name))]
-                                 (or (when source-page (:page/name source-page))
+                                 (or (when source-page (:block/name source-page))
                                      page))
->>>>>>> b718d4f5
 
                                :else
                                page)
@@ -442,16 +426,10 @@
                   (not html-export?)
                   (not contents-page?))
          [:span.text-gray-500.bracket "[["])
-<<<<<<< HEAD
-       (page-cp (assoc config
-                       :label (mldoc/plain->text label)
-                       :contents-page? contents-page?) {:block/name s})
-=======
        (let [s (string/trim s)]
          (page-cp (assoc config
                         :label (mldoc/plain->text label)
-                        :contents-page? contents-page?) {:page/name s}))
->>>>>>> b718d4f5
+                        :contents-page? contents-page?) {:block/name s}))
        (when (and (or show-brackets? nested-link?)
                   (not html-export?)
                   (not contents-page?))
@@ -1427,7 +1405,6 @@
     (let [from-dom-id (get-data-transfer-attr event "block-dom-id")]
       (dnd/move-block @*dragging-block
                       block
-                      from-dom-id
                       false
                       true)))
   (reset! *dragging? false)
@@ -1442,56 +1419,11 @@
                          :on-mouse-down ; TODO: it seems that Safari doesn't work well with on-mouse-down
                          )
         attrs {:blockid       (str uuid)
-<<<<<<< HEAD
-               ;; FIXME: Click to copy a selection instead of click first and then copy
-               ;; It seems that `util/caret-range` can't get the correct range
-               :on-click      (fn [e]
-                                (when-not (selection-range-in-block?)
-                                  (let [target (gobj/get e "target")]
-                                    (when-not (or (util/link? target)
-                                                  (util/input? target)
-                                                  (util/details-or-summary? target)
-                                                  (and (util/sup? target)
-                                                       (d/has-class? target "fn")))
-                                      (editor-handler/clear-selection! nil)
-                                      (editor-handler/unhighlight-block!)
-                                      (let [cursor-range (util/caret-range (gdom/getElement block-id))
-                                            properties-hidden? (text/properties-hidden? properties)
-                                            content (text/remove-level-spaces content format)
-                                            content (if properties-hidden? (text/remove-properties! content) content)
-                                            block (db/pull [:block/uuid (:block/uuid block)])]
-                                        (state/set-editing!
-                                         edit-input-id
-                                         content
-                                         block
-                                         cursor-range))
-                                      (util/stop e)))))
-               :on-drag-over  (fn [event]
-                                (util/stop event)
-                                (when-not (dnd-same-block? uuid)
-                                  (show-dnd-separator (str uuid "-nested"))))
-               :on-drag-leave (fn [event]
-                                (hide-dnd-separator (str uuid))
-                                (hide-dnd-separator (str uuid "-nested"))
-                                (hide-dnd-separator (str uuid "-top")))
-               :on-drop       (fn [event]
-                                (util/stop event)
-                                (when-not (dnd-same-block? uuid)
-                                  (let [from-dom-id (get-data-transfer-attr event "block-dom-id")]
-                                    (dnd/move-block @*dragging-block
-                                                    block
-                                                    false
-                                                    true)))
-                                (reset! *dragging? false)
-                                (reset! *dragging-block nil)
-                                (editor-handler/unhighlight-block!))}]
-=======
                mouse-down-key (fn [e]
                                 (block-content-on-mouse-down e block block-id properties content format edit-input-id))
                :on-drag-over  (fn [event] (block-content-on-drag-over event uuid))
                :on-drag-leave (fn [_event] (block-content-on-drag-leave uuid))
                :on-drop       (fn [event] (block-content-on-drop event block uuid))}]
->>>>>>> b718d4f5
     [:div.flex.relative
      [:div.flex-1.flex-col.relative.block-content
       (cond-> {:id (str "block-content-" uuid)}
@@ -1663,7 +1595,6 @@
     (let [from-dom-id (get-data-transfer-attr event "block-dom-id")]
       (dnd/move-block @*dragging-block
                       block
-                      from-dom-id
                       @*move-to-top?
                       false)))
   (reset! *dragging? false)
@@ -1749,10 +1680,6 @@
         doc-mode? (:document/mode? config)
         embed? (:embed? config)
         unique-dom-id (build-id (dissoc config :block/uuid))
-<<<<<<< HEAD
-        edit-input-id (str "edit-block-" unique-dom-id uuid)
-=======
->>>>>>> b718d4f5
         block-id (str "ls-block-" unique-dom-id uuid)
         has-child? (boolean
                     (and
@@ -1760,85 +1687,8 @@
                      (or (seq children)
                          (seq body))))
         start-level (or (:start-level config) 1)
-<<<<<<< HEAD
-        attrs {:on-drag-over (fn [event]
-                               (util/stop event)
-                               (when-not (dnd-same-block? uuid)
-                                 (if (zero? idx)
-                                   (let [element-top (gobj/get (utils/getOffsetRect (gdom/getElement block-id)) "top")
-                                         cursor-top (gobj/get event "clientY")]
-                                     (if (<= (js/Math.abs (- cursor-top element-top)) 16)
-                                       ;; top
-                                       (do
-                                         (hide-dnd-separator (str uuid))
-                                         (show-dnd-separator (str uuid "-top"))
-                                         (reset! *move-to-top? true))
-                                       (do
-                                         (hide-dnd-separator (str uuid "-top"))
-                                         (show-dnd-separator (str uuid)))))
-                                   (show-dnd-separator (str uuid)))))
-               :on-drag-leave (fn [event]
-                                (hide-dnd-separator (str uuid))
-                                (hide-dnd-separator (str uuid "-nested"))
-                                (hide-dnd-separator (str uuid "-top"))
-                                (reset! *move-to-top? false))
-               :on-drop (fn [event]
-                          (when-not (dnd-same-block? uuid)
-                            (let [from-dom-id (get-data-transfer-attr event "block-dom-id")]
-                              (dnd/move-block @*dragging-block
-                                              block
-                                              @*move-to-top?
-                                              false)))
-                          (reset! *dragging? false)
-                          (reset! *dragging-block nil)
-                          (editor-handler/unhighlight-block!))
-               :on-mouse-move (fn [e]
-                                (when (and (non-dragging? e)
-                                           (not @*resizing-image?))
-                                  (state/into-selection-mode!)))
-               :on-mouse-down (fn [e]
-                                (when (and
-                                       (not (state/get-selection-start-block))
-                                       (= (gobj/get e "buttons") 1))
-                                  (when block-id (state/set-selection-start-block! block-id))))
-               :on-mouse-over (fn [e]
-                                (util/stop e)
-                                (when has-child?
-                                  (swap! *control-show? assoc block-id true))
-                                (when-let [parent (gdom/getElement block-id)]
-                                  (let [node (.querySelector parent ".bullet-container")
-                                        closed? (d/has-class? node "bullet-closed")]
-                                    (if closed?
-                                      (state/collapse-block! uuid)
-                                      (state/expand-block! uuid))
-                                    (when doc-mode?
-                                      (d/remove-class! node "hide-inner-bullet"))))
-                                (when (and
-                                       (state/in-selection-mode?)
-                                       (non-dragging? e))
-                                  (util/stop e)
-                                  (editor-handler/highlight-selection-area! block-id)))
-               :on-mouse-out (fn [e]
-                               (util/stop e)
-                               (when has-child?
-                                 (swap! *control-show?
-                                        assoc block-id false))
-                               (when doc-mode?
-                                 (when-let [parent (gdom/getElement block-id)]
-                                   (when-let [node (.querySelector parent ".bullet-container")]
-                                     (d/add-class! node "hide-inner-bullet")))))}
-        data-refs (let [refs (model/get-page-names-by-ids
-                              (->> (map :db/id refs-with-children)
-                                   (remove nil?)))]
-                    (text/build-data-value refs))
-        data-refs-self (let [refs  (model/get-page-names-by-ids
-                                    (->> (map :db/id (:block/refs block))
-                                         (remove nil?)))]
-                         (text/build-data-value refs))]
-=======
         attrs (on-drag-and-mouse-attrs block uuid top? block-id *move-to-top? has-child? *control-show? doc-mode?)
         [data-refs data-refs-self] (get-data-refs-and-self block refs-with-children)]
->>>>>>> b718d4f5
     [:div.ls-block.flex.flex-col.rounded-sm
      (cond->
       {:id block-id
@@ -2053,89 +1903,6 @@
                      (db/remove-custom-query! (state/get-current-repo) query))
                    state)}
   [state config {:keys [title query inputs view collapsed? children?] :as q}]
-<<<<<<< HEAD
-  (let [dsl-query? (:dsl-query? config)
-        query-atom (:query-atom state)]
-    (let [current-block-uuid (or (:block/uuid (:block config))
-                                 (:block/uuid config))
-          ;; exclude the current one, otherwise it'll loop forever
-          remove-blocks (if current-block-uuid [current-block-uuid] nil)
-          query-result (and query-atom (rum/react query-atom))
-
-          result (if (and query-result dsl-query?)
-                   query-result
-                   (db/custom-query-result-transform query-result remove-blocks q))
-          result (if query-result
-                   (db/custom-query-result-transform query-result remove-blocks q))
-          view-f (and view (sci/eval-string (pr-str view)))
-          only-blocks? (:block/uuid (first result))
-          blocks-grouped-by-page? (and (seq result)
-                                       (coll? (first result))
-                                       (:block/name (ffirst result))
-                                       (:block/uuid (first (second (first result))))
-                                       true)
-          built-in? (built-in-custom-query? title)]
-      [:div.custom-query.mt-2 (get config :attr {})
-       (when-not (and built-in? (empty? result))
-         (ui/foldable
-          [:div.opacity-70
-           title]
-          (cond
-            (and (seq result) view-f)
-            (let [result (try
-                           (sci/call-fn view-f result)
-                           (catch js/Error error
-                             (log/error :custom-view-failed {:error error
-                                                             :result result})
-                             [:div "Custom view failed: "
-                              (str error)]))]
-              (util/hiccup-keywordize result))
-
-            (and (seq result)
-                 (or only-blocks? blocks-grouped-by-page?))
-            (->hiccup result (cond-> (assoc config
-                                            :custom-query? true
-                                            ;; :breadcrumb-show? true
-                                            :group-by-page? blocks-grouped-by-page?
-                                            ;; :ref? true
-)
-                               children?
-                               (assoc :ref? true))
-                      {:style {:margin-top "0.25rem"
-                               :margin-left "0.25rem"}})
-
-            ;; page list
-            (and (seq result)
-                 (:block/name (first result)))
-            [:ul#query-pages.mt-1
-             (for [{:block/keys [name original-name] :as page-entity} result]
-               [:li.mt-1
-                [:a {:href (rfe/href :page {:name name})
-                     :on-click (fn [e]
-                                 (util/stop e)
-                                 (if (gobj/get e "shiftKey")
-                                   (state/sidebar-add-block!
-                                    (state/get-current-repo)
-                                    (:db/id page-entity)
-                                    :page
-                                    {:page page-entity})
-                                   (route-handler/redirect! {:to :page
-                                                             :path-params {:name name}})))}
-                 (or original-name name)]])]
-
-            (seq result)                     ;TODO: table
-            (let [result (->>
-                          (for [record result]
-                            (if (map? record)
-                              (str (util/pp-str record) "\n")
-                              record))
-                          (remove nil?))]
-              [:pre result])
-
-            :else
-            [:div.text-sm.mt-2.ml-2.font-medium.opacity-50 "Empty"])
-          collapsed?))])))
-=======
   (ui/catch-error
    [:div.warning
     [:p "Query failed: "]
@@ -2157,7 +1924,7 @@
            only-blocks? (:block/uuid (first result))
            blocks-grouped-by-page? (and (seq result)
                                         (coll? (first result))
-                                        (:page/name (ffirst result))
+                                        (:block/name (ffirst result))
                                         (:block/uuid (first (second (first result))))
                                         true)
            built-in? (built-in-custom-query? title)]
@@ -2192,7 +1959,7 @@
 
              ;; page list
              (and (seq result)
-                  (:page/name (first result)))
+                  (:block/name (first result)))
              [:ul#query-pages.mt-1
               (for [{:page/keys [name original-name] :as page-entity} result]
                 [:li.mt-1
@@ -2221,7 +1988,6 @@
              :else
              [:div.text-sm.mt-2.ml-2.font-medium.opacity-50 "Empty"])
            collapsed?))]))))
->>>>>>> b718d4f5
 
 (defn admonition
   [config type options result]
