(ns frontend.components.block
  (:refer-clojure :exclude [range])
  (:require ["/frontend/utils" :as utils]
            ["@capacitor/share" :refer [^js Share]]
            [cljs-bean.core :as bean]
            [cljs.core.match :refer [match]]
            [cljs.reader :as reader]
            [clojure.set :as set]
            [clojure.string :as string]
            [clojure.walk :as walk]
            [datascript.core :as d]
            [dommy.core :as dom]
            [frontend.commands :as commands]
            [frontend.components.datetime :as datetime-comp]
            [frontend.components.lazy-editor :as lazy-editor]
            [frontend.components.macro :as macro]
            [frontend.components.plugins :as plugins]
            [frontend.components.query-table :as query-table]
            [frontend.components.svg :as svg]
            [frontend.config :as config]
            [frontend.context.i18n :refer [t]]
            [frontend.date :as date]
            [frontend.db :as db]
            [frontend.db-mixins :as db-mixins]
            [frontend.db.model :as model]
            [frontend.db.query-dsl :as query-dsl]
            [frontend.db.react :as react]
            [frontend.db.utils :as db-utils]
            [frontend.extensions.highlight :as highlight]
            [frontend.extensions.latex :as latex]
            [frontend.extensions.lightbox :as lightbox]
            [frontend.extensions.pdf.assets :as pdf-assets]
            [frontend.extensions.sci :as sci]
            [frontend.extensions.video.youtube :as youtube]
            [frontend.extensions.zotero :as zotero]
            [frontend.format.block :as block]
            [frontend.format.mldoc :as mldoc]
            [frontend.fs :as fs]
            [frontend.handler.block :as block-handler]
            [frontend.handler.common :as common-handler]
            [frontend.handler.dnd :as dnd]
            [frontend.handler.editor :as editor-handler]
            [frontend.handler.file-sync :as file-sync]
            [frontend.handler.plugin :as plugin-handler]
            [frontend.handler.query :as query-handler]
            [frontend.handler.repeated :as repeated]
            [frontend.handler.route :as route-handler]
            [frontend.handler.ui :as ui-handler]
            [frontend.handler.whiteboard :as whiteboard-handler]
            [frontend.mobile.util :as mobile-util]
            [frontend.modules.outliner.tree :as tree]
            [frontend.search :as search]
            [frontend.security :as security]
            [frontend.state :as state]
            [frontend.template :as template]
            [frontend.ui :as ui]
            [frontend.util :as util]
            [frontend.util.clock :as clock]
            [frontend.util.drawer :as drawer]
            [frontend.util.property :as property]
            [frontend.util.text :as text-util]
            [goog.dom :as gdom]
            [goog.object :as gobj]
            [lambdaisland.glogi :as log]
            [logseq.graph-parser.block :as gp-block]
            [logseq.graph-parser.config :as gp-config]
            [logseq.graph-parser.mldoc :as gp-mldoc]
            [logseq.graph-parser.property :as gp-property]
            [logseq.graph-parser.text :as text]
            [logseq.graph-parser.util :as gp-util]
            [logseq.graph-parser.util.block-ref :as block-ref]
            [logseq.graph-parser.util.page-ref :as page-ref]
            [medley.core :as medley]
            [promesa.core :as p]
            [reitit.frontend.easy :as rfe]
            [rum.core :as rum]
            [shadow.loader :as loader]))

(defn safe-read-string
  ([s]
   (safe-read-string s true))
  ([s warn?]
   (try
     (reader/read-string s)
     (catch :default e
       (log/error :read-string-error e :string s)
       (when warn?
         [:div.warning {:title "read-string failed"}
          s])))))

;; local state
(defonce *dragging?
  (atom false))
(defonce *dragging-block
  (atom nil))
(defonce *drag-to-block
  (atom nil))
(def *move-to (atom nil))

;; TODO: dynamic
(defonce max-depth-of-links 5)
(defonce *blocks-container-id (atom 0))

;; TODO:
;; add `key`

(defn- remove-nils
  [col]
  (remove nil? col))

(defn vec-cat
  [& args]
  (->> (apply concat args)
       remove-nils
       vec))

(defn ->elem
  ([elem items]
   (->elem elem nil items))
  ([elem attrs items]
   (let [elem (keyword elem)]
     (if attrs
       (vec
        (cons elem
              (cons attrs
                    (seq items))))
       (vec
        (cons elem
              (seq items)))))))

(defn- join-lines
  [l]
  (string/trim (apply str l)))

(defn- string-of-url
  [url]
  (match url
    ["File" s]
    (-> (string/replace s "file://" "")
        ;; "file:/Users/ll/Downloads/test.pdf" is a normal org file link
        (string/replace "file:" ""))

    ["Complex" m]
    (let [{:keys [link protocol]} m]
      (if (= protocol "file")
        link
        (str protocol "://" link)))))

(defn- get-file-absolute-path
  [config path]
  (let [path (string/replace path "file:" "")
        block-id (:block/uuid config)
        current-file (and block-id
                          (:file/path (:block/file (:block/page (db/entity [:block/uuid block-id])))))]
    (when current-file
      (let [parts (string/split current-file #"/")
            parts-2 (string/split path #"/")
            current-dir (string/join "/" (drop-last 1 parts))]
        (cond
          (if util/win32? (utils/win32 path) (util/starts-with? path "/"))
          path

          (and (not (util/starts-with? path ".."))
               (not (util/starts-with? path ".")))
          (str current-dir "/" path)

          :else
          (let [parts (loop [acc []
                             parts (reverse parts)
                             col (reverse parts-2)]
                        (if (empty? col)
                          acc
                          (let [[part parts] (case (first col)
                                               ".."
                                               [(first parts) (rest parts)]
                                               "."
                                               ["" parts]
                                               [(first col) (rest parts)])]
                            (recur (conj acc part)
                                   parts
                                   (rest col)))))
                parts (remove #(string/blank? %) parts)]
            (string/join "/" (reverse parts))))))))

(rum/defcs asset-loader
  < rum/reactive
  (rum/local nil ::exist?)
  (rum/local false ::loading?)
  {:will-mount  (fn [state]
                  (let [src (first (:rum/args state))]
                    (if (and (gp-config/local-protocol-asset? src)
                             (file-sync/current-graph-sync-on?))
                      (let [*exist? (::exist? state)
                            asset-path (gp-config/remove-asset-protocol src)]
                        (if (string/blank? asset-path)
                          (reset! *exist? false)
                          (-> (fs/file-exists? "" asset-path)
                              (p/then
                               (fn [exist?]
                                 (reset! *exist? (boolean exist?))))))
                        (assoc state ::asset-path asset-path ::asset-file? true))
                      state)))
   :will-update (fn [state]
                  (let [src (first (:rum/args state))
                        asset-file? (boolean (::asset-file? state))
                        sync-on? (file-sync/current-graph-sync-on?)
                        *loading? (::loading? state)
                        *exist? (::exist? state)]
                    (when (and sync-on? asset-file? (false? @*exist?))
                      (let [sync-state (state/get-file-sync-state (state/get-current-file-sync-graph-uuid))
                            downloading-files (:current-remote->local-files sync-state)
                            contain-url? (and (seq downloading-files)
                                              (some #(string/ends-with? src %) downloading-files))]
                        (cond
                          (and (not @*loading?) contain-url?)
                          (reset! *loading? true)

                          (and @*loading? (not contain-url?))
                          (do
                            (reset! *exist? true)
                            (reset! *loading? false))))))
                  state)}
  [state src content-fn]
  (let [_ (state/sub-file-sync-state (state/get-current-file-sync-graph-uuid))
        exist? @(::exist? state)
        loading? @(::loading? state)
        asset-file? (::asset-file? state)
        sync-enabled? (boolean (file-sync/current-graph-sync-on?))
        ext (keyword (util/get-file-ext src))
        img? (contains? (gp-config/img-formats) ext)
        audio? (contains? config/audio-formats ext)
        type (cond img? "image"
                   audio? "audio"
                   :else "asset")]

    (if (not sync-enabled?)
      (content-fn)
      (if (and asset-file? (or loading? (nil? exist?)))
        [:p.text-sm.opacity-50 (ui/loading (util/format "Syncing %s ..." type))]
        (if (or (not asset-file?)
                (and exist? (not loading?)))
          (content-fn)
          [:p.text-error.text-xs [:small.opacity-80
                                    (util/format "%s not found!" (string/capitalize type))]])))))

(defn open-lightbox
  [e]
  (let [images (js/document.querySelectorAll ".asset-container img")
        images (to-array images)
        images (if-not (= (count images) 1)
                 (let [^js image (.closest (.-target e) ".asset-container")
                       image (. image querySelector "img")]
                   (->> images
                        (sort-by (juxt #(.-y %) #(.-x %)))
                        (split-with (complement #{image}))
                        reverse
                        (apply concat)))
                 images)
        images (for [^js it images] {:src (.-src it)
                                     :w (.-naturalWidth it)
                                     :h (.-naturalHeight it)})]

    (when (seq images)
      (lightbox/preview-images! images))))

(defn copy-image-to-clipboard
  [src]
  (-> (js/fetch src)
      (.then (fn [data]
               (-> (.blob data)
                   (.then (fn [blob]
                            (js/navigator.clipboard.write (clj->js [(js/ClipboardItem. (clj->js {(.-type blob) blob}))])))))))))

(defonce *resizing-image? (atom false))
(rum/defcs resizable-image <
  (rum/local nil ::size)
  {:will-unmount (fn [state]
                   (reset! *resizing-image? false)
                   state)}
  [state config title src metadata full_text local?]
  (let [size (get state ::size)]
    (ui/resize-provider
     (ui/resize-consumer
      (if-not (mobile-util/native-ios?)
        (cond->
         {:className "resize image-resize"
          :onSizeChanged (fn [value]
                           (when (and (not @*resizing-image?)
                                      (some? @size)
                                      (not= value @size))
                             (reset! *resizing-image? true))
                           (reset! size value))
          :onMouseUp (fn []
                       (when (and @size @*resizing-image?)
                         (when-let [block-id (:block/uuid config)]
                           (let [size (bean/->clj @size)]
                             (editor-handler/resize-image! block-id metadata full_text size))))
                       (when @*resizing-image?
                            ;; TODO: need a better way to prevent the clicking to edit current block
                         (js/setTimeout #(reset! *resizing-image? false) 200)))
          :onClick (fn [e]
                     (when @*resizing-image? (util/stop e)))}
          (and (:width metadata) (not (util/mobile?)))
          (assoc :style {:width (:width metadata)}))
        {})
      [:div.asset-container {:key "resize-asset-container"}
       [:img.rounded-sm.shadow-xl.relative
        (merge
         {:loading "lazy"
          :src     src
          :title   title}
         metadata)]
       [:.asset-overlay]
       (let [image-src (string/replace src #"^assets://" "")]
         [:.asset-action-bar {:aria-hidden "true"}
          (when (util/electron?)
            [:button.asset-action-btn.text-left
             {:title (t (if local? :asset/show-in-folder :asset/open-in-browser))
              :tabIndex "-1"
              :on-mouse-down util/stop
              :on-click (fn [e]
                          (util/stop e)
                          (if local?
                            (js/window.apis.showItemInFolder image-src)
                            (js/window.apis.openExternal image-src)))}
             image-src])
          [:.flex
           [:button.asset-action-btn
            {:title (t :asset/delete)
             :tabIndex "-1"
             :on-mouse-down util/stop
             :on-click
             (fn [e]
               (when-let [block-id (:block/uuid config)]
                 (let [confirm-fn (ui/make-confirm-modal
                                   {:title         (t :asset/confirm-delete (.toLocaleLowerCase (t :text/image)))
                                    :sub-title     (if local? :asset/physical-delete "")
                                    :sub-checkbox? local?
                                    :on-confirm    (fn [_e {:keys [close-fn sub-selected]}]
                                                     (close-fn)
                                                     (editor-handler/delete-asset-of-block!
                                                      {:block-id    block-id
                                                       :local?      local?
                                                       :delete-local? (and sub-selected (first sub-selected))
                                                       :repo        (state/get-current-repo)
                                                       :href        src
                                                       :title       title
                                                       :full-text   full_text}))})]
                   (util/stop e)
                   (state/set-modal! confirm-fn))))}
            (ui/icon "trash")]

           [:button.asset-action-btn
            {:title (t :asset/copy)
             :tabIndex "-1"
             :on-mouse-down util/stop
             :on-click (fn [e]
                         (util/stop e)
                         (copy-image-to-clipboard image-src))}
            (ui/icon "copy")]

           [:button.asset-action-btn
            {:title (t :asset/maximize)
             :tabIndex "-1"
             :on-mouse-down util/stop
             :on-click open-lightbox}

            (ui/icon "maximize")]]])]))))

(rum/defc audio-cp [src]
  [:audio {:src src
           :controls true
           :on-touch-start #(util/stop %)}])

(rum/defcs asset-link < rum/reactive
  (rum/local nil ::src)
  [state config title href metadata full_text]
  (let [src (::src state)
        granted? (state/sub [:nfs/user-granted? (state/get-current-repo)])
        href (config/get-local-asset-absolute-path href)]
    (when (or granted? (util/electron?) (mobile-util/native-platform?))
      (p/then (editor-handler/make-asset-url href) #(reset! src %)))

    (when @src
      (let [ext (keyword (util/get-file-ext @src))
            repo (state/get-current-repo)
            repo-dir (config/get-repo-dir repo)
            path (str repo-dir href)
            share-fn (fn [event]
                       (util/stop event)
                       (when (mobile-util/native-platform?)
                         (.share Share #js {:url path
                                            :title "Open file with your favorite app"})))]

        (cond
          (contains? config/audio-formats ext)
          (asset-loader @src
                        #(audio-cp @src))

          (contains? (gp-config/img-formats) ext)
          (asset-loader @src
                        #(resizable-image config title @src metadata full_text true))

          (contains? (gp-config/text-formats) ext)
          [:a.asset-ref.is-plaintext {:href (rfe/href :file {:path path})
                                      :on-click (fn [_event]
                                                  (p/let [result (fs/read-file repo-dir path)]
                                                    (db/set-file-content! repo path result )))}
           title]

          (= ext :pdf)
          [:a.asset-ref.is-pdf {:href @src
                                :on-click share-fn}
           title]

          :else
          [:a.asset-ref.is-doc {:href @src
                                :on-click share-fn}
           title])))))

(defn ar-url->http-url
  [href]
  (string/replace href #"^ar://" (str (state/get-arweave-gateway) "/")))

;; TODO: safe encoding asciis
;; TODO: image link to another link
(defn image-link [config url href label metadata full_text]
  (let [metadata (if (string/blank? metadata)
                   nil
                   (safe-read-string metadata false))
        title (second (first label))]
    (ui/catch-error
     [:span.warning full_text]
     (if (and (gp-config/local-asset? href)
              (config/local-db? (state/get-current-repo)))
       (asset-link config title href metadata full_text)
       (let [href (cond
                    (util/starts-with? href "http")
                    href

                    (util/starts-with? href "ar")
                    (ar-url->http-url href)

                    config/publishing?
                    (subs href 1)

                    (= "Embed_data" (first url))
                    href

                    :else
                    (get-file-absolute-path config href))]
         (resizable-image config title href metadata full_text false))))))

(defn repetition-to-string
  [[[kind] [duration] n]]
  (let [kind (case kind
               "Dotted" "."
               "Plus" "+"
               "DoublePlus" "++")]
    (str kind n (string/lower-case (str (first duration))))))

(defn timestamp-to-string
  [{:keys [_active date time repetition wday active]}]
  (let [{:keys [year month day]} date
        {:keys [hour min]} time
        [open close] (if active ["<" ">"] ["[" "]"])
        repetition (if repetition
                     (str " " (repetition-to-string repetition))
                     "")
        hour (when hour (util/zero-pad hour))
        min  (when min (util/zero-pad min))
        time (cond
               (and hour min)
               (util/format " %s:%s" hour min)
               hour
               (util/format " %s" hour)
               :else
               "")]
    (util/format "%s%s-%s-%s %s%s%s%s"
                 open
                 (str year)
                 (util/zero-pad month)
                 (util/zero-pad day)
                 wday
                 time
                 repetition
                 close)))

(defn timestamp [{:keys [active _date _time _repetition _wday] :as t} kind]
  (let [prefix (case kind
                 "Scheduled"
                 [:i {:class "fa fa-calendar"
                      :style {:margin-right 3.5}}]
                 "Deadline"
                 [:i {:class "fa fa-calendar-times-o"
                      :style {:margin-right 3.5}}]
                 "Date"
                 nil
                 "Closed"
                 nil
                 "Started"
                 [:i {:class "fa fa-clock-o"
                      :style {:margin-right 3.5}}]
                 "Start"
                 "From: "
                 "Stop"
                 "To: "
                 nil)
        class (when (= kind "Closed")
                "line-through")]
    [:span.timestamp (cond-> {:active (str active)}
                       class
                       (assoc :class class))
     prefix (timestamp-to-string t)]))

(defn range [{:keys [start stop]} stopped?]
  [:div {:class "timestamp-range"
         :stopped stopped?}
   (timestamp start "Start")
   (timestamp stop "Stop")])

(declare map-inline)
(declare markup-element-cp)
(declare markup-elements-cp)

(declare page-reference)

(defn open-page-ref
  [e page-name redirect-page-name page-name-in-block contents-page? whiteboard-page?]
  (util/stop e)
  (cond
    (gobj/get e "shiftKey")
    (when-let [page-entity (db/entity [:block/name redirect-page-name])]
      (state/sidebar-add-block!
       (state/get-current-repo)
       (:db/id page-entity)
       :page))

    (whiteboard-handler/inside-portal (.-target e))
    (whiteboard-handler/add-new-block-portal-shape!
     page-name
     (whiteboard-handler/closest-shape (.-target e)))

    whiteboard-page?
    (route-handler/redirect-to-whiteboard! page-name)

    (not= redirect-page-name page-name)
    (route-handler/redirect-to-page! redirect-page-name)

    :else
    (state/pub-event! [:page/create page-name-in-block]))
  (when (and contents-page?
             (util/mobile?)
             (state/get-left-sidebar-open?))
    (ui-handler/close-left-sidebar!)))

(rum/defc page-inner
  "The inner div of page reference component

   page-name-in-block is the overridable name of the page (legacy)

   All page-names are sanitized except page-name-in-block"
  [config page-name-in-block page-name redirect-page-name page-entity contents-page? children html-export? label whiteboard-page?]
  (let [tag? (:tag? config)
        config (assoc config :whiteboard-page? whiteboard-page?)]
    [:a
     {:tabIndex "0"
      :class (cond-> (if tag? "tag" "page-ref")
               (:property? config)
               (str " page-property-key block-property"))
      :data-ref page-name
      :on-mouse-down (fn [e] (open-page-ref e page-name redirect-page-name page-name-in-block contents-page? whiteboard-page?))
      :on-key-up (fn [e] (when (and e (= (.-key e) "Enter"))
                           (open-page-ref e page-name redirect-page-name page-name-in-block contents-page? whiteboard-page?)))}

     (if (and (coll? children) (seq children))
       (for [child children]
         (if (= (first child) "Label")
           (last child)
           (let [{:keys [content children]} (last child)
                 page-name (subs content 2 (- (count content) 2))]
             (rum/with-key (page-reference html-export? page-name (assoc config :children children) nil) page-name))))
       (cond
         (and label
              (string? label)
              (not (string/blank? label))) ; alias
         label

         (coll? label)
         (->elem :span (map-inline config label))

         :else
         (let [original-name (util/get-page-original-name page-entity)
               s (if (not= (util/safe-page-name-sanity-lc original-name) page-name-in-block)
                   page-name-in-block ;; page-name-in-block might be overrided (legacy)
                   original-name)
               _ (when-not page-entity (js/console.warn "page-inner's page-entity is nil, given page-name: " page-name
                                                        " page-name-in-block: " page-name-in-block))]
           (if tag? (str "#" s) s))))]))

(rum/defc page-preview-trigger
  [{:keys [children sidebar? tippy-position tippy-distance fixed-position? open? manual?] :as config} page-name]
  (let [*tippy-ref (rum/create-ref)
        page-name (util/page-name-sanity-lc page-name)
        whiteboard-page? (model/whiteboard-page? page-name)
        redirect-page-name (or (model/get-redirect-page-name page-name (:block/alias? config))
                               page-name)
        page-original-name (model/get-page-original-name redirect-page-name)
        _  #_:clj-kondo/ignore (rum/defc html-template []
                                 (let [*el-popup (rum/use-ref nil)]

                                   (rum/use-effect!
                                    (fn []
                                      (let [el-popup (rum/deref *el-popup)
                                            cb (fn [^js e]
                                                 (when-not (:editor/editing? @state/state)
                                           ;; Esc
                                                   (and (= e.which 27)
                                                        (when-let [tp (rum/deref *tippy-ref)]
                                                          (.hideTooltip tp)))))]

                                        (js/setTimeout #(.focus el-popup))
                                        (.addEventListener el-popup "keyup" cb)
                                        #(.removeEventListener el-popup "keyup" cb)))
                                    [])

                                   (when redirect-page-name
                                     [:div.tippy-wrapper.overflow-y-auto.p-4.outline-none
                                      {:ref   *el-popup
                                       :tab-index -1
                                       :style {:width          600
                                               :text-align     "left"
                                               :font-weight    500
                                               :max-height     600
                                               :padding-bottom 64}}
                                      (if (and (string? page-original-name) (string/includes? page-original-name "/"))
                                        [:div.my-2
                                         (->>
                                          (for [page (string/split page-original-name #"/")]
                                            (when (and (string? page) page)
                                              (page-reference false page {} nil)))
                                          (interpose [:span.mx-2.opacity-30 "/"]))]
                                        [:h2.font-bold.text-lg (if (= page-name redirect-page-name)
                                                                 page-original-name
                                                                 [:span
                                                                  [:span.text-sm.mr-2 "Alias:"]
                                                                  page-original-name])])
                                      (let [page (db/entity [:block/name (util/page-name-sanity-lc redirect-page-name)])]
                                        (editor-handler/insert-first-page-block-if-not-exists! redirect-page-name {:redirect? false})
                                        (let [page-blocks-cp (state/get-page-blocks-cp)
                                              tldraw-preview (state/get-component :whiteboard/tldraw-preview)]
                                          (if whiteboard-page?
                                            (tldraw-preview page-name)
                                            (page-blocks-cp (state/get-current-repo) page {:sidebar? sidebar? :preview? true}))))])))]

    (if (or (not manual?) open?)
      (ui/tippy {:ref             *tippy-ref
                 :in-editor?      true
                 :html            html-template
                 :interactive     true
                 :delay           [1000, 100]
                 :fixed-position? fixed-position?
                 :position        (or tippy-position "top")
                 :distance        (or tippy-distance 10)
                 :popperOptions   {:modifiers {:preventOverflow
                                               {:enabled           true
                                                :boundariesElement "viewport"}}}}
                children)
      children)))

(rum/defc page-cp
  "Accepts {:block/name sanitized / unsanitized page-name}"
  [{:keys [html-export? redirect-page-name label children contents-page? preview?] :as config} page]
  (when-let [page-name-in-block (:block/name page)]
    (let [page-name-in-block (gp-util/remove-boundary-slashes page-name-in-block)
          page-name (util/page-name-sanity-lc page-name-in-block)
          page-entity (db/entity [:block/name page-name])
          whiteboard-page? (model/whiteboard-page? page-name)
          redirect-page-name (or (and (= :org (state/get-preferred-format))
                                      (:org-mode/insert-file-link? (state/get-config))
                                      redirect-page-name)
                                 (model/get-redirect-page-name page-name (:block/alias? config)))
          inner (page-inner config
                            page-name-in-block
                            page-name
                            redirect-page-name page-entity contents-page? children html-export? label whiteboard-page?)
          inner (if whiteboard-page?
                  [:<> [:span.text-gray-500 (ui/icon "whiteboard" {:extension? true}) " "] inner]
                  inner)]
      (cond
        (:breadcrumb? config)
        (or (:block/original-name page)
            (:block/name page))

        (and (not (util/mobile?))
             (not preview?))
        (page-preview-trigger (assoc config :children inner) page-name)

        :else
        inner))))

(rum/defc asset-reference
  [config title path]
  (let [repo-path (config/get-repo-dir (state/get-current-repo))
        full-path (if (util/absolute-path? path)
                    path
                    (.. util/node-path (join repo-path (config/get-local-asset-absolute-path path))))
        ext-name (util/get-file-ext full-path)
        title-or-path (cond
                        (string? title)
                        title
                        (seq title)
                        (->elem :span (map-inline config title))
                        :else
                        path)]
    [:div.asset-ref-wrap
     {:data-ext ext-name}

     (if (= "pdf" ext-name)
       [:a.asset-ref.is-pdf
        {:on-mouse-down (fn [e]
                          (when-let [current (pdf-assets/inflate-asset full-path)]
                            (util/stop e)
                            (state/set-state! :pdf/current current)))}
        title-or-path]
       [:a.asset-ref {:target "_blank" :href full-path}
        title-or-path])

     (case ext-name
       ;; https://en.wikipedia.org/wiki/HTML5_video
       ("mp4" "ogg" "webm" "mov")
       [:video {:src full-path
                :controls true}]

       nil)]))

(defonce excalidraw-loaded? (atom false))
(rum/defc excalidraw < rum/reactive
  {:init (fn [state]
           (p/let [_ (loader/load :excalidraw)]
             (reset! excalidraw-loaded? true))
           state)}
  [file block-uuid]
  (let [loaded? (rum/react excalidraw-loaded?)
        draw-component (when loaded?
                         (resolve 'frontend.extensions.excalidraw/draw))]
    (when draw-component
      (draw-component {:file file :block-uuid block-uuid}))))

(rum/defc page-reference < rum/reactive
  [html-export? s {:keys [nested-link? block-uuid id] :as config} label]
  (let [show-brackets? (state/show-brackets?)
        contents-page? (= "contents" (string/lower-case (str id)))]
    (if (string/ends-with? s ".excalidraw")
      [:div.draw {:on-click (fn [e]
                              (.stopPropagation e))}
       (excalidraw s block-uuid)]
      [:span.page-reference
       {:data-ref s}
       (when (and (or show-brackets? nested-link?)
                  (not html-export?)
                  (not contents-page?))
         [:span.text-gray-500.bracket page-ref/left-brackets])
       (let [s (string/trim s)]
         (page-cp (assoc config
                         :label (mldoc/plain->text label)
                         :contents-page? contents-page?)
                  {:block/name s}))
       (when (and (or show-brackets? nested-link?)
                  (not html-export?)
                  (not contents-page?))
         [:span.text-gray-500.bracket page-ref/right-brackets])])))

(defn- latex-environment-content
  [name option content]
  (if (= (string/lower-case name) "equation")
    content
    (util/format "\\begin%s\n%s\\end{%s}"
                 (str "{" name "}" option)
                 content
                 name)))

(declare blocks-container)

(defn- edit-parent-block [e config]
  (when-not (state/editing?)
    (.stopPropagation e)
    (editor-handler/edit-block! config :max (:block/uuid config))))

(rum/defc block-embed < rum/reactive db-mixins/query
  [config uuid]
  (when-let [block (db/entity [:block/uuid uuid])]
    (let [blocks (db/get-paginated-blocks (state/get-current-repo) (:db/id block)
                                          {:scoped-block-id (:db/id block)})]
      [:div.color-level.embed-block.bg-base-2
       {:style {:z-index 2}
        :on-double-click #(edit-parent-block % config)
        :on-mouse-down (fn [e] (.stopPropagation e))}
       [:div.px-3.pt-1.pb-2
        (blocks-container blocks (assoc config
                                        :db/id (:db/id block)
                                        :id (str uuid)
                                        :embed-id uuid
                                        :embed? true
                                        :embed-parent (:block config)
                                        :ref? false))]])))

(rum/defc page-embed < rum/reactive db-mixins/query
  [config page-name]
  (let [page-name (util/page-name-sanity-lc (string/trim page-name))
        current-page (state/get-current-page)
        whiteboard-page? (model/whiteboard-page? page-name)]
    [:div.color-level.embed.embed-page.bg-base-2
     {:class (when (:sidebar? config) "in-sidebar")
      :on-double-click #(edit-parent-block % config)
      :on-mouse-down #(.stopPropagation %)}
     [:section.flex.items-center.p-1.embed-header
      [:div.mr-3 svg/page]
      (page-cp config {:block/name page-name})]
     (when (and
            (not= (util/page-name-sanity-lc (or current-page ""))
                  page-name)
            (not= (util/page-name-sanity-lc (get config :id ""))
                  page-name))
       (if whiteboard-page?
         ((state/get-component :whiteboard/tldraw-preview) page-name)
         (let [page (model/get-page page-name)
               blocks (db/get-paginated-blocks (state/get-current-repo) (:db/id page))]
           (blocks-container blocks (assoc config
                                           :db/id (:db/id page)
                                           :id page-name
                                           :embed? true
                                           :page-embed? true
                                           :ref? false)))))]))

(defn- get-label-text
  [label]
  (and (= 1 (count label))
       (let [label (first label)]
         (string? (last label))
         (js/decodeURIComponent (last label)))))

(defn- get-page
  [label]
  (when-let [label-text (get-label-text label)]
    (db/entity [:block/name (util/page-name-sanity-lc label-text)])))

(defn- macro->text
  [name arguments]
  (if (and (seq arguments)
           (not= arguments ["null"]))
    (util/format "{{{%s %s}}}" name (string/join ", " arguments))
    (util/format "{{{%s}}}" name)))

(declare block-content)
(declare block-container)
(declare breadcrumb)

(rum/defc block-reference < rum/reactive
  db-mixins/query
  [config id label]
  (when-let [block-id (parse-uuid id)]
    (let [db-id (:db/id (db/pull [:block/uuid block-id]))
          block (when db-id (db/pull-block db-id))
          block-type (keyword (get-in block [:block/properties :ls-type]))
          hl-type (get-in block [:block/properties :hl-type])
          repo (state/get-current-repo)
          stop-inner-events? (= block-type :whiteboard-shape)]
      (if (and block (:block/content block))
        (let [title [:span.block-ref
                     (block-content (assoc config :block-ref? true :stop-events? stop-inner-events?)
                                    block nil (:block/uuid block)
                                    (:slide? config))]
              inner (if label
                      (->elem
                       :span.block-ref
                       (map-inline config label))
                      title)]
          [:div.block-ref-wrap.inline
           {:data-type    (name (or block-type :default))
            :data-hl-type hl-type
            :on-mouse-down
            (fn [^js/MouseEvent e]
              (if (util/right-click? e)
                (state/set-state! :block-ref/context {:block (:block config)
                                                      :block-ref block-id})

                (when (and
                       (or (gobj/get e "shiftKey")
                           (not (.. e -target (closest ".blank"))))
                       (not (util/right-click? e)))
                  (util/stop e)

                  (cond
                    (gobj/get e "shiftKey")
                    (state/sidebar-add-block!
                     (state/get-current-repo)
                     (:db/id block)
                     :block-ref)

                    (whiteboard-handler/inside-portal (.-target e))
                    (whiteboard-handler/add-new-block-portal-shape!
                     (:block/uuid block)
                     (whiteboard-handler/closest-shape (.-target e)))

                    :else
                    (match [block-type (util/electron?)]
                      ;; pdf annotation
                      [:annotation true] (pdf-assets/open-block-ref! block)

                      [:whiteboard-shape true] (route-handler/redirect-to-whiteboard!
                                                (get-in block [:block/page :block/name]) {:block-id block-id})

                      ;; default open block page
                      :else (route-handler/redirect-to-page! id))))))}

           (if (and (not (util/mobile?)) (not (:preview? config)) (nil? block-type))
             (ui/tippy {:html        (fn []
                                       [:div.tippy-wrapper.overflow-y-auto.p-4
                                        {:style {:width      735
                                                 :text-align "left"
                                                 :max-height 600}}
                                        [(breadcrumb config repo block-id {:indent? true})
                                         (blocks-container
                                          (db/get-block-and-children repo block-id)
                                          (assoc config :id (str id) :preview? true))]])
                        :interactive true
                        :in-editor?  true
                        :delay       [1000, 100]} inner)
             inner)])
        [:span.warning.mr-1 {:title "Block ref invalid"}
         (block-ref/->block-ref id)]))))

(defn inline-text
  ([format v]
   (inline-text {} format v))
  ([config format v]
   (when (string? v)
     (let [inline-list (gp-mldoc/inline->edn v (gp-mldoc/default-config format))]
       [:div.inline.mr-1 (map-inline config inline-list)]))))

(defn- render-macro
  [config name arguments macro-content format]
  (if macro-content
    (let [ast (->> (mldoc/->edn macro-content (gp-mldoc/default-config format))
                   (map first))
          paragraph? (and (= 1 (count ast))
                          (= "Paragraph" (ffirst ast)))]
      (if (and (not paragraph?)
               (mldoc/block-with-title? (ffirst ast)))
        [:div
         (markup-elements-cp (assoc config :block/format format) ast)]
        (inline-text format macro-content)))
    [:span.warning {:title (str "Unsupported macro name: " name)}
     (macro->text name arguments)]))

(rum/defc nested-link < rum/reactive
  [config html-export? link]
  (let [show-brackets? (state/show-brackets?)
        {:keys [content children]} link]
    [:span.page-reference.nested
     (when (and show-brackets?
                (not html-export?)
                (not (= (:id config) "contents")))
       [:span.text-gray-500 page-ref/left-brackets])
     (let [page-name (subs content 2 (- (count content) 2))]
       (page-cp (assoc config
                       :children children
                       :nested-link? true) {:block/name page-name}))
     (when (and show-brackets?
                (not html-export?)
                (not (= (:id config) "contents")))
       [:span.text-gray-500 page-ref/right-brackets])]))

(declare custom-query)

(defn- show-link?
  [config metadata s full-text]
  (let [media-formats (set (map name config/media-formats))
        metadata-show (:show (safe-read-string metadata))
        format (get-in config [:block :block/format])]
    (or
     (and
      (= :org format)
      (or
       (and
        (nil? metadata-show)
        (or
         (gp-config/local-asset? s)
         (text-util/media-link? media-formats s)))
       (true? (boolean metadata-show))))

     ;; markdown
     (string/starts-with? (string/triml full-text) "!")

     ;; image http link
     (and (or (string/starts-with? full-text "http://")
              (string/starts-with? full-text "https://"))
          (text-util/media-link? media-formats s)))))

(defn- relative-assets-path->absolute-path
  [path]
  (if (util/absolute-path? path)
    path
    (.. util/node-path
        (join (config/get-repo-dir (state/get-current-repo))
              (config/get-local-asset-absolute-path path)))))

(rum/defc audio-link
  [config url href _label metadata full_text]
  (if (and (gp-config/local-asset? href)
           (config/local-db? (state/get-current-repo)))
    (asset-link config nil href metadata full_text)
    (let [href (cond
                 (util/starts-with? href "http")
                 href

                 (util/starts-with? href "ar")
                 (ar-url->http-url href)

                 config/publishing?
                 (subs href 1)

                 (= "Embed_data" (first url))
                 href

                 :else
                 (get-file-absolute-path config href))]
      (audio-cp href))))

(defn- media-link
  [config url s label metadata full_text]
  (let [ext (keyword (util/get-file-ext s))
        label-text (get-label-text label)]
    (cond
      (contains? config/audio-formats ext)
      (audio-link config url s label metadata full_text)

      (= ext :pdf)
      (cond
        (util/electron?)
        [:a.asset-ref.is-pdf
         {:href "javascript:void(0);"
          :on-mouse-down (fn [_event]
                           (when-let [current (pdf-assets/inflate-asset s)]
                             (state/set-state! :pdf/current current)))}
         label-text]

        (mobile-util/native-platform?)
        (asset-link config label-text s metadata full_text))

      (contains? (config/doc-formats) ext)
      (asset-link config label-text s metadata full_text)

      (not (contains? #{:mp4 :webm :mov} ext))
      (image-link config url s label metadata full_text)

      :else
      (asset-reference config label s))))

(defn- search-link-cp
  [config url s label title metadata full_text]
  (cond
    (string/blank? s)
    [:span.warning {:title "Invalid link"} full_text]

    (= \# (first s))
    (->elem :a {:on-click #(route-handler/jump-to-anchor! (mldoc/anchorLink (subs s 1)))} (subs s 1))

    ;; FIXME: same headline, see more https://orgmode.org/manual/Internal-Links.html
    (and (= \* (first s))
         (not= \* (last s)))
    (->elem :a {:on-click #(route-handler/jump-to-anchor! (mldoc/anchorLink (subs s 1)))} (subs s 1))

    (block-ref/block-ref? s)
    (let [id (block-ref/get-block-ref-id s)]
      (block-reference config id label))

    (not (string/includes? s "."))
    (page-reference (:html-export? config) s config label)

    (gp-util/url? s)
    (->elem :a {:href s
                :data-href s
                :target "_blank"}
            (map-inline config label))

    (show-link? config metadata s full_text)
    (media-link config url s label metadata full_text)

    (util/electron?)
    (let [path (cond
                 (string/starts-with? s "file://")
                 (string/replace s "file://" "")

                 (string/starts-with? s "/")
                 s

                 :else
                 (relative-assets-path->absolute-path s))]
      (->elem
       :a
       (cond->
        {:href      (str "file://" path)
         :data-href path
         :target    "_blank"}
         title
         (assoc :title title))
       (map-inline config label)))

    :else
    (page-reference (:html-export? config) s config label)))

(defn- link-cp [config html-export? link]
  (let [{:keys [url label title metadata full_text]} link]
    (match url
      ["Block_ref" id]
      (let [label* (if (seq (mldoc/plain->text label)) label nil)
            {:keys [link-depth]} config
            link-depth (or link-depth 0)]
        (if (> link-depth max-depth-of-links)
          [:p.warning.text-sm "Block ref nesting is too deep"]
          (block-reference (assoc config
                                  :reference? true
                                  :link-depth (inc link-depth)
                                  :block/uuid id)
                           id label*)))

      ["Page_ref" page]
      (let [format (get-in config [:block :block/format])]
        (if (and (= format :org)
                 (show-link? config nil page page)
                 (not (contains? #{"pdf" "mp4" "ogg" "webm"} (util/get-file-ext page))))
          (image-link config url page nil metadata full_text)
          (let [label* (if (seq (mldoc/plain->text label)) label nil)]
            (if (and (string? page) (string/blank? page))
              [:span (page-ref/->page-ref page)]
              (page-reference (:html-export? config) page config label*)))))

      ["Embed_data" src]
      (image-link config url src nil metadata full_text)

      ["Search" s]
      (search-link-cp config url s label title metadata full_text)

      :else
      (let [href (string-of-url url)
            [protocol path] (or (and (= "Complex" (first url)) url)
                                (and (= "File" (first url)) ["file" (second url)]))]
        (cond
          (and (= (get-in config [:block :block/format]) :org)
               (= "Complex" protocol)
               (= (string/lower-case (:protocol path)) "id")
               (string? (:link path))
               (util/uuid-string? (:link path))) ; org mode id
          (let [id (uuid (:link path))
                block (db/entity [:block/uuid id])]
            (if (:block/pre-block? block)
              (let [page (:block/page block)]
                (page-reference html-export? (:block/name page) config label))
              (block-reference config (:link path) label)))

          (= protocol "file")
          (if (show-link? config metadata href full_text)
            (media-link config url href label metadata full_text)
            (let [redirect-page-name (when (string? path) (text/get-page-name path))
                  config (assoc config :redirect-page-name redirect-page-name)
                  label-text (get-label-text label)
                  page (if (string/blank? label-text)
                         {:block/name (db/get-file-page (string/replace href "file:" "") false)}
                         (get-page label))
                  show-brackets? (state/show-brackets?)]
              (if (and page
                       (when-let [ext (util/get-file-ext href)]
                         (gp-config/mldoc-support? ext)))
                [:span.page-reference
                 (when show-brackets? [:span.text-gray-500 page-ref/left-brackets])
                 (page-cp config page)
                 (when show-brackets? [:span.text-gray-500 page-ref/right-brackets])]

                (let [href* (if (util/electron?)
                              (relative-assets-path->absolute-path href)
                              href)]
                  (->elem
                   :a
                   (cond-> {:href      (str "file://" href*)
                            :data-href href*
                            :target    "_blank"}
                     title (assoc :title title))
                   (map-inline config label))))))

          (show-link? config metadata href full_text)
          (media-link config url href label metadata full_text)

          (= protocol "ar")
          (->elem
           :a.external-link
           (cond->
            {:href (ar-url->http-url href)
             :target "_blank"}
             title
             (assoc :title title))
           (map-inline config label))

          :else
          (->elem
           :a.external-link
           (cond->
            {:href href
             :target "_blank"}
             title
             (assoc :title title))
           (map-inline config label)))))))

;;;; Macro component render functions
(defn- macro-query-cp
  [config arguments]
  [:div.dsl-query.pr-3.sm:pr-0
   (let [query (->> (string/join ", " arguments)
                    (string/trim))]
     (when-not (string/blank? query)
       (custom-query (assoc config :dsl-query? true)
                     {:title (ui/tippy {:html commands/query-doc
                                        :interactive true
                                        :in-editor?  true}
                                       [:span.font-medium.px-2.py-1.query-title.text-sm.rounded-md.shadow-xs
                                        (str "Query: " query)])
                      :query query})))])

(defn- macro-function-cp
  [config arguments]
  (or
   (when (:query-result config)
     (when-let [query-result (rum/react (:query-result config))]
       (let [fn-string (-> (util/format "(fn [result] %s)" (first arguments))
                           (common-handler/safe-read-string "failed to parse function")
                           (query-handler/normalize-query-function query-result)
                           (str))
             f (sci/eval-string fn-string)]
         (when (fn? f)
           (try (f query-result)
                (catch :default e
                  (js/console.error e)))))))
   [:span.warning
    (util/format "{{function %s}}" (first arguments))]))

(defn- macro-embed-cp
  [config arguments]
  (let [a (first arguments)
        {:keys [link-depth]} config
        link-depth (or link-depth 0)]
    (cond
      (nil? a)                      ; empty embed
      nil

      (> link-depth max-depth-of-links)
      [:p.warning.text-sm "Embed depth is too deep"]

      (page-ref/page-ref? a)
      (let [page-name (text/get-page-name a)]
        (when-not (string/blank? page-name)
          (page-embed (assoc config :link-depth (inc link-depth)) page-name)))

      (block-ref/string-block-ref? a)
      (when-let [s (-> a block-ref/get-string-block-ref-id string/trim)]
        (when-let [id (some-> s parse-uuid)]
          (block-embed (assoc config :link-depth (inc link-depth)) id)))

      :else                         ;TODO: maybe collections?
      nil)))

(defn- macro-vimeo-cp
  [_config arguments]
  (when-let [url (first arguments)]
    (when-let [vimeo-id (nth (util/safe-re-find text-util/vimeo-regex url) 5)]
      (when-not (string/blank? vimeo-id)
        (let [width (min (- (util/get-width) 96)
                         560)
              height (int (* width (/ 315 560)))]
          [:iframe
           {:allow-full-screen "allowfullscreen"
            :allow
            "accelerometer; autoplay; clipboard-write; encrypted-media; gyroscope"
            :frame-border "0"
            :src (str "https://player.vimeo.com/video/" vimeo-id)
            :height height
            :width width}])))))

(defn- macro-bilibili-cp
  [_config arguments]
  (when-let [url (first arguments)]
    (when-let [id (cond
                    (<= (count url) 15) url
                    :else
                    (nth (util/safe-re-find text-util/bilibili-regex url) 5))]
      (when-not (string/blank? id)
        (let [width (min (- (util/get-width) 96)
                         560)
              height (int (* width (/ 360 560)))]
          [:iframe
           {:allowfullscreen true
            :framespacing "0"
            :frameborder "no"
            :border "0"
            :scrolling "no"
            :src (str "https://player.bilibili.com/player.html?bvid=" id "&high_quality=1")
            :width width
            :height (max 500 height)}])))))

(defn- macro-video-cp
  [_config arguments]
  (when-let [url (first arguments)]
    (let [results (text-util/get-matched-video url)
          src (match results
                     [_ _ _ (:or "youtube.com" "youtu.be" "y2u.be") _ id _]
                     (if (= (count id) 11) ["youtube-player" id] url)

                     [_ _ _ "youtube-nocookie.com" _ id _]
                     (str "https://www.youtube-nocookie.com/embed/" id)

                     [_ _ _ "loom.com" _ id _]
                     (str "https://www.loom.com/embed/" id)

                     [_ _ _ (_ :guard #(string/ends-with? % "vimeo.com")) _ id _]
                     (str "https://player.vimeo.com/video/" id)

                     [_ _ _ "bilibili.com" _ id & query]
                     (str "https://player.bilibili.com/player.html?bvid=" id "&high_quality=1"
                          (when-let [page (second query)]
                            (str "&page=" page)))

                     :else
                     url)]
      (if (and (coll? src)
               (= (first src) "youtube-player"))
        (youtube/youtube-video (last src))
        (when src
          (let [width (min (- (util/get-width) 96) 560)
                height (int (* width (/ (if (string/includes? src "player.bilibili.com")
                                          360 315)
                                        560)))]
            [:iframe
             {:allow-full-screen true
              :allow "accelerometer; autoplay; clipboard-write; encrypted-media; gyroscope"
              :framespacing "0"
              :frame-border "no"
              :border "0"
              :scrolling "no"
              :src src
              :width width
              :height height}]))))))

(defn- macro-else-cp
  [name config arguments]
  (if-let [block-uuid (:block/uuid config)]
    (let [format (get-in config [:block :block/format] :markdown)
          macro-content (or
                         (-> (db/entity [:block/uuid block-uuid])
                             (:block/page)
                             (:db/id)
                             (db/entity)
                             :block/properties
                             :macros
                             (get name))
                         (get (state/get-macros) name)
                         (get (state/get-macros) (keyword name)))
          macro-content (cond
                          (= (str name) "img")
                          (case (count arguments)
                            1
                            (util/format "[:img {:src \"%s\"}]" (first arguments))
                            4
                            (when (and (util/safe-parse-int (nth arguments 1))
                                       (util/safe-parse-int (nth arguments 2)))
                              (util/format "[:img.%s {:src \"%s\" :style {:width %s :height %s}}]"
                                           (nth arguments 3)
                                           (first arguments)
                                           (util/safe-parse-int (nth arguments 1))
                                           (util/safe-parse-int (nth arguments 2))))
                            3
                            (when (and (util/safe-parse-int (nth arguments 1))
                                       (util/safe-parse-int (nth arguments 2)))
                              (util/format "[:img {:src \"%s\" :style {:width %s :height %s}}]"
                                           (first arguments)
                                           (util/safe-parse-int (nth arguments 1))
                                           (util/safe-parse-int (nth arguments 2))))

                            2
                            (cond
                              (util/safe-parse-int (nth arguments 1))
                              (util/format "[:img {:src \"%s\" :style {:width %s}}]"
                                           (first arguments)
                                           (util/safe-parse-int (nth arguments 1)))
                              (contains? #{"left" "right" "center"} (string/lower-case (nth arguments 1)))
                              (util/format "[:img.%s {:src \"%s\"}]"
                                           (string/lower-case (nth arguments 1))
                                           (first arguments))
                              :else
                              macro-content)

                            macro-content)

                          (and (seq arguments) macro-content)
                          (block/macro-subs macro-content arguments)

                          :else
                          macro-content)
          macro-content (when macro-content
                          (template/resolve-dynamic-template! macro-content))]
      (render-macro config name arguments macro-content format))
    (let [macro-content (or
                         (get (state/get-macros) name)
                         (get (state/get-macros) (keyword name)))
          format (get-in config [:block :block/format] :markdown)]
      (render-macro config name arguments macro-content format))))

(rum/defc namespace-hierarchy-aux
  [config namespace children]
  [:ul
   (for [child children]
     [:li {:key (str "namespace-" namespace "-" (:db/id child))}
      (let [shorten-name (some-> (or (:block/original-name child) (:block/name child))
                                 (string/split "/")
                                 last)]
        (page-cp {:label shorten-name} child))
      (when (seq (:namespace/children child))
        (namespace-hierarchy-aux config (:block/name child)
                                 (:namespace/children child)))])])

(rum/defc namespace-hierarchy
  [config namespace children]
  [:div.namespace
   [:div.font-medium.flex.flex-row.items-center.pb-2
    [:span.text-sm.mr-1 "Namespace "]
    (page-cp config {:block/name namespace})]
   (namespace-hierarchy-aux config namespace children)])

(defn- macro-cp
  [config options]
  (let [{:keys [name arguments]} options
        arguments (if (and
                       (>= (count arguments) 2)
                       (and (string/starts-with? (first arguments) page-ref/left-brackets)
                            (string/ends-with? (last arguments) page-ref/right-brackets))) ; page reference
                    (let [title (string/join ", " arguments)]
                      [title])
                    arguments)]
    (cond
      (= name "query")
      (macro-query-cp config arguments)

      (= name "function")
      (macro-function-cp config arguments)

      (= name "namespace")
      (let [namespace (first arguments)]
        (when-not (string/blank? namespace)
          (let [namespace (string/lower-case (page-ref/get-page-name! namespace))
                children (model/get-namespace-hierarchy (state/get-current-repo) namespace)]
            (namespace-hierarchy config namespace children))))

      (= name "youtube")
      (when-let [url (first arguments)]
        (when-let [youtube-id (cond
                                (== 11 (count url)) url
                                :else
                                (nth (util/safe-re-find text-util/youtube-regex url) 5))]
          (when-not (string/blank? youtube-id)
            (youtube/youtube-video youtube-id))))

      (= name "youtube-timestamp")
      (when-let [timestamp (first arguments)]
        (when-let [seconds (youtube/parse-timestamp timestamp)]
          (youtube/timestamp seconds)))

      (= name "zotero-imported-file")
      (let [[item-key filename] arguments]
        (when (and item-key filename)
          [:span.ml-1 (zotero/zotero-imported-file item-key filename)]))

      (= name "zotero-linked-file")
      (when-let [path (first arguments)]
        [:span.ml-1 (zotero/zotero-linked-file path)])

      (= name "vimeo")
      (macro-vimeo-cp config arguments)

      ;; TODO: support fullscreen mode, maybe we need a fullscreen dialog?
      (= name "bilibili")
      (macro-bilibili-cp config arguments)

      (= name "video")
      (macro-video-cp config arguments)

      (contains? #{"tweet" "twitter"} name)
      (when-let [url (first arguments)]
        (let [id-regex #"/status/(\d+)"]
          (when-let [id (cond
                          (<= (count url) 15) url
                          :else
                          (last (util/safe-re-find id-regex url)))]
            (ui/tweet-embed id))))

      (= name "embed")
      (macro-embed-cp config arguments)

      (and plugin-handler/lsp-enabled? (= name "renderer"))
      (when-let [block-uuid (str (:block/uuid config))]
        (plugins/hook-ui-slot :macro-renderer-slotted (assoc options :uuid block-uuid)))

      (get @macro/macros name)
      ((get @macro/macros name) config options)

      :else
      (macro-else-cp name config arguments))))

(defn- emphasis-cp
  [config kind data]
  (let [elem (case kind
               "Bold" :b
               "Italic" :i
               "Underline" :ins
               "Strike_through" :del
               "Highlight" :mark)]
    (->elem elem (map-inline config data))))

(defn inline
  [{:keys [html-export?] :as config} item]
  (match item
         [(:or "Plain" "Spaces") s]
         s

         ["Superscript" l]
         (->elem :sup (map-inline config l))
         ["Subscript" l]
         (->elem :sub (map-inline config l))

         ["Tag" _]
         (when-let [s (gp-block/get-tag item)]
           (let [s (text/page-ref-un-brackets! s)]
             (page-cp (assoc config :tag? true) {:block/name s})))

         ["Emphasis" [[kind] data]]
         (emphasis-cp config kind data)

         ["Entity" e]
         [:span {:dangerouslySetInnerHTML
                 {:__html (:html e)}}]

         ["Latex_Fragment" [display s]] ;display can be "Displayed" or "Inline"
         (if html-export?
           (latex/html-export s false true)
           (latex/latex (str (d/squuid)) s false (not= display "Inline")))

         [(:or "Target" "Radio_Target") s]
         [:a {:id s} s]

         ["Email" address]
         (let [{:keys [local_part domain]} address
               address (str local_part "@" domain)]
           [:a {:href (str "mailto:" address)} address])

         ["Nested_link" link]
         (nested-link config html-export? link)

         ["Link" link]
         (link-cp config html-export? link)

         [(:or "Verbatim" "Code") s]
         [:code s]

         ["Inline_Source_Block" x]
         [:code (:code x)]

         ["Export_Snippet" "html" s]
         (when (not html-export?)
           [:span {:dangerouslySetInnerHTML
                   {:__html s}}])

         ["Inline_Hiccup" s] ;; String to hiccup
         (ui/catch-error
          [:div.warning {:title "Invalid hiccup"} s]
          (-> (safe-read-string s)
              (security/remove-javascript-links-in-href)))

         ["Inline_Html" s]
         (when (not html-export?)
           ;; TODO: how to remove span and only export the content of `s`?
           [:span {:dangerouslySetInnerHTML {:__html s}}])

         [(:or "Break_Line" "Hard_Break_Line")]
         [:br]

         ["Timestamp" [(:or "Scheduled" "Deadline") _timestamp]]
         nil
         ["Timestamp" ["Date" t]]
         (timestamp t "Date")
         ["Timestamp" ["Closed" t]]
         (timestamp t "Closed")
         ["Timestamp" ["Range" t]]
         (range t false)
         ["Timestamp" ["Clock" ["Stopped" t]]]
         (range t true)
         ["Timestamp" ["Clock" ["Started" t]]]
         (timestamp t "Started")

         ["Cookie" ["Percent" n]]
         [:span {:class "cookie-percent"}
          (util/format "[d%%]" n)]
         ["Cookie" ["Absolute" current total]]
         [:span {:class "cookie-absolute"}
          (util/format "[%d/%d]" current total)]

         ["Footnote_Reference" options]
         (let [{:keys [name]} options
               encode-name (util/url-encode name)]
           [:sup.fn
            [:a {:id (str "fnr." encode-name)
                 :class "footref"
                 :on-click #(route-handler/jump-to-anchor! (str "fn." encode-name))}
             name]])

         ["Macro" options]
         (macro-cp config options)

         :else ""))

(rum/defc block-child
  [block]
  block)

(defn- dnd-same-block?
  [uuid]
  (= (:block/uuid @*dragging-block) uuid))

(defn- bullet-drag-start
  [event block uuid block-id]
  (editor-handler/highlight-block! uuid)
  (.setData (gobj/get event "dataTransfer")
            "block-uuid"
            uuid)
  (.setData (gobj/get event "dataTransfer")
            "block-dom-id"
            block-id)
  (reset! *dragging? true)
  (reset! *dragging-block block))

(defn- bullet-on-click
  [e block uuid]
  (cond
    (gobj/get e "shiftKey")
    (do
      (state/sidebar-add-block!
       (state/get-current-repo)
       (:db/id block)
       :block)
      (util/stop e))

    (whiteboard-handler/inside-portal (.-target e))
    (do (whiteboard-handler/add-new-block-portal-shape!
         uuid
         (whiteboard-handler/closest-shape (.-target e)))
        (util/stop e))

    :else
    (route-handler/redirect-to-page! uuid)))

(rum/defc block-children < rum/reactive
  [config block children collapsed?]
  (let [ref? (:ref? config)
        query? (:custom-query? config)
        children (when (coll? children)
                   (remove nil? children))]
    (when (and (coll? children)
               (seq children)
               (not collapsed?))
      (let [doc-mode? (state/sub :document/mode?)]
        [:div.block-children-container.flex {:style {:margin-left (if doc-mode? 18 29)}}
         [:div.block-children-left-border
          {:on-click (fn [_]
                       (editor-handler/toggle-open-block-children! (:block/uuid block)))}]
         [:div.block-children.w-full {:style    {:display     (if collapsed? "none" "")}}
          (for [child children]
            (when (map? child)
              (let [child (dissoc child :block/meta)
                    config (cond->
                            (-> config
                                (assoc :block/uuid (:block/uuid child))
                                (dissoc :breadcrumb-show? :embed-parent))
                             (or ref? query?)
                             (assoc :ref-query-child? true))]
                (rum/with-key (block-container config child)
                  (:block/uuid child)))))]]))))

(defn- block-content-empty?
  [{:block/keys [properties title body]}]
  (and
   (or
    (empty? properties)
    (property/properties-hidden? properties))

   (empty? title)

   (every? #(= % ["Horizontal_Rule"]) body)))

(rum/defcs block-control < rum/reactive
  [state config block uuid block-id collapsed? *control-show? edit?]
  (let [doc-mode? (state/sub :document/mode?)
        control-show? (util/react *control-show?)
        ref? (:ref? config)
        empty-content? (block-content-empty? block)]
    [:div.mr-1.flex.flex-row.items-center.sm:mr-2
     {:style {:height 24
              :margin-top 0
              :float "left"}}

     [:a.block-control
      {:id (str "control-" uuid)
       :on-click (fn [event]
                   (util/stop event)
                   (state/clear-edit!)
                   (if ref?
                     (state/toggle-collapsed-block! uuid)
                     (if collapsed?
                       (editor-handler/expand-block! uuid)
                       (editor-handler/collapse-block! uuid))))}
      [:span {:class (if (and control-show?
                              (or collapsed?
                                  (editor-handler/collapsable? uuid {:semantic? true}))) "control-show cursor-pointer" "control-hide")}
       (ui/rotating-arrow collapsed?)]]
     (let [bullet [:a {:on-click (fn [event]
                                   (bullet-on-click event block uuid))}
                   [:span.bullet-container.cursor
                    {:id (str "dot-" uuid)
                     :draggable true
                     :on-drag-start (fn [event]
                                      (bullet-drag-start event block uuid block-id))
                     :blockid (str uuid)
                     :class (str (when collapsed? "bullet-closed")
                                 " "
                                 (when (and (:document/mode? config)
                                            (not collapsed?))
                                   "hide-inner-bullet"))}
                    [:span.bullet {:blockid (str uuid)}]]]]
       (cond
         (and (or (mobile-util/native-platform?)
                  (:ui/show-empty-bullets? (state/get-config)))
              (not doc-mode?))
         bullet

         (or
          (and empty-content?
               (not edit?)
               (not (:block/top? block))
               (not (:block/bottom? block))
               (not (util/react *control-show?)))
          (and doc-mode?
               (not collapsed?)
               (not (util/react *control-show?))))
         ;; hidden
         [:span.bullet-container]

         :else
         bullet))]))

(rum/defc dnd-separator
  [move-to block-content?]
  [:div.relative
   [:div.dnd-separator.absolute
    {:style {:left (cond-> (if (= move-to :nested) 40 20)
                     block-content?
                     (- 34))
             :top 0
             :width "100%"
             :z-index 3}}]])

(defn block-checkbox
  [block class]
  (let [marker (:block/marker block)
        [class checked?] (cond
                           (nil? marker)
                           nil
                           (contains? #{"NOW" "LATER" "DOING" "IN-PROGRESS" "TODO" "WAIT" "WAITING"} marker)
                           [class false]
                           (= "DONE" marker)
                           [(str class " checked") true])]
    (when class
      (ui/checkbox {:class class
                    :style {:margin-right 5}
                    :checked checked?
                    :on-mouse-down (fn [e]
                                     (util/stop-propagation e))
                    :on-change (fn [_e]
                                 (if checked?
                                   (editor-handler/uncheck block)
                                   (editor-handler/check block)))}))))

(defn list-checkbox
  [config checked?]
  (ui/checkbox
   {:style {:margin-right 6}
    :checked checked?
    :on-change (fn [event]
                 (let [target (.-target event)
                       block (:block config)
                       item-content (.. target -nextSibling -data)
                       item-full-content (str (if checked? "[X]" "[ ]") " " item-content)
                       new-item-full-content (str (if checked? "[ ]" "[X]") " " item-content)]
                   (editor-handler/toggle-list-checkbox block item-full-content new-item-full-content)))}))

(defn marker-switch
  [{:block/keys [marker] :as block}]
  (when (contains? #{"NOW" "LATER" "TODO" "DOING"} marker)
    (let [set-marker-fn (fn [new-marker]
                          (fn [e]
                            (util/stop e)
                            (editor-handler/set-marker block new-marker)))
          next-marker (case marker
                        "NOW" "LATER"
                        "LATER" "NOW"
                        "TODO" "DOING"
                        "DOING" "TODO")]
      [:a
       {:class (str "marker-switch block-marker " marker)
        :title (util/format "Change from %s to %s" marker next-marker)
        :on-mouse-down (set-marker-fn next-marker)}
       marker])))

(defn marker-cp
  [{:block/keys [pre-block? marker] :as _block}]
  (when-not pre-block?
    (when (contains? #{"IN-PROGRESS" "WAIT" "WAITING"} marker)
      [:span {:class (str "task-status block-marker " (string/lower-case marker))
              :style {:margin-right 3.5}}
       (string/upper-case marker)])))

(rum/defc set-priority
  [block priority]
  [:div
   (let [priorities (sort (remove #(= priority %) ["A" "B" "C"]))]
     (for [p priorities]
       [:a.mr-2.text-base.tooltip-priority {:key (str (random-uuid))
                                            :priority p
                                            :on-click (fn [] (editor-handler/set-priority block p))}]))])

(rum/defc priority-text
  [priority]
  [:a.opacity-50.hover:opacity-100
   {:class "priority"
    :href (rfe/href :page {:name priority})
    :style {:margin-right 3.5}}
   (util/format "[#%s]" (str priority))])

(defn priority-cp
  [{:block/keys [pre-block? priority] :as block}]
  (when (and (not pre-block?) priority)
    (ui/tippy
     {:interactive true
      :html (set-priority block priority)}
     (priority-text priority))))

(defn block-tags-cp
  [{:block/keys [pre-block? tags] :as _block}]
  (when (and (not pre-block?)
             (seq tags))
    (->elem
     :span
     {:class "block-tags"}
     (mapv (fn [tag]
             (when-let [page (db/entity (:db/id tag))]
               (let [tag (:block/name page)]
                 [:a.tag.mx-1 {:data-ref tag
                               :key (str "tag-" (:db/id tag))
                               :href (rfe/href :page {:name tag})}
                  (str "#" tag)])))
           tags))))

(declare block-content)

(defn build-block-title
  [config {:block/keys [title marker pre-block? properties]
           :as t}]
  (let [config (assoc config :block t)
        slide? (boolean (:slide? config))
        block-ref? (:block-ref? config)
        block-type (or (keyword (:ls-type properties)) :default)
        html-export? (:html-export? config)
        checkbox (when (and (not pre-block?)
                            (not html-export?))
                   (block-checkbox t (str "mr-1 cursor")))
        marker-switch (when (and (not pre-block?)
                                 (not html-export?))
                        (marker-switch t))
        marker-cp (marker-cp t)
        priority (priority-cp t)
        tags (block-tags-cp t)
        bg-color (:background-color properties)
        ;; `heading-level` is for backward compatiblity, will remove it in later releases
        heading-level (:block/heading-level t)
        heading (or
                 (and heading-level
                      (<= heading-level 6)
                      heading-level)
                 (:heading properties))
        heading (if (true? heading) 2 heading)
        elem (if heading
               (keyword (str "h" heading
                             (when block-ref? ".inline")))
               :span.inline)]
    (->elem
     elem
     (merge
      {:data-hl-type (:hl-type properties)}
      (when (and marker
                 (not (string/blank? marker))
                 (not= "nil" marker))
        {:class (str (string/lower-case marker))})
      (when bg-color
        {:style {:background-color (if (some #{bg-color} ui/block-background-colors) 
                                     (str "var(--ls-highlight-color-" bg-color ")")
                                     bg-color)}
         :class "px-1 with-bg-color"}))
     (remove-nils
      (concat
       [(when-not slide? checkbox)
        (when-not slide? marker-switch)
        marker-cp
        priority]
       (if title
         (conj
          (map-inline config title)
          (when (= block-type :whiteboard-shape) [:span.mr-1 (ui/icon "whiteboard-element" {:extension? true})])
          (when (and (util/electron?) (not (#{:default :whiteboard-shape} block-type)))
            [:a.prefix-link
             {:on-click #(case block-type
                           ;; pdf annotation
                           :annotation (pdf-assets/open-block-ref! t)
                           (.preventDefault %))}

             [:span.hl-page
              [:strong.forbid-edit (str "P" (or (:hl-page properties) "?"))]
              [:label.blank " "]]

             (when-let [st (and (= :area (keyword (:hl-type properties)))
                                (:hl-stamp properties))]
               (pdf-assets/area-display t st))]))

         [[:span.opacity-50 "Click here to start writing, type '/' to see all the commands."]])
       [tags])))))

(rum/defc span-comma
  []
  [:span ", "])

(rum/defc property-cp
  [config block k value]
  (let [date (and (= k :date) (date/get-locale-string (str value)))
        user-config (state/get-config)
        ;; When value is a set of refs, display full property text
        ;; because :block/properties value only contains refs but user wants to see text
        property-separated-by-commas? (text/separated-by-commas? (state/get-config) k)
        v (or
           (when (and (coll? value) (seq value)
                      (not property-separated-by-commas?))
             (get (:block/properties-text-values block) k))
           value)
        property-pages-enabled? (contains? #{true nil} (:property-pages/enabled? user-config))]
    [:div
     (if property-pages-enabled?
       (page-cp (assoc config :property? true) {:block/name (subs (str k) 1)})
       [:span.page-property-key.font-medium (name k)])
     [:span.mr-1 ":"]
     (cond
       (int? v)
       v

       (= k :file-path)
       v

       date
       date

       (and (string? v) (gp-util/wrapped-by-quotes? v))
       (gp-util/unquote-string v)

       (and property-separated-by-commas? (coll? v))
       (let [v (->> (remove string/blank? v)
                    (filter string?))
             vals (for [v-item v]
                    (page-cp config {:block/name v-item}))
             elems (interpose (span-comma) vals)]
         (for [elem elems]
           (rum/with-key elem (str (random-uuid)))))

       :else
       (inline-text config (:block/format block) (str v)))]))

(def hidden-editable-page-properties
  "Properties that are hidden in the pre-block (page property)"
  #{:title :filters :icon})

(assert (set/subset? hidden-editable-page-properties (gp-property/editable-built-in-properties))
        "Hidden editable page properties must be valid editable properties")

(defn- add-aliases-to-properties
  [properties block]
  (let [repo (state/get-current-repo)
        aliases (db/get-page-alias-names repo
                                         (:block/name (db/pull (:db/id (:block/page block)))))]
    (if (seq aliases)
      (if (:alias properties)
        (update properties :alias (fn [c]
                                    (util/distinct-by string/lower-case (concat c aliases))))
        (assoc properties :alias aliases))
      properties)))

(rum/defc properties-cp
  [config {:block/keys [pre-block?] :as block}]
  (let [dissoc-keys (fn [m keys] (apply dissoc m keys))
        properties (cond-> (update-keys (:block/properties block) keyword)
                           true
                           (dissoc-keys (property/hidden-properties))
                           pre-block?
                           (dissoc-keys hidden-editable-page-properties)
                           pre-block?
                           (add-aliases-to-properties block))]
    (cond
      (seq properties)
      (let [properties-order (cond->> (:block/properties-order block)
                                      true
                                      (remove (property/hidden-properties))
                                      pre-block?
                                      (remove hidden-editable-page-properties))
            ordered-properties (if (seq properties-order)
                                 (map (fn [k] [k (get properties k)]) properties-order)
                                 properties)]
        [:div.block-properties
         {:class (when pre-block? "page-properties")
          :title (if pre-block?
                   "Click to edit this page's properties"
                   "Click to edit this block's properties")}
         (for [[k v] ordered-properties]
           (rum/with-key (property-cp config block k v)
             (str (:block/uuid block) "-" k)))])

      (and pre-block? properties)
      [:span.opacity-50 "Properties"]

      :else
      nil)))

(rum/defc invalid-properties-cp
  [invalid-properties]
  (when (seq invalid-properties)
    [:div.invalid-properties.mb-2
     [:div.warning {:title "Invalid properties"}
      "Invalid property names: "
      (for [p invalid-properties]
        [:button.p-1.mr-2 p])]
     [:code "Property name begins with a non-numeric character and can contain alphanumeric characters and . * + ! - _ ? $ % & = < >. If -, + or . are the first character, the second character (if any) must be non-numeric."]]))

(rum/defcs timestamp-cp < rum/reactive
  (rum/local false ::show?)
  (rum/local {} ::pos)
  {:will-unmount (fn [state]
                   (when-let [show? (::show? state)]
                     (reset! show? false))
                   state)}
  [state block typ ast]
  (let [show? (get state ::show?)]
    [:div.flex.flex-col.timestamp
     [:div.text-sm.flex.flex-row
      [:div.opacity-50.font-medium.timestamp-label
       (str typ ": ")]
      [:a.opacity-80.hover:opacity-100
       {:on-mouse-down (fn [e]
                         (util/stop e)
                         (if @show?
                           (do
                             (reset! show? false)
                             (reset! commands/*current-command nil)
                             (state/clear-editor-action!)
                             (state/set-timestamp-block! nil))
                           (do
                             (reset! show? true)
                             (reset! commands/*current-command typ)
                             (state/set-editor-action! :datepicker)
                             (state/set-timestamp-block! {:block block
                                                          :typ typ
                                                          :show? show?}))))}
       [:span.time-start "<"] [:time (repeated/timestamp->text ast)] [:span.time-stop ">"]]]
     (when (true? @show?)
       (let [ts (repeated/timestamp->map ast)]
         [:div.my-4
          (datetime-comp/date-picker nil nil ts)]))]))

(defn- target-forbidden-edit?
  [target]
  (or
   (dom/has-class? target "forbid-edit")
   (dom/has-class? target "bullet")
   (dom/has-class? target "logbook")
   (util/link? target)
   (util/time? target)
   (util/input? target)
   (util/audio? target)
   (util/video? target)
   (util/details-or-summary? target)
   (and (util/sup? target)
        (dom/has-class? target "fn"))
   (dom/has-class? target "image-resize")
   (dom/closest target "a")
   (dom/closest target ".query-table")))

(defn- block-content-on-mouse-down
  [e block block-id content edit-input-id]
  (when-not (> (count content) (state/block-content-max-length (state/get-current-repo)))
    (.stopPropagation e)
    (let [target (gobj/get e "target")
          button (gobj/get e "buttons")
          shift? (gobj/get e "shiftKey")
          meta? (util/meta-key? e)]
      (if (and meta? (not (state/get-edit-input-id)))
        (do
          (util/stop e)
          (state/conj-selection-block! (gdom/getElement block-id) :down)
          (when (and block-id (not (state/get-selection-start-block)))
            (state/set-selection-start-block! block-id)))
        (when (contains? #{1 0} button)
          (when-not (target-forbidden-edit? target)
            (cond
              (and shift? (state/get-selection-start-block-or-first))
              (do
                (util/stop e)
                (util/clear-selection!)
                (editor-handler/highlight-selection-area! block-id))

              shift?
              (util/clear-selection!)

              :else
              (do
                (editor-handler/clear-selection!)
                (editor-handler/unhighlight-blocks!)
                (let [f #(let [block (or (db/pull [:block/uuid (:block/uuid block)]) block)
                               cursor-range (util/caret-range (gdom/getElement block-id))
                               {:block/keys [content format]} block
                               content (->> content
                                            (property/remove-built-in-properties format)
                                            (drawer/remove-logbook))]
                           ;; save current editing block
                           (let [{:keys [value] :as state} (editor-handler/get-state)]
                             (editor-handler/save-block! state value))
                           (state/set-editing!
                            edit-input-id
                            content
                            block
                            cursor-range
                            false))]
                  ;; wait a while for the value of the caret range
                  (if (util/ios?)
                    (f)
                    (js/setTimeout f 5))

                  (when block-id (state/set-selection-start-block! block-id)))))))))))

(rum/defc dnd-separator-wrapper < rum/reactive
  [block block-id slide? top? block-content?]
  (let [dragging? (rum/react *dragging?)
        drag-to-block (rum/react *drag-to-block)]
    (when (and
           (= block-id drag-to-block)
           dragging?
           (not slide?)
           (not (:block/pre-block? block)))
      (let [move-to (rum/react *move-to)]
        (when-not
         (or (and top? (not= move-to :top))
             (and (not top?) (= move-to :top))
             (and block-content? (not= move-to :nested))
             (and (not block-content?)
                  (seq (:block/children block))
                  (= move-to :nested)))
          (dnd-separator move-to block-content?))))))

(defn clock-summary-cp
  [block body]
  (when (and (state/enable-timetracking?)
             (or (= (:block/marker block) "DONE")
                 (contains? #{"TODO" "LATER"} (:block/marker block))))
    (let [summary (clock/clock-summary body true)]
      (when (and summary
                 (not= summary "0m")
                 (not (string/blank? summary)))
        [:div {:style {:max-width 100}}
         (ui/tippy {:html        (fn []
                                   (when-let [logbook (drawer/get-logbook body)]
                                     (let [clocks (->> (last logbook)
                                                       (filter #(string/starts-with? % "CLOCK:"))
                                                       (remove string/blank?))]
                                       [:div.p-4
                                        [:div.font-bold.mb-2 "LOGBOOK:"]
                                        [:ul
                                         (for [clock (take 10 (reverse clocks))]
                                           [:li clock])]])))
                    :interactive true
                    :in-editor?  true
                    :delay       [1000, 100]}
                   [:div.text-sm.time-spent.ml-1 {:style {:padding-top 3}}
                    [:a.fade-link
                     summary]])]))))

(rum/defc block-content < rum/reactive
  [config {:block/keys [uuid content children properties scheduled deadline format pre-block?] :as block} edit-input-id block-id slide?]
  (let [{:block/keys [title body] :as block} (if (:block/title block) block
                                                 (merge block (block/parse-title-and-body uuid format pre-block? content)))
        collapsed? (util/collapsed? block)
        block-ref? (:block-ref? config)
        stop-events? (:stop-events? config)
        block-ref-with-title? (and block-ref? (seq title))
        block-type (or (:ls-type properties) :default)
        content (if (string? content) (string/trim content) "")
        mouse-down-key (if (util/ios?)
                         :on-click
                         :on-mouse-down ; TODO: it seems that Safari doesn't work well with on-mouse-down
                         )
        attrs (cond->
               {:blockid       (str uuid)
                :data-type (name block-type)
                :style {:width "100%" :pointer-events (when stop-events? "none")}}
                (not block-ref?)
                (assoc mouse-down-key (fn [e]
                                        (block-content-on-mouse-down e block block-id content edit-input-id))))]
    [:div.block-content.inline
     (cond-> {:id (str "block-content-" uuid)
              :on-mouse-up (fn [e]
                             (when (and
                                    (state/in-selection-mode?)
                                    (not (string/includes? content "```"))
                                    (not (gobj/get e "shiftKey"))
                                    (not (util/meta-key? e)))
                               ;; clear highlighted text
                               (util/clear-selection!)))}
       (not slide?)
       (merge attrs))

     [:<>
      (when (> (count content) (state/block-content-max-length (state/get-current-repo)))
        [:div.warning.text-sm
         "Large block will not be editable or searchable to not slow down the app, please use another editor to edit this block."])
      [:div.flex.flex-row.justify-between.block-content-inner
       [:div.flex-1.w-full
        (cond
          (seq title)
          (build-block-title config block)

          :else
          nil)]

       (clock-summary-cp block body)]

      (when (seq children)
        (dnd-separator-wrapper block block-id slide? false true))

      (when deadline
        (when-let [deadline-ast (block-handler/get-deadline-ast block)]
          (timestamp-cp block "DEADLINE" deadline-ast)))

      (when scheduled
        (when-let [scheduled-ast (block-handler/get-scheduled-ast block)]
          (timestamp-cp block "SCHEDULED" scheduled-ast)))

      (when-let [invalid-properties (:block/invalid-properties block)]
        (invalid-properties-cp invalid-properties))

      (when (and (seq properties)
                 (let [hidden? (property/properties-hidden? properties)]
                   (not hidden?))
                 (not (and block-ref? (or (seq title) (seq body))))
                 (not (:slide? config))
                 (not= block-type :whiteboard-shape))
        (properties-cp config block))

      (let [title-collapse-enabled? (:outliner/block-title-collapse-enabled? (state/get-config))]
        (when (and (not block-ref-with-title?)
                   (seq body)
                   (or (not title-collapse-enabled?)
                       (and title-collapse-enabled? (not collapsed?))))
         [:div.block-body
          ;; TODO: consistent id instead of the idx (since it could be changed later)
          (let [body (block/trim-break-lines! (:block/body block))]
            (for [[idx child] (medley/indexed body)]
              (when-let [block (markup-element-cp config child)]
                (rum/with-key (block-child block)
                  (str uuid "-" idx)))))]))

      (case (:block/warning block)
        :multiple-blocks
        [:p.warning.text-sm "Full content is not displayed, Logseq doesn't support multiple unordered lists or headings in a block."]
        nil)]]))

(rum/defc block-refs-count < rum/static
  [block *hide-block-refs?]
  (let [block-refs-count (count (:block/_refs block))]
    (when (> block-refs-count 0)
      [:div
       [:a.open-block-ref-link.bg-base-2.text-sm.ml-2.fade-link
        {:title "Open block references"
         :style {:margin-top -1}
         :on-click (fn [e]
                     (if (gobj/get e "shiftKey")
                       (state/sidebar-add-block!
                        (state/get-current-repo)
                        (:db/id block)
                        :block-ref)
                       (swap! *hide-block-refs? not)))}
        block-refs-count]])))

(rum/defc block-left-menu < rum/reactive
  [_config {:block/keys [uuid] :as _block}]
  [:div.block-left-menu.flex.bg-base-2.rounded-r-md.mr-1
   [:div.commands-button.w-0.rounded-r-md
    {:id (str "block-left-menu-" uuid)}
    [:div.indent (ui/icon "indent-increase" {:style {:fontSize 16}})]]])

(rum/defc block-right-menu < rum/reactive
  [_config {:block/keys [uuid] :as _block} edit?]
  [:div.block-right-menu.flex.bg-base-2.rounded-md.ml-1
   [:div.commands-button.w-0.flex.flew-col.rounded-md
    {:id (str "block-right-menu-" uuid)
     :style {:max-width (if edit? 40 80)}}
    [:div.outdent (ui/icon "indent-decrease" {:style {:fontSize 16}})]
    (when-not edit?
      [:div.more (ui/icon "dots-circle-horizontal" {:style {:fontSize 16}})])]])

(rum/defcs block-content-or-editor < rum/reactive
  (rum/local true ::hide-block-refs?)
<<<<<<< HEAD
  [state config {:block/keys [uuid format] :as block} edit-input-id block-id edit?]
=======
  [state config {:block/keys [uuid format] :as block} edit-input-id block-id edit? hide-block-refs-count?]
>>>>>>> bc89d606
  (let [*hide-block-refs? (get state ::hide-block-refs?)
        hide-block-refs? @*hide-block-refs?
        editor-box (get config :editor-box)
        editor-id (str "editor-" edit-input-id)
        slide? (:slide? config)
        block-reference-only? (some->
                               (:block/content block)
                               string/trim
                               block-ref/block-ref?)]
    (if (and edit? editor-box)
      [:div.editor-wrapper {:id editor-id}
       (ui/catch-error
        (ui/block-error "Something wrong in the editor" {})
        (editor-box {:block block
                     :block-id uuid
                     :block-parent-id block-id
                     :format format
                     :on-hide (fn [value event]
                                (when (= event :esc)
                                  (editor-handler/save-block! (editor-handler/get-state) value)
                                  (let [select? (not (string/includes? value "```"))]
                                    (editor-handler/escape-editing select?))))}
                    edit-input-id
                    config))]
      (let [refs-count (count (:block/_refs block))]
        [:div.flex.flex-col.block-content-wrapper
         [:div.flex.flex-row
          [:div.flex-1.w-full {:style {:display (if (:slide? config) "block" "flex")}}
           (ui/catch-error
            (ui/block-error "Block Render Error:"
                            {:content (:block/content block)
                             :section-attrs
                             {:on-click #(do
                                           (editor-handler/clear-selection!)
                                           (editor-handler/unhighlight-blocks!)
                                           (state/set-editing! edit-input-id (:block/content block) block ""))}})
            (block-content config block edit-input-id block-id slide?))]
          (when-not hide-block-refs-count?
            [:div.flex.flex-row.items-center
             (when (and (:embed? config)
                        (:embed-parent config))
               [:a.opacity-70.hover:opacity-100.svg-small.inline
                {:on-mouse-down (fn [e]
                                  (util/stop e)
                                  (when-let [block (:embed-parent config)]
                                    (editor-handler/edit-block! block :max (:block/uuid block))))}
                svg/edit])

             (when block-reference-only?
               [:a.opacity-70.hover:opacity-100.svg-small.inline
                {:on-mouse-down (fn [e]
                                  (util/stop e)
                                  (editor-handler/edit-block! block :max (:block/uuid block)))}
                svg/edit])

             (block-refs-count block *hide-block-refs?)])]

         (when (and (not hide-block-refs?) (> refs-count 0))
           (let [refs-cp (state/get-component :block/linked-references)]
             (refs-cp uuid)))]))))

;; FIXME: not updating when block content is updated outbound
(rum/defcs single-block-cp-inner < rum/reactive db-mixins/query
  ;; todo: mixin for init-blocks-container-id?
  {:init (fn [state]
           (assoc state
                  ::init-blocks-container-id (atom nil)))}
  [state block-uuid]
  (let [uuid (if (string? block-uuid) (uuid block-uuid) block-uuid)
        *init-blocks-container-id (::init-blocks-container-id state)
        block-entity (db/entity [:block/uuid uuid])
        block-id (:db/id block-entity)
        block (first (model/get-paginated-blocks (state/get-current-repo) block-id))
        blocks-container-id (if @*init-blocks-container-id
                              @*init-blocks-container-id
                              (let [id' (swap! *blocks-container-id inc)]
                                (reset! *init-blocks-container-id id')
                                id'))
        block-el-id (str "ls-block-" blocks-container-id "-" uuid)
        config {:id (str uuid)
                :db/id (:db/id block-entity)
                :block/uuid uuid
                :block? true
                :editor-box (state/get-component :editor/box)}
        edit-input-id (str "edit-block-" blocks-container-id "-" uuid)
        edit? (state/sub [:editor/editing? edit-input-id])
        block (block/parse-title-and-body block)]
    (when (:block/content block)
      [:div.single-block.ls-block
       {:class (str block-uuid)
        :id (str "ls-block-" blocks-container-id "-" block-uuid)}
       (block-content-or-editor config block edit-input-id block-el-id edit? true)])))

(rum/defc single-block-cp
  [block-uuid]
  (single-block-cp-inner block-uuid))

(defn non-dragging?
  [e]
  (and (= (gobj/get e "buttons") 1)
       (not (dom/has-class? (gobj/get e "target") "bullet-container"))
       (not (dom/has-class? (gobj/get e "target") "bullet"))
       (not @*dragging?)))

(rum/defc breadcrumb-fragment
  [config block label opts]
  [:a {:on-mouse-down
       (fn [e]
         (cond
           (gobj/get e "shiftKey")
           (do
             (util/stop e)
             (state/sidebar-add-block!
              (state/get-current-repo)
              (:db/id block)
              :block-ref))

           (util/atom? (:navigating-block opts))
           (do
             (util/stop e)
             (reset! (:navigating-block opts) (:block/uuid block)))

           (some? (:sidebar-key config))
           (do
             (util/stop e)
             (state/sidebar-replace-block!
              (:sidebar-key config)
              [(state/get-current-repo)
               (:db/id block)
               (if (:block/name block) :page :block)]))

           :else
           (route-handler/redirect-to-page! (:block/uuid block))))}
   label])

(rum/defc breadcrumb-separator [] [:span.mx-2.opacity-50 "➤"])

(defn breadcrumb
  [config repo block-id {:keys [show-page? indent? level-limit _navigating-block]
                         :or {show-page? true
                              level-limit 3}
                         :as opts}]
  (let [parents (db/get-block-parents repo block-id (inc level-limit))
        page (db/get-block-page repo block-id)
        page-name (:block/name page)
        page-original-name (:block/original-name page)
        show? (or (seq parents) show-page? page-name)
        parents (if (= page-name (:block/name (first parents)))
                  (rest parents)
                  parents)
        more? (> (count parents) level-limit)
        parents (if more? (take-last level-limit parents) parents)
        config (assoc config :breadcrumb? true)]
    (when show?
      (let [page-name-props (when show-page?
                              [page
                               (page-cp (dissoc config :breadcrumb? true) page)
                               {:block/name (or page-original-name page-name)}])
            parents-props (doall
                           (for [{:block/keys [uuid name content] :as block} parents]
                             (when-not name ; not page
                               (let [{:block/keys [title body]} (block/parse-title-and-body
                                                                 uuid
                                                                 (:block/format block)
                                                                 (:block/pre-block? block)
                                                                 content)
                                     config (assoc config :block/uuid uuid)]
                                 [block
                                  (if (seq title)
                                    (->elem :span (map-inline config title))
                                    (->elem :div (markup-elements-cp config body)))]))))
            breadcrumb (->> (into [] parents-props)
                            (concat [page-name-props] (when more? [:more]))
                            (filterv identity)
                            (map (fn [x] (if (vector? x)
                                           (let [[block label] x]
                                             (breadcrumb-fragment config block label opts))
                                           [:span.opacity-70 "⋯"])))
                            (interpose (breadcrumb-separator)))]
        [:div.breadcrumb.block-parents.flex-row.flex-1
         {:class (when (seq breadcrumb)
                   (str (when-not (:search? config)
                          " my-2")
                        (when indent?
                          " ml-4")))}
         breadcrumb]))))

(defn- block-drag-over
  [event uuid top? block-id *move-to]
  (util/stop event)
  (when-not (dnd-same-block? uuid)
    (let [over-block (gdom/getElement block-id)
          rect (utils/getOffsetRect over-block)
          element-top (gobj/get rect "top")
          element-left (gobj/get rect "left")
          x-offset (- (.. event -pageX) element-left)
          cursor-top (gobj/get event "clientY")
          move-to-value (cond
                          (and top? (<= (js/Math.abs (- cursor-top element-top)) 16))
                          :top

                          (> x-offset 50)
                          :nested

                          :else
                          :sibling)]
      (reset! *drag-to-block block-id)
      (reset! *move-to move-to-value))))

(defn- block-drag-leave
  [*move-to]
  (reset! *move-to nil))

(defn block-drag-end
  ([_event]
   (block-drag-end _event *move-to))
  ([_event *move-to]
   (reset! *dragging? false)
   (reset! *dragging-block nil)
   (reset! *drag-to-block nil)
   (reset! *move-to nil)
   (editor-handler/unhighlight-blocks!)))

(defn- block-drop
  [event uuid target-block *move-to]
  (util/stop event)
  (when-not (dnd-same-block? uuid)
    (let [block-uuids (state/get-selection-block-ids)
          lookup-refs (map (fn [id] [:block/uuid id]) block-uuids)
          selected (db/pull-many (state/get-current-repo) '[*] lookup-refs)
          blocks (if (seq selected) selected [@*dragging-block])]
      (dnd/move-blocks event blocks target-block @*move-to)))
  (block-drag-end event *move-to))

(defn- block-mouse-over
  [e *control-show? block-id doc-mode?]
  (when-not @*dragging?
    (util/stop e)
    (reset! *control-show? true)
    (when-let [parent (gdom/getElement block-id)]
      (let [node (.querySelector parent ".bullet-container")]
        (when doc-mode?
          (dom/remove-class! node "hide-inner-bullet"))))
    (when (and
           (state/in-selection-mode?)
           (non-dragging? e))
      (editor-handler/highlight-selection-area! block-id))))

(defn- block-mouse-leave
  [e *control-show? block-id doc-mode?]
  (util/stop e)
  (reset! *control-show? false)
  (when doc-mode?
    (when-let [parent (gdom/getElement block-id)]
      (when-let [node (.querySelector parent ".bullet-container")]
        (dom/add-class! node "hide-inner-bullet"))))
  (when (and (non-dragging? e)
             (not @*resizing-image?))
    (state/into-selection-mode!)))

(defn- on-drag-and-mouse-attrs
  [block uuid top? block-id *move-to]
  {:on-drag-over (fn [event]
                   (block-drag-over event uuid top? block-id *move-to))
   :on-drag-leave (fn [_event]
                    (block-drag-leave *move-to))
   :on-drop (fn [event]
              (block-drop event uuid block *move-to))
   :on-drag-end (fn [event]
                  (block-drag-end event *move-to))})

(defn- build-refs-data-value
  [refs]
  (let [refs (model/get-page-names-by-ids
              (->> (map :db/id refs)
                   (remove nil?)))]
    (text-util/build-data-value refs)))

(defn- get-children-refs
  [children]
  (let [refs (atom [])]
    (walk/postwalk
     (fn [m]
       (when (and (map? m) (:block/refs m))
         (swap! refs concat (:block/refs m)))
       m)
     children)
    (distinct @refs)))

(defn- root-block?
  [config block]
  (and (:block? config)
       (util/collapsed? block)
       (= (:id config)
          (str (:block/uuid block)))))

(rum/defc ^:large-vars/cleanup-todo block-container-inner < rum/reactive db-mixins/query
  [state repo config block]
  (let [ref? (:ref? config)
        custom-query? (boolean (:custom-query? config))
        ref-or-custom-query? (or ref? custom-query?)
        *navigating-block (get state ::navigating-block)
        navigating-block (rum/react *navigating-block)
        navigated? (and (not= (:block/uuid block) navigating-block) navigating-block)
        block (if (or (and custom-query?
                           (empty? (:block/children block))
                           (not (and (:dsl-query? config)
                                     (string/includes? (:query config) "not"))))
                      navigated?)
                (let [block (db/pull [:block/uuid navigating-block])
                      blocks (db/get-paginated-blocks repo (:db/id block)
                                                      {:scoped-block-id (:db/id block)})
                      tree (tree/blocks->vec-tree blocks (:block/uuid (first blocks)))]
                  (first tree))
                block)
        block (if ref?
                (merge block (db/pull-block (:db/id block)))
                block)
        {:block/keys [uuid children pre-block? top? refs level format content properties]} block
        config (if navigated? (assoc config :id (str navigating-block)) config)
        block (merge block (block/parse-title-and-body uuid format pre-block? content))
        blocks-container-id (:blocks-container-id config)
        config (update config :block merge block)
        ;; Each block might have multiple queries, but we store only the first query's result
        config (if (nil? (:query-result config))
                 (assoc config :query-result (atom nil))
                 config)
        heading? (:heading properties)
        *control-show? (get state ::control-show?)
        db-collapsed? (util/collapsed? block)
        collapsed? (cond
                     (or ref-or-custom-query? (root-block? config block))
                     (state/sub-collapsed uuid)

                     :else
                     db-collapsed?)
        breadcrumb-show? (:breadcrumb-show? config)
        *show-left-menu? (::show-block-left-menu? state)
        *show-right-menu? (::show-block-right-menu? state)
        slide? (boolean (:slide? config))
        doc-mode? (:document/mode? config)
        embed? (:embed? config)
        reference? (:reference? config)
        block-id (str "ls-block-" blocks-container-id "-" uuid)
        has-child? (first (:block/_parent (db/entity (:db/id block))))
        attrs (on-drag-and-mouse-attrs block uuid top? block-id *move-to)
        children-refs (get-children-refs children)
        data-refs (build-refs-data-value children-refs)
        data-refs-self (build-refs-data-value refs)
        edit-input-id (str "edit-block-" blocks-container-id "-" uuid)
        edit? (state/sub [:editor/editing? edit-input-id])
        card? (string/includes? data-refs-self "\"card\"")
        review-cards? (:review-cards? config)
        selected? (state/sub-block-selected? uuid)]
    [:div.ls-block
     (cond->
       {:id block-id
        :data-refs data-refs
        :data-refs-self data-refs-self
        :data-collapsed (and collapsed? has-child?)
        :class (str uuid
                    (when pre-block? " pre-block")
                    (when (and card? (not review-cards?)) " shadow-md")
                    (when selected? " selected noselect"))
        :blockid (str uuid)
        :haschild (str has-child?)}

       level
       (assoc :level level)

       (not slide?)
       (merge attrs)

       (or reference? embed?)
       (assoc :data-transclude true)

       embed?
       (assoc :data-embed true)

       custom-query?
       (assoc :data-query true))

     (when (and ref? breadcrumb-show?)
       (breadcrumb config repo uuid {:show-page? false
                                     :indent? true
                                     :navigating-block *navigating-block}))

     ;; only render this for the first block in each container
     (when top?
       (dnd-separator-wrapper block block-id slide? true false))

     [:div.flex.flex-row.pr-2
      {:class (if (and heading? (seq (:block/title block))) "items-baseline" "")
       :on-touch-start (fn [event uuid] (block-handler/on-touch-start event uuid))
       :on-touch-move (fn [event]
                        (block-handler/on-touch-move event block uuid edit? *show-left-menu? *show-right-menu?))
       :on-touch-end (fn [event]
                       (block-handler/on-touch-end event block uuid *show-left-menu? *show-right-menu?))
       :on-touch-cancel block-handler/on-touch-cancel
       :on-mouse-over (fn [e]
                        (block-mouse-over e *control-show? block-id doc-mode?))
       :on-mouse-leave (fn [e]
                         (block-mouse-leave e *control-show? block-id doc-mode?))}
      (when (not slide?)
        (block-control config block uuid block-id collapsed? *control-show? edit?))

      (when @*show-left-menu?
        (block-left-menu config block))

<<<<<<< HEAD
      (block-content-or-editor config block edit-input-id block-id edit?)
=======
      (block-content-or-editor config block edit-input-id block-id edit? false)
>>>>>>> bc89d606

      (when @*show-right-menu?
        (block-right-menu config block edit?))]

     (block-children config block children collapsed?)

     (dnd-separator-wrapper block block-id slide? false false)]))

(rum/defcs block-container < rum/reactive
  (rum/local false ::show-block-left-menu?)
  (rum/local false ::show-block-right-menu?)
  {:init (fn [state]
           (let [[config block] (:rum/args state)
                 block-id (:block/uuid block)]
             (cond
               (root-block? config block)
               (state/set-collapsed-block! block-id false)

               (or (:ref? config) (:custom-query? config))
               (state/set-collapsed-block! block-id
                                           (boolean (editor-handler/block-default-collapsed? block config)))

               :else
               nil)
             (assoc state
                    ::control-show? (atom false)
                    ::navigating-block (atom (:block/uuid block)))))
   :should-update (fn [old-state new-state]
                    (let [compare-keys [:block/uuid :block/content :block/parent :block/collapsed?
                                        :block/properties :block/left :block/children :block/_refs :block/bottom? :block/top?]
                          config-compare-keys [:show-cloze?]
                          b1 (second (:rum/args old-state))
                          b2 (second (:rum/args new-state))
                          result (or
                                  (not= (select-keys b1 compare-keys)
                                        (select-keys b2 compare-keys))
                                  (not= (select-keys (first (:rum/args old-state)) config-compare-keys)
                                        (select-keys (first (:rum/args new-state)) config-compare-keys)))]
                      (boolean result)))}
  [state config block]
  (let [repo (state/get-current-repo)
        ref? (:ref? config)
        custom-query? (boolean (:custom-query? config))]
    (if (and (or ref? custom-query?) (not (:ref-query-child? config)))
      (ui/lazy-visible
       (fn [] (block-container-inner state repo config block)))
      (block-container-inner state repo config block))))

(defn divide-lists
  [[f & l]]
  (loop [l l
         ordered? (:ordered f)
         result [[f]]]
    (if (seq l)
      (let [cur (first l)
            cur-ordered? (:ordered cur)]
        (if (= ordered? cur-ordered?)
          (recur
           (rest l)
           cur-ordered?
           (update result (dec (count result)) conj cur))
          (recur
           (rest l)
           cur-ordered?
           (conj result [cur]))))
      result)))

(defn list-element
  [l]
  (match l
    [l1 & _tl]
    (let [{:keys [ordered name]} l1]
      (cond
        (seq name)
        :dl
        ordered
        :ol
        :else
        :ul))

    :else
    :ul))

(defn list-item
  [config {:keys [name content checkbox items number] :as _list}]
  (let [content (when-not (empty? content)
                  (match content
                    [["Paragraph" i] & rest]
                    (vec-cat
                     (map-inline config i)
                     (markup-elements-cp config rest))
                    :else
                    (markup-elements-cp config content)))
        checked? (some? checkbox)
        items (when (seq items)
                (->elem
                 (list-element items)
                 (for [item items]
                   (list-item config item))))]
    (cond
      (seq name)
      [:dl {:checked checked?}
       [:dt (map-inline config name)]
       (->elem :dd
               (vec-cat content [items]))]

      :else
      (if (nil? checkbox)
        (->elem
         :li
         (cond->
          {:checked checked?}
           number
           (assoc :value number))
         (vec-cat
          [(->elem
            :p
            content)]
          [items]))
        (->elem
         :li
         {:checked checked?}
         (vec-cat
          [(->elem
            :p
            (list-checkbox config checkbox)
            content)]
          [items]))))))

(defn table
  [config {:keys [header groups col_groups]}]
  (let [tr (fn [elm cols]
             (->elem
              :tr
              (mapv (fn [col]
                      (->elem
                       elm
                       {:scope "col"
                        :class "org-left"}
                       (map-inline config col)))
                    cols)))
        tb-col-groups (try
                        (mapv (fn [number]
                                (let [col-elem [:col {:class "org-left"}]]
                                  (->elem
                                   :colgroup
                                   (repeat number col-elem))))
                              col_groups)
                        (catch :default _e
                          []))
        head (when header
               [:thead (tr :th header)])
        groups (mapv (fn [group]
                       (->elem
                        :tbody
                        (mapv #(tr :td %) group)))
                     groups)]
    [:div.table-wrapper {:style {:max-width (min 700
                                                 (gobj/get js/window "innerWidth"))}}
     (->elem
      :table
      {:class "table-auto"
       :border 2
       :cell-spacing 0
       :cell-padding 6
       :rules "groups"
       :frame "hsides"}
      (vec-cat
       tb-col-groups
       (cons head groups)))]))

(defn logbook-cp
  [log]
  (let [clocks (filter #(string/starts-with? % "CLOCK:") log)
        clocks (reverse (sort-by str clocks))
        ;; TODO: diplay states change log
        ; states (filter #(not (string/starts-with? % "CLOCK:")) log)
        ]
    (when (seq clocks)
      (let [tr (fn [elm cols] (->elem :tr
                                      (mapv (fn [col] (->elem elm col)) cols)))
            head  [:thead.overflow-x-scroll (tr :th.py-0 ["Type" "Start" "End" "Span"])]
            clock-tbody (->elem
                         :tbody.overflow-scroll.sm:overflow-auto
                         (mapv (fn [clock]
                                 (let [cols (->> (string/split clock #": |--|=>")
                                                 (map string/trim))]
                                   (mapv #(tr :td.py-0 %) [cols])))
                               clocks))]
        [:div.overflow-x-scroll.sm:overflow-auto
         (->elem
          :table.m-0
          {:class "logbook-table"
           :border 0
           :style {:width "max-content"}
           :cell-spacing 15}
          (cons head [clock-tbody]))]))))

(defn map-inline
  [config col]
  (map #(inline config %) col))

(declare ->hiccup)

(defn built-in-custom-query?
  [title]
  (let [queries (get-in (state/sub-config) [:default-queries :journals])]
    (when (seq queries)
      (boolean (some #(= % title) (map :title queries))))))

(defn- trigger-custom-query!
  [state]
  (let [[config query] (:rum/args state)
        repo (state/get-current-repo)
        result-atom (or (:query-atom state) (atom nil))
        [full-text-search? query-atom] (if (:dsl-query? config)
                                         (let [q (:query query)
                                               form (safe-read-string q false)]
                                           (cond
                                             ;; Searches like 'foo' or 'foo bar' come back as symbols
                                             ;; and are meant to go directly to full text search
                                             (and (util/electron?) (symbol? form)) ; full-text search
                                             [true
                                              (p/let [blocks (search/block-search repo (string/trim (str form)) {:limit 30})]
                                                (when (seq blocks)
                                                  (let [result (db/pull-many (state/get-current-repo) '[*] (map (fn [b] [:block/uuid (uuid (:block/uuid b))]) blocks))]
                                                    (reset! result-atom result))))]

                                             (symbol? form)
                                             [false (atom nil)]

                                             :else
                                             [false (query-dsl/query (state/get-current-repo) q)]))
                                         [false (db/custom-query query)])
        query-atom (if (instance? Atom query-atom)
                     query-atom
                     result-atom)]
    (assoc state
           :query-atom query-atom
           :full-text-search? full-text-search?)))

(defn- clear-custom-query!
  [dsl? query]
  (let [query (if dsl? (:query query) query)]
    (state/remove-custom-query-component! query)
    (db/remove-custom-query! (state/get-current-repo) query)))

(rum/defc query-refresh-button
  [state query-time {:keys [on-mouse-down]}]
  (ui/tippy
   {:html  [:div
            [:p
             (when (and query-time (> query-time 80))
               [:span (str "This query takes " (int query-time) "ms to finish, it's a bit slow so that auto refresh is disabled.")])
             (when (:full-text-search? state)
               [:span "Full-text search results will not be refreshed automatically."])]
            [:p
             "Click the refresh button instead if you want to see the latest result."]]
    :interactive     true
    :popperOptions   {:modifiers {:preventOverflow
                                  {:enabled           true
                                   :boundariesElement "viewport"}}}
    :arrow true}
   [:a.control.fade-link.ml-1.inline-flex
    {:style {:margin-top 7}
     :on-mouse-down on-mouse-down}
    (ui/icon "refresh" {:style {:font-size 20}})]))

(rum/defcs ^:large-vars/cleanup-todo custom-query* < rum/reactive
  {:will-mount trigger-custom-query!
   :did-mount (fn [state]
                (when-let [query (last (:rum/args state))]
                  (state/add-custom-query-component! query (:rum/react-component state)))
                state)
   :will-unmount (fn [state]
                   (when-let [query (last (:rum/args state))]
                     (clear-custom-query! (:dsl-query? (first (:rum/args state)))
                                          query))
                   state)}
  [state config {:keys [title query view collapsed? children? breadcrumb-show? table-view?] :as q}]
  (let [dsl-query? (:dsl-query? config)
        query-atom (:query-atom state)
        query-time (or (react/get-query-time query)
                       (react/get-query-time q))
        view-fn (if (keyword? view) (get-in (state/sub-config) [:query/views view]) view)
        current-block-uuid (or (:block/uuid (:block config))
                               (:block/uuid config))
        current-block (db/entity [:block/uuid current-block-uuid])
        ;; exclude the current one, otherwise it'll loop forever
        remove-blocks (if current-block-uuid [current-block-uuid] nil)
        query-result (and query-atom (rum/react query-atom))
        table? (or table-view?
                   (get-in current-block [:block/properties :query-table])
                   (and (string? query) (string/ends-with? (string/trim query) "table")))
        transformed-query-result (when query-result
                                   (db/custom-query-result-transform query-result remove-blocks q))
        not-grouped-by-page? (or table?
                                 (boolean (:result-transform q))
                                 (and (string? query) (string/includes? query "(by-page false)")))
        result (if (and (:block/uuid (first transformed-query-result)) (not not-grouped-by-page?))
                 (db-utils/group-by-page transformed-query-result)
                 transformed-query-result)
        _ (when-let [query-result (:query-result config)]
            (let [result (remove (fn [b] (some? (get-in b [:block/properties :template]))) result)]
              (reset! query-result result)))
        view-f (and view-fn (sci/eval-string (pr-str view-fn)))
        only-blocks? (:block/uuid (first result))
        blocks-grouped-by-page? (and (seq result)
                                     (not not-grouped-by-page?)
                                     (coll? (first result))
                                     (:block/name (ffirst result))
                                     (:block/uuid (first (second (first result))))
                                     true)
        built-in? (built-in-custom-query? title)
        page-list? (and (seq result)
                        (:block/name (first result)))
        nested-query? (:custom-query? config)]
    (if nested-query?
      [:code (if dsl-query?
               (util/format "{{query %s}}" query)
               "{{query hidden}}")]
      (when-not (and built-in? (empty? result))
        [:div.custom-query.mt-4 (get config :attr {})
         (ui/foldable
          [:div.custom-query-title.flex.justify-between.w-full
           [:div.flex.items-center
            [:span.title-text (cond
                                (vector? title) title
                                (string? title) (inline-text config
                                                             (get-in config [:block :block/format] :markdown)
                                                             title)
                                :else title)]
           [:span.opacity-60.text-sm.ml-2.results-count
            (str (count result) " results")]]

           ;;insert an "edit" button in the query view
           [:div.flex.items-center
            (when-not built-in?
              [:a.opacity-70.hover:opacity-100.svg-small.inline
               {:on-mouse-down (fn [e]
                                 (util/stop e)
                                 (editor-handler/edit-block! current-block :max (:block/uuid current-block)))}
               svg/edit])

            (when (or (:full-text-search? state)
                      (and query-time (> query-time 80)))
              (query-refresh-button state query-time
                                    {:on-mouse-down (fn [e]
                                                      (util/stop e)
                                                      (trigger-custom-query! state))}))]]
          (fn []
            [:div
             (when (and current-block (not view-f) (nil? table-view?))
               [:div.flex.flex-row.align-items.mt-2 {:on-mouse-down (fn [e] (util/stop e))}
                (when-not page-list?
                  [:div.flex.flex-row
                   [:div.mx-2 [:span.text-sm "Table view"]]
                   [:div {:style {:margin-top 5}}
                    (ui/toggle table?
                               (fn []
                                 (editor-handler/set-block-property! current-block-uuid
                                                                     "query-table"
                                                                     (not table?)))
                               true)]])

                [:a.mx-2.block.fade-link
                 {:on-click (fn []
                              (let [all-keys (query-table/get-keys result page-list?)]
                                (state/pub-event! [:modal/set-query-properties current-block all-keys])))}
                 [:span.table-query-properties
                  [:span.text-sm.mr-1 "Set properties"]
                  svg/settings-sm]]])
             (cond
               (and (seq result) view-f)
               (let [result (try
                              (sci/call-fn view-f result)
                              (catch :default error
                                (log/error :custom-view-failed {:error error
                                                                :result result})
                                [:div "Custom view failed: "
                                 (str error)]))]
                 (util/hiccup-keywordize result))

               page-list?
               (query-table/result-table config current-block result {:page? true} map-inline page-cp ->elem inline-text)

               table?
               (query-table/result-table config current-block result {:page? false} map-inline page-cp ->elem inline-text)

               (and (seq result) (or only-blocks? blocks-grouped-by-page?))
               (->hiccup result (cond-> (assoc config
                                               :custom-query? true
                                               :dsl-query? dsl-query?
                                               :query query
                                               :breadcrumb-show? (if (some? breadcrumb-show?)
                                                                   breadcrumb-show?
                                                                   true)
                                               :group-by-page? blocks-grouped-by-page?
                                               :ref? true)
                                  children?
                                  (assoc :ref? true))
                         {:style {:margin-top "0.25rem"
                                  :margin-left "0.25rem"}})

               (seq result)
               (let [result (->>
                             (for [record result]
                               (if (map? record)
                                 (str (util/pp-str record) "\n")
                                 record))
                             (remove nil?))]
                 [:pre result])

               :else
               [:div.text-sm.mt-2.ml-2.font-medium.opacity-50 "Empty"])])
          {:default-collapsed? collapsed?
           :title-trigger? true
           :on-mouse-down (fn [collapsed?]
                            (when collapsed?
                              (clear-custom-query! dsl-query? q)))})]))))

(rum/defc custom-query
  [config q]
  (ui/catch-error
   (ui/block-error "Query Error:" {:content (:query q)})
   (ui/lazy-visible
    (fn [] (custom-query* config q))
    {:debug-id q
     :trigger-once? false})))

;; TODO: move to mldoc
;; (defn- convert-md-src-to-custom-block
;;   [item]
;;   (let [{:keys [language options lines] :as options} (second item)
;;         lang (string/lower-case (or language ""))]
;;     (cond
;;       (= lang "quote")
;;       (let [content (string/trim (string/join "\n" lines))]
;;         ["Quote" (first (mldoc/->edn content (gp-mldoc/default-config :markdown)))])

;;       (contains? #{"query" "note" "tip" "important" "caution" "warning" "pinned"} lang)
;;       (let [content (string/trim (string/join "\n" lines))]
;;         ["Custom" lang nil (first (mldoc/->edn content (gp-mldoc/default-config :markdown))) content])

;;       :else
;;       ["Src" options])))

(rum/defc src-cp < rum/static
  [config options html-export?]
  (when options
    (let [{:keys [lines language]} options
          attr (when language
                 {:data-lang language})
          code (apply str lines)]
      (cond
        html-export?
        (highlight/html-export attr code)

        :else
        (let [language (if (contains? #{"edn" "clj" "cljc" "cljs"} language) "clojure" language)]
          (if (:slide? config)
            (highlight/highlight (str (random-uuid))
                                 {:class (str "language-" language)
                                  :data-lang language}
                                 code)
            [:div
             (lazy-editor/editor config (str (d/squuid)) attr code options)
             (let [options (:options options)]
               (when (and (= language "clojure") (contains? (set options) ":results"))
                 (sci/eval-result code)))]))))))

(defn ^:large-vars/cleanup-todo markup-element-cp
  [{:keys [html-export?] :as config} item]
  (try
    (match item
      ["Drawer" name lines]
      (when (or (not= name "logbook")
                (and
                 (= name "logbook")
                 (state/enable-timetracking?)
                 (or  (get-in (state/get-config) [:logbook/settings :enabled-in-all-blocks])
                      (when (get-in (state/get-config)
                                    [:logbook/settings :enabled-in-timestamped-blocks] true)
                        (or (:block/scheduled (:block config))
                            (:block/deadline (:block config)))))))
        [:div
         [:div.text-sm
          [:div.drawer {:data-drawer-name name}
           (ui/foldable
            [:div.opacity-50.font-medium.logbook
             (util/format ":%s:" (string/upper-case name))]
            [:div.opacity-50.font-medium
             (if (= name "logbook")
               (logbook-cp lines)
               (apply str lines))
             [:div ":END:"]]
            {:default-collapsed? true
             :title-trigger? true})]]])

      ;; for file-level property in orgmode: #+key: value
      ;; only display caption. https://orgmode.org/manual/Captions.html.
      ["Directive" key value]
      [:div.file-level-property
       (when (contains? #{"caption"} (string/lower-case key))
         [:span.font-medium
          [:span.font-bold (string/upper-case key)]
          (str ": " value)])]

      ["Paragraph" l]
      ;; TODO: speedup
      (if (util/safe-re-find #"\"Export_Snippet\" \"embed\"" (str l))
        (->elem :div (map-inline config l))
        (->elem :div.is-paragraph (map-inline config l)))

      ["Horizontal_Rule"]
      (when-not (:slide? config)
        [:hr])
      ["Heading" h]
      (block-container config h)
      ["List" l]
      (let [lists (divide-lists l)]
        (if (= 1 (count lists))
          (let [l (first lists)]
            (->elem
             (list-element l)
             (map #(list-item config %) l)))
          [:div.list-group
           (for [l lists]
             (->elem
              (list-element l)
              (map #(list-item config %) l)))]))
      ["Table" t]
      (table config t)
      ["Math" s]
      (if html-export?
        (latex/html-export s true true)
        (latex/latex (str (d/squuid)) s true true))
      ["Example" l]
      [:pre.pre-wrap-white-space
       (join-lines l)]
      ["Quote" l]
      (->elem
       :blockquote
       (markup-elements-cp config l))
      ["Raw_Html" content]
      (when (not html-export?)
        [:div.raw_html {:dangerouslySetInnerHTML
                        {:__html content}}])
      ["Export" "html" _options content]
      (when (not html-export?)
        [:div.export_html {:dangerouslySetInnerHTML
                           {:__html content}}])
      ["Hiccup" content]
      (ui/catch-error
       [:div.warning {:title "Invalid hiccup"}
        content]
       (-> (safe-read-string content)
           (security/remove-javascript-links-in-href)))

      ["Export" "latex" _options content]
      (if html-export?
        (latex/html-export content true false)
        (latex/latex (str (d/squuid)) content true false))

      ["Custom" "query" _options _result content]
      (try
        (let [query (reader/read-string content)]
          (custom-query config query))
        (catch :default e
          (log/error :read-string-error e)
          (ui/block-error "Invalid query:" {:content content})))

      ["Custom" "note" _options result _content]
      (ui/admonition "note" (markup-elements-cp config result))

      ["Custom" "tip" _options result _content]
      (ui/admonition "tip" (markup-elements-cp config result))

      ["Custom" "important" _options result _content]
      (ui/admonition "important" (markup-elements-cp config result))

      ["Custom" "caution" _options result _content]
      (ui/admonition "caution" (markup-elements-cp config result))

      ["Custom" "warning" _options result _content]
      (ui/admonition "warning" (markup-elements-cp config result))

      ["Custom" "pinned" _options result _content]
      (ui/admonition "pinned" (markup-elements-cp config result))

      ["Custom" "center" _options l _content]
      (->elem
       :div.text-center
       (markup-elements-cp config l))

      ["Custom" name _options l _content]
      (->elem
       :div
       {:class name}
       (markup-elements-cp config l))

      ["Latex_Fragment" l]
      [:p.latex-fragment
       (inline config ["Latex_Fragment" l])]

      ["Latex_Environment" name option content]
      (let [content (latex-environment-content name option content)]
        (if html-export?
          (latex/html-export content true true)
          (latex/latex (str (d/squuid)) content true true)))

      ["Displayed_Math" content]
      (if html-export?
        (latex/html-export content true true)
        (latex/latex (str (d/squuid)) content true true))

      ["Footnote_Definition" name definition]
      (let [id (util/url-encode name)]
        [:div.footdef
         [:div.footpara
          (conj
           (markup-element-cp config ["Paragraph" definition])
           [:a.ml-1 {:id (str "fn." id)
                     :style {:font-size 14}
                     :class "footnum"
                     :on-click #(route-handler/jump-to-anchor! (str "fnr." id))}
            [:sup.fn (str name "↩︎")]])]])

      ["Src" options]
      [:div.cp__fenced-code-block
       (if-let [opts (plugin-handler/hook-fenced-code-by-type (util/safe-lower-case (:language options)))]
         (plugins/hook-ui-fenced-code (string/join "" (:lines options)) opts)
         (src-cp config options html-export?))]

      :else
      "")
    (catch :default e
      (println "Convert to html failed, error: " e)
      "")))

(defn markup-elements-cp
  [config col]
  (map #(markup-element-cp config %) col))

(defn- block-item
  [config blocks idx item]
  (let [item (->
              (dissoc item :block/meta)
              (assoc :block/top? (zero? idx)
                     :block/bottom? (= (count blocks) (inc idx))))
        config (assoc config :block/uuid (:block/uuid item))]
    (rum/with-key (block-container config item)
      (str (:block/uuid item)))))

(defn- block-list
  [config blocks]
  (for [[idx item] (medley/indexed blocks)]
    (block-item config blocks idx item)))

(defn- custom-query-or-ref?
  [config]
  (let [ref? (:ref? config)
        custom-query? (:custom-query? config)]
    (or custom-query? ref?)))

(defn- load-more-blocks!
  [config flat-blocks]
  (when-let [db-id (:db/id config)]
    (let [last-block-id (:db/id (last flat-blocks))]
      (block-handler/load-more! db-id last-block-id))))

(rum/defcs lazy-blocks < rum/reactive
  (rum/local nil ::loading?)
  {:init (fn [state]
           (assoc state ::id (str (random-uuid))))}
  [state config blocks flat-blocks]
  (let [db-id (:db/id config)
        *loading? (::loading? state)]
    (if-not db-id
      (block-list config blocks)
      (let [loading-more-data! (fn []
                                 ;; To prevent scrolling after inserting new blocks
                                 (when (> (- (util/time-ms) (:start-time config)) 100)
                                   (reset! *loading? true)
                                   (load-more-blocks! config flat-blocks)
                                   (reset! *loading? false)))
            has-more? (and
                       (>= (count flat-blocks) model/initial-blocks-length)
                       (some? (model/get-next-open-block (db/get-db) (last flat-blocks) db-id)))
            dom-id (str "lazy-blocks-" (::id state))]
        [:div {:id dom-id}
         (ui/infinite-list
          "main-content-container"
          (block-list config blocks)
          {:on-load loading-more-data!
           :bottom-reached (fn []
                             (when-let [node (gdom/getElement dom-id)]
                               (ui/bottom-reached? node 300)))
           :has-more has-more?
           :more (cond
                   (or (:preview? config) (:sidebar? config))
                   "More"

                   @*loading?
                   (ui/lazy-loading-placeholder)

                   :else
                   "")})]))))

(rum/defcs blocks-container <
  {:init (fn [state] (assoc state ::init-blocks-container-id (atom nil)))}
  [state blocks config]
  (let [*init-blocks-container-id (::init-blocks-container-id state)
        blocks-container-id (if @*init-blocks-container-id
                              @*init-blocks-container-id
                              (let [id' (swap! *blocks-container-id inc)]
                                (reset! *init-blocks-container-id id')
                                id'))
        config (assoc config :blocks-container-id blocks-container-id)
        doc-mode? (:document/mode? config)]
    (when (seq blocks)
      (let [flat-blocks (vec blocks)
            query-or-ref? (custom-query-or-ref? config)
            id (if (:navigated? config) @(:navigating-block config) (:id config))
            blocks' (if (or (and query-or-ref? (:navigated? config))
                            (not query-or-ref?))
                      (tree/blocks->vec-tree flat-blocks id)
                      flat-blocks)
            config (assoc config :start-time (util/time-ms))]
        [:div.blocks-container.flex-1
         {:class (when doc-mode? "document-mode")}
         (lazy-blocks config blocks' flat-blocks)]))))

(rum/defcs breadcrumb-with-container < rum/reactive db-mixins/query
  {:init (fn [state]
           (let [first-block (ffirst (:rum/args state))]
             (assoc state
                    ::initial-block    first-block
                    ::navigating-block (atom (:block/uuid first-block)))))}
  [state block config]
  (let [repo (state/get-current-repo)
        *navigating-block (::navigating-block state)
        navigating-block (rum/react *navigating-block)
        navigating-block-entity (db/entity [:block/uuid navigating-block])
        navigated? (and
                    navigating-block
                    (not= (:db/id (:block/parent (::initial-block state)))
                          (:db/id (:block/parent navigating-block-entity))))
        blocks (if navigated?
                 (let [block navigating-block-entity]
                   (db/get-paginated-blocks repo (:db/id block)
                                            {:scoped-block-id (:db/id block)}))
                 [block])]
    [:div
     (when (:breadcrumb-show? config)
       (breadcrumb config (state/get-current-repo) (or navigating-block (:block/uuid block))
                   {:show-page? false
                    :navigating-block *navigating-block}))
     (blocks-container blocks (assoc config
                                     :breadcrumb-show? false
                                     :navigating-block *navigating-block
                                     :navigated? navigated?))]))

;; headers to hiccup
(defn ->hiccup
  [blocks config option]
  [:div.content
   (cond-> option
     (:document/mode? config) (assoc :class "doc-mode"))
   (cond
     (and (:custom-query? config) (:group-by-page? config))
     [:div.flex.flex-col
      (let [blocks (sort-by (comp :block/journal-day first) > blocks)]
        (for [[page blocks] blocks]
          (ui/lazy-visible
           (fn []
             (let [alias? (:block/alias? page)
                   page (db/entity (:db/id page))
                   blocks' (tree/non-consecutive-blocks->vec-tree blocks)]
               [:div.my-2 (cond-> {:key (str "page-" (:db/id page))}
                            (:ref? config)
                            (assoc :class "color-level px-2 sm:px-7 py-2 rounded"))
                (ui/foldable
                 [:div
                  (page-cp config page)
                  (when alias? [:span.text-sm.font-medium.opacity-50 " Alias"])]
                 (for [block blocks']
                   (rum/with-key
                     (breadcrumb-with-container block config)
                     (:db/id block)))
                 {:debug-id page
                  :trigger-once? false})])))))]

     (and (:ref? config) (:group-by-page? config))
     [:div.flex.flex-col
      (let [blocks (sort-by (comp :block/journal-day first) > blocks)]
        (for [[page parent-blocks] blocks]
         (ui/lazy-visible
          (fn []
            (let [alias? (:block/alias? page)
                  page (db/entity (:db/id page))]
              [:div.my-2 (cond-> {:key (str "page-" (:db/id page))}
                           (:ref? config)
                           (assoc :class "color-level px-2 sm:px-7 py-2 rounded"))
               (ui/foldable
                [:div
                 (page-cp config page)
                 (when alias? [:span.text-sm.font-medium.opacity-50 " Alias"])]
                (for [block parent-blocks]
                  (let [block' (update block :block/children tree/non-consecutive-blocks->vec-tree)]
                    (rum/with-key
                      (breadcrumb-with-container block' config)
                      (:db/id block'))))
                {:debug-id page})])))))]

     (and (:group-by-page? config)
          (vector? (first blocks)))
     [:div.flex.flex-col
      (let [blocks (sort-by (comp :block/journal-day first) > blocks)]
        (for [[page blocks] blocks]
          (let [blocks (remove nil? blocks)]
            (when (seq blocks)
              (let [alias? (:block/alias? page)
                    page (db/entity (:db/id page))
                    whiteboard? (= "whiteboard" (:block/type page))]
                [:div.my-2 (cond-> {:key (str "page-" (:db/id page))}
                             (:ref? config)
                             (assoc :class "color-level px-2 sm:px-7 py-2 rounded"))
                 (ui/foldable
                  [:div
                   (page-cp config page)
                   (when alias? [:span.text-sm.font-medium.opacity-50 " Alias"])]
                  (when-not whiteboard? (blocks-container blocks config))
                  {})])))))]

     :else
     (blocks-container blocks config))])<|MERGE_RESOLUTION|>--- conflicted
+++ resolved
@@ -2335,11 +2335,7 @@
 
 (rum/defcs block-content-or-editor < rum/reactive
   (rum/local true ::hide-block-refs?)
-<<<<<<< HEAD
-  [state config {:block/keys [uuid format] :as block} edit-input-id block-id edit?]
-=======
   [state config {:block/keys [uuid format] :as block} edit-input-id block-id edit? hide-block-refs-count?]
->>>>>>> bc89d606
   (let [*hide-block-refs? (get state ::hide-block-refs?)
         hide-block-refs? @*hide-block-refs?
         editor-box (get config :editor-box)
@@ -2749,11 +2745,7 @@
       (when @*show-left-menu?
         (block-left-menu config block))
 
-<<<<<<< HEAD
-      (block-content-or-editor config block edit-input-id block-id edit?)
-=======
       (block-content-or-editor config block edit-input-id block-id edit? false)
->>>>>>> bc89d606
 
       (when @*show-right-menu?
         (block-right-menu config block edit?))]
