--- conflicted
+++ resolved
@@ -287,8 +287,6 @@
     }
   }
 
-<<<<<<< HEAD
-=======
   &-files-breaking-changed {
     &[disabled] {
       opacity: 0.5;
@@ -297,7 +295,6 @@
   }
 }
 
->>>>>>> bc89d606
 html.is-native-android,
 html.is-native-iphone,
 html.is-native-iphone-without-notch {
