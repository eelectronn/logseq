--- conflicted
+++ resolved
@@ -433,11 +433,7 @@
          (tagged-pages repo page-name))
 
        ;; referenced blocks
-<<<<<<< HEAD
-       (when-not whiteboard?
-=======
-       (when-not block?
->>>>>>> 3c038704
+       (when-not (or block? whiteboard?)
          [:div {:key "page-references"}
           (rum/with-key
             (reference/references route-page-name)
