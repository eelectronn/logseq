--- conflicted
+++ resolved
@@ -456,27 +456,21 @@
 (defonce *n-hops (atom nil))
 (defonce *focus-nodes (atom []))
 (defonce *graph-reset? (atom false))
-<<<<<<< HEAD
-=======
 (defonce *journal? (atom nil))
 (defonce *orphan-pages? (atom nil))
 (defonce *builtin-pages? (atom nil))
->>>>>>> 11143061
 
 (rum/defc graph-filters < rum/reactive
   [graph settings n-hops]
   (let [{:keys [layout journal? orphan-pages? builtin-pages?]
          :or {layout "gForce"
               orphan-pages? true}} settings
-<<<<<<< HEAD
-=======
         journal?' (rum/react *journal?)
         orphan-pages?' (rum/react *orphan-pages?)
         builtin-pages?' (rum/react *builtin-pages?)
         journal? (if (nil? journal?') journal? journal?')
         orphan-pages? (if (nil? orphan-pages?') orphan-pages? orphan-pages?')
         builtin-pages? (if (nil? builtin-pages?') builtin-pages? builtin-pages?')
->>>>>>> 11143061
         set-setting! (fn [key value]
                        (let [new-settings (assoc settings key value)]
                          (config-handler/set-config! :graph/settings new-settings)))
@@ -521,40 +515,28 @@
                 ;; FIXME: why it's not aligned well?
                 [:div.mt-1
                  (ui/toggle journal?
-<<<<<<< HEAD
-                            #(set-setting! :journal? (not journal?))
-=======
                             (fn []
                               (let [value (not journal?)]
                                 (reset! *journal? value)
                                 (set-setting! :journal? value)))
->>>>>>> 11143061
                             true)]]
                [:div.flex.items-center.justify-between.mb-2
                 [:span "Orphan pages"]
                 [:div.mt-1
                  (ui/toggle orphan-pages?
-<<<<<<< HEAD
-                            #(set-setting! :orphan-pages? (not orphan-pages?))
-=======
                             (fn []
                               (let [value (not orphan-pages?)]
                                 (reset! *orphan-pages? value)
                                 (set-setting! :orphan-pages? value)))
->>>>>>> 11143061
                             true)]]
                [:div.flex.items-center.justify-between.mb-2
                 [:span "Built-in pages"]
                 [:div.mt-1
                  (ui/toggle builtin-pages?
-<<<<<<< HEAD
-                            #(set-setting! :builtin-pages? (not builtin-pages?))
-=======
                             (fn []
                               (let [value (not builtin-pages?)]
                                 (reset! *builtin-pages? value)
                                 (set-setting! :builtin-pages? value)))
->>>>>>> 11143061
                             true)]]
                (when (seq focus-nodes)
                  [:div.flex.flex-col.mb-2
@@ -592,13 +574,6 @@
                   "Click to search"])]))
            {:search-filters search-graph-filters})]]]])))
 
-<<<<<<< HEAD
-(defn- graph-register-handlers
-  [graph focus-nodes n-hops]
-  (.on graph "nodeClick"
-       (fn [event node]
-         (graph/on-click-handler graph node event focus-nodes n-hops))))
-=======
 (defonce last-node-position (atom nil))
 (defn- graph-register-handlers
   [graph focus-nodes n-hops dark?]
@@ -611,7 +586,6 @@
   (.on graph "nodeMousedown"
        (fn [event node]
          (reset! last-node-position [node (.-x event) (.-y event)]))))
->>>>>>> 11143061
 
 (rum/defc global-graph-inner < rum/reactive
   [graph settings theme]
@@ -640,11 +614,7 @@
                         :dark? dark?
                         :register-handlers-fn
                         (fn [graph]
-<<<<<<< HEAD
-                          (graph-register-handlers graph *focus-nodes *n-hops))
-=======
                           (graph-register-handlers graph *focus-nodes *n-hops dark?))
->>>>>>> 11143061
                         :reset? reset?})
        (graph-filters graph settings n-hops)])))
 
@@ -678,8 +648,6 @@
         reset? (rum/react *graph-reset?)]
     (global-graph-inner graph settings theme)))
 
-<<<<<<< HEAD
-=======
 (rum/defc page-graph-inner < rum/static
   [graph dark?]
   [:div.sidebar-item.flex-col
@@ -692,7 +660,6 @@
                     (fn [graph]
                       (graph-register-handlers graph (atom nil) (atom nil) dark?))})])
 
->>>>>>> 11143061
 (rum/defc page-graph < db-mixins/query rum/reactive
   []
   (let [page (or
@@ -705,19 +672,7 @@
                 (graph-handler/build-block-graph (uuid page) theme)
                 (graph-handler/build-page-graph page theme))]
     (when (seq (:nodes graph))
-<<<<<<< HEAD
-      [:div.sidebar-item.flex-col
-       (graph/graph-2d {:nodes (:nodes graph)
-                        :links (:links graph)
-                        :width 600
-                        :height 600
-                        :dark? dark?
-                        :register-handlers-fn
-                        (fn [graph]
-                          (graph-register-handlers graph (atom nil) (atom nil)))})])))
-=======
       (page-graph-inner graph dark?))))
->>>>>>> 11143061
 
 (rum/defc all-pages < rum/reactive
   ;; {:did-mount (fn [state]
