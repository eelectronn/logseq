--- conflicted
+++ resolved
@@ -291,17 +291,14 @@
 }
 
 .page-title-sizer-wrapper {
-<<<<<<< HEAD
-=======
   @apply w-full;
 
   :empty::before {
     content: '\200b';
   }
 
->>>>>>> ef7e3d2f
   > .title {
-    @apply pointer-events-none overflow-hidden overflow-ellipsis;
+    @apply w-full pointer-events-none overflow-hidden overflow-ellipsis;
   }
 
   .edit-input {
