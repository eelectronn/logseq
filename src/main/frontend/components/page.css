--- conflicted
+++ resolved
@@ -133,11 +133,7 @@
 
     .r {
       @apply text-base space-x-2;
-<<<<<<< HEAD
-      
-=======
-
->>>>>>> bc89d606
+
       a.button {
         color: var(--ls-primary-text-color);
         margin-top: 1px;
