--- conflicted
+++ resolved
@@ -214,21 +214,12 @@
     .outdent {
       margin: 0 12px;
       opacity: 30%;
-<<<<<<< HEAD
     }
 
     .more {
       margin: 0 12px;
       opacity: 30%;
     }
-=======
-    }
-
-    .more {
-      margin: 0 12px;
-      opacity: 30%;
-    }
->>>>>>> bc89d606
   }
 }
 
@@ -314,23 +305,6 @@
   }
 }
 
-<<<<<<< HEAD
-.with-bg-color {
-  @apply px-1;
-
-  color: #fff;
-
-  a, .page-reference:not(:hover) {
-    color: #aacece;
-
-    .bracket {
-      color: #aacece;
-    }
-  }
-}
-
-=======
->>>>>>> bc89d606
 .block-properties {
   margin: 4px 0;
   padding: 4px 8px;
