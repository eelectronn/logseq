(ns frontend.components.repo
  (:require [clojure.string :as string]
            [frontend.components.widgets :as widgets]
            [frontend.config :as config]
            [frontend.context.i18n :refer [t]]
            [frontend.db :as db]
            [frontend.handler.page :as page-handler]
            [frontend.handler.repo :as repo-handler]
            [frontend.handler.web.nfs :as nfs-handler]
            [frontend.modules.shortcut.core :as shortcut]
            [frontend.state :as state]
            [frontend.ui :as ui]
            [frontend.util :as util]
            [rum.core :as rum]
            [frontend.mobile.util :as mobile-util]
            [frontend.util.text :as text-util]
            [promesa.core :as p]
            [electron.ipc :as ipc]
            [goog.object :as gobj]
            [frontend.components.encryption :as encryption]
            [frontend.encrypt :as e]
            [cljs.core.async :as async :refer [go <!]]
            [frontend.handler.file-sync :as file-sync]
            [reitit.frontend.easy :as rfe]))

(rum/defc add-repo
  [args]
  (if-let [graph-types (get-in args [:query-params :graph-types])]
    (let [graph-types-s (->> (string/split graph-types #",")
                             (mapv keyword))]
      (when (seq graph-types-s)
        (widgets/add-graph :graph-types graph-types-s)))
    (widgets/add-graph)))

(rum/defc normalized-graph-label
  [{:keys [url remote? GraphName GraphUUID] :as graph} on-click]
  (when graph
    (let [local? (config/local-db? url)]
      [:span.flex.items-center
       (if local?
         (let [local-dir (config/get-local-dir url)
               graph-name (text-util/get-graph-name-from-path local-dir)]
           [:a {:title    local-dir
                :on-click #(on-click graph)}
            [:span graph-name (and GraphName [:strong.px-1 "(" GraphName ")"])]
            (when remote? [:strong.pr-1 (ui/icon "cloud")])])

         [:a {:title  GraphUUID
              :on-click #(on-click graph)}
          (db/get-repo-path (or url GraphName))
          (when remote? [:strong.pl-1 (ui/icon "cloud")])])])))

(rum/defc repos-inner
  [repos]
  (for [{:keys [url remote? GraphUUID GraphName] :as repo} repos
        :let [only-cloud? (and remote? (nil? url))]]
    [:div.flex.justify-between.mb-4.items-center {:key (or url GraphUUID)}
     (normalized-graph-label repo #(if only-cloud?
                                     (state/pub-event! [:graph/pick-dest-to-sync repo])
                                     (state/pub-event! [:graph/switch url])))

     [:div.controls
      (when (e/encrypted-db? url)
        [:a.control {:title    "Show encryption information about this graph"
                     :on-click (fn []
                                 (if remote?
                                   (state/pub-event! [:modal/remote-encryption-input-pw-dialog url repo])
                                   (state/set-modal! (encryption/encryption-dialog url))))}
         "🔐"])

      (let [loading? (state/sub [:ui/loading? :remove/remote-graph GraphUUID])]
        [:div.flex.flex-row.items-center
         (when loading? [:div.ml-2 (ui/loading "")])
         (ui/tippy {:html [:div.text-sm.max-w-xs
                           (if only-cloud?
                             "Deletes this remote graph. Note this can't be recovered."
                             "Removes Logseq's access to the local file path of your graph. It won't remove your local files.")]
                    :class "tippy-hover"
                    :interactive true}
                   [:a.text-gray-400.ml-4.font-medium.text-sm.whitespace-nowrap
                    {:on-click (fn []
                                 (if only-cloud?
                                   (let [confirm-fn
                                         (fn []
                                           (ui/make-confirm-modal
                                            {:title      [:div
                                                          {:style {:max-width 700}}
                                                          (str "Are you sure to permanently delete the graph \"" GraphName "\" from our server?")]
                                             :sub-title   [:div.small.mt-1
                                                           "Notice that we can't recover this graph after being deleted. Make sure you have backups before deleting it."]
                                             :on-confirm (fn [_ {:keys [close-fn]}]
                                                           (close-fn)
                                                           (state/set-state! [:ui/loading? :remove/remote-graph GraphUUID] true)
                                                           (go (<! (file-sync/<delete-graph GraphUUID))
                                                             (file-sync/load-session-graphs)
                                                             (state/set-state! [:ui/loading? :remove/remote-graph GraphUUID] false)))}))]
                                     (state/set-modal! (confirm-fn)))
                                   (do
                                     (repo-handler/remove-repo! repo)
                                     (file-sync/load-session-graphs))))}
                    (if only-cloud? "Remove" "Unlink")])])]]))

(rum/defc repos < rum/reactive
  []
  (let [login? (boolean (state/sub :auth/id-token))
        repos (state/sub [:me :repos])
        repos (util/distinct-by :url repos)
        remotes (state/sub [:file-sync/remote-graphs :graphs])
        remotes-loading? (state/sub [:file-sync/remote-graphs :loading])
        repos (if (and login? (seq remotes))
                (repo-handler/combine-local-&-remote-graphs repos remotes) repos)
        repos (remove #(= (:url %) config/local-repo) repos)
        {remote-graphs true local-graphs false} (group-by (comp boolean :remote?) repos)]
    (if (seq repos)
      [:div#graphs
<<<<<<< HEAD
       [:h1.title (t :graph/all-graphs)]

       [:div.pl-1.content.mt-3
=======
       [:h1.title (t :all-graphs)]
       [:p.ml-2.opacity-70
        "A \"graph\" in Logseq means a local directory."]

       [:div.pl-1.content.mt-3
        [:div.flex.flex-row.my-4
         (when (or (nfs-handler/supported?)
                   (mobile-util/native-platform?))
           [:div.mr-8
            (ui/button
              (t :open-a-directory)
              :on-click #(page-handler/ls-dir-files! shortcut/refresh!))])]
        (for [{:keys [url] :as repo} repos]
          (let [local? (config/local-db? url)]
            [:div.flex.justify-between.mb-4 {:key (str "id-" url)}
             (if local?
               (let [local-dir (config/get-local-dir url)
                     graph-name (text-util/get-graph-name-from-path local-dir)]
                 [:a {:title local-dir
                      :on-click #(state/pub-event! [:graph/switch url])}
                  graph-name])
               [:a {:target "_blank"
                    :href url}
                (db/get-repo-path url)])
             [:div.controls
              (when (e/encrypted-db? url)
                [:a.control {:title "Show encryption information about this graph"
                             :on-click (fn []
                                         (state/set-modal! (encryption/encryption-dialog url)))}
                 "🔐"])
              [:a.text-gray-400.ml-4.font-medium.text-sm
               {:title "No worries, unlink this graph will clear its cache only, it does not remove your files on the disk."
                :on-click (fn []
                            (repo-handler/remove-repo! repo))}
               (t :unlink)]]]))]]
      (widgets/add-graph))))
>>>>>>> 7eff2b5c

        [:div
         [:h2.text-lg.font-medium.my-4 (str (t :graph/local-graphs) ":")]
         (when (seq local-graphs)
           (repos-inner local-graphs))

         [:div.flex.flex-row.my-4
          (when (or (nfs-handler/supported?)
                    (mobile-util/native-platform?))
            [:div.mr-8
             (ui/button
               (t :open-a-directory)
               :on-click #(page-handler/ls-dir-files! shortcut/refresh!))])]]

        (when (seq remote-graphs)
          [:div
           [:hr]
           [:div.flex.align-items.justify-between
            [:h2.text-lg.font-medium.my-4 (str (t :graph/remote-graphs) ":")]
            [:div
             (ui/button
              [:span.flex.items-center "Refresh"
               (when remotes-loading? [:small.pl-2 (ui/loading nil)])]
              :background "gray"
              :disabled remotes-loading?
              :on-click #(file-sync/load-session-graphs))]]
           (repos-inner remote-graphs)])]]
      (widgets/add-graph))))

(defn- check-multiple-windows?
  [state]
  (when (util/electron?)
    (p/let [multiple-windows? (ipc/ipc "graphHasMultipleWindows" (state/get-current-repo))]
      (reset! (::electron-multiple-windows? state) multiple-windows?))))

(defn- repos-dropdown-links [repos current-repo *multiple-windows?]
  (let [switch-repos (if-not (nil? current-repo)
                       (remove (fn [repo] (= current-repo (:url repo))) repos) repos) ; exclude current repo
        repo-links (mapv
                    (fn [{:keys [url remote? GraphName GraphUUID] :as graph}]
                      (let [local? (config/local-db? url)
                            repo-path (if local? (db/get-repo-name url) GraphName )
                            short-repo-name (if local? (text-util/get-graph-name-from-path repo-path) GraphName)]
                        (when short-repo-name
                          {:title        [:span.flex.items-center.whitespace-nowrap short-repo-name
                                          (when remote? [:span.pl-1
                                                         {:title (str "<" GraphName "> #" GraphUUID)}
                                                         (ui/icon "cloud")])]
                           :hover-detail repo-path ;; show full path on hover
                           :options      {:on-click (fn [e]
                                                      (if (gobj/get e "shiftKey")
                                                        (state/pub-event! [:graph/open-new-window url])
                                                        (if-not local?
                                                          (state/pub-event! [:graph/pick-dest-to-sync graph])
                                                          (state/pub-event! [:graph/switch url]))))}})))
                    switch-repos)
        refresh-link (let [nfs-repo? (config/local-db? current-repo)]
                       (when (and nfs-repo?
                                  (not= current-repo config/local-repo)
                                  (or (nfs-handler/supported?)
                                      (mobile-util/native-platform?)))
                         {:title (t :sync-from-local-files)
                          :hover-detail (t :sync-from-local-files-detail)
                          :options {:on-click #(state/pub-event! [:graph/ask-for-re-fresh])}}))
        reindex-link {:title        (t :re-index)
                      :hover-detail (t :re-index-detail)
                      :options (cond->
                                {:on-click
                                 (fn []
                                   (state/pub-event! [:graph/ask-for-re-index *multiple-windows?]))})}]
    (->>
     (concat repo-links
             [(when (seq repo-links) {:hr true})
              {:title (t :new-graph) :options {:on-click #(page-handler/ls-dir-files! shortcut/refresh!)}}
              {:title (t :all-graphs) :options {:href (rfe/href :repos)}}
              refresh-link
              reindex-link])
     (remove nil?))))

(rum/defcs repos-dropdown < rum/reactive
  (rum/local false ::electron-multiple-windows?)
  [state]
  (let [multiple-windows? (::electron-multiple-windows? state)
        current-repo (state/sub :git/current-repo)
        login? (boolean (state/sub :auth/id-token))]
    (when (or login? current-repo)
      (let [repos (state/sub [:me :repos])
            remotes (state/sub [:file-sync/remote-graphs :graphs])
            repos (if (and (seq remotes) login?)
                    (repo-handler/combine-local-&-remote-graphs repos remotes) repos)
            links (repos-dropdown-links repos current-repo multiple-windows?)
            render-content (fn [{:keys [toggle-fn]}]
                             (let [valid-remotes-but-locals? (and (seq repos) (not (some :url repos)))
                                   remote? (when-not valid-remotes-but-locals?
                                             (:remote? (first (filter #(= current-repo (:url %)) repos))))
                                   repo-path (if-not valid-remotes-but-locals?
                                               (db/get-repo-name current-repo) "")
                                   short-repo-name (if-not valid-remotes-but-locals?
                                                     (db/get-short-repo-name repo-path) "Select a Graph")]
                               [:a.item.group.flex.items-center.p-2.text-sm.font-medium.rounded-md

                                {:on-click (fn []
                                             (check-multiple-windows? state)
                                             (toggle-fn))
                                 :title    repo-path}       ;; show full path on hover
                                (ui/icon "database mr-2" {:style {:font-size 16} :id "database-icon"})
                                [:div.graphs
                                 [:span#repo-switch.block.pr-2.whitespace-nowrap
                                  [:span [:span#repo-name.font-medium
                                          (if (= config/local-repo short-repo-name) "Demo" short-repo-name)
                                          (when remote? [:span.pl-1 (ui/icon "cloud")])]]
                                  [:span.dropdown-caret.ml-2 {:style {:border-top-color "#6b7280"}}]]]]))
            links-header (cond->
                           {:modal-class (util/hiccup->class
                                           "origin-top-right.absolute.left-0.mt-2.rounded-md.shadow-lg")}
                           (> (count repos) 1)              ; show switch to if there are multiple repos
                           (assoc :links-header [:div.font-medium.text-sm.opacity-60.px-4.pt-2.pb-1
                                                 "Switch to:"]))]
        (when (seq repos)
          (ui/dropdown-with-links render-content links links-header))))))<|MERGE_RESOLUTION|>--- conflicted
+++ resolved
@@ -113,11 +113,6 @@
         {remote-graphs true local-graphs false} (group-by (comp boolean :remote?) repos)]
     (if (seq repos)
       [:div#graphs
-<<<<<<< HEAD
-       [:h1.title (t :graph/all-graphs)]
-
-       [:div.pl-1.content.mt-3
-=======
        [:h1.title (t :all-graphs)]
        [:p.ml-2.opacity-70
         "A \"graph\" in Logseq means a local directory."]
@@ -154,7 +149,6 @@
                             (repo-handler/remove-repo! repo))}
                (t :unlink)]]]))]]
       (widgets/add-graph))))
->>>>>>> 7eff2b5c
 
         [:div
          [:h2.text-lg.font-medium.my-4 (str (t :graph/local-graphs) ":")]
