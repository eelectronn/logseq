(ns frontend.components.repo
  (:require [clojure.string :as string]
            [frontend.components.widgets :as widgets]
            [frontend.config :as config]
            [frontend.context.i18n :refer [t]]
            [frontend.db :as db]
            [frontend.handler.page :as page-handler]
            [frontend.handler.repo :as repo-handler]
            [frontend.handler.web.nfs :as nfs-handler]
            [frontend.modules.shortcut.core :as shortcut]
            [frontend.state :as state]
            [frontend.ui :as ui]
            [frontend.util :as util]
            [reitit.frontend.easy :as rfe]
            [rum.core :as rum]
            [frontend.mobile.util :as mobile-util]
            [logseq.graph-parser.text :as text]
            [promesa.core :as p]
            [electron.ipc :as ipc]
            [goog.object :as gobj]
            [frontend.components.encryption :as encryption]
            [frontend.encrypt :as e]
            [cljs.core.async :as async :refer [go <!]]
            [frontend.handler.file-sync :as file-sync]))

(rum/defc add-repo
  [args]
  (if-let [graph-types (get-in args [:query-params :graph-types])]
    (let [graph-types-s (->> (string/split graph-types #",")
                             (mapv keyword))]
      (when (seq graph-types-s)
        (widgets/add-graph :graph-types graph-types-s)))
    (widgets/add-graph)))

(rum/defc normalized-graph-label
  [{:keys [url remote? GraphName GraphUUID] :as graph} on-click]
  (when graph
    (let [local? (config/local-db? url)]
      [:span.flex.items-center
       (if local?
         (let [local-dir (config/get-local-dir url)
               graph-name (text/get-graph-name-from-path local-dir)]
           [:a {:title    local-dir
                :on-click #(on-click graph)}
            [:span graph-name (and GraphName [:strong.px-1 "(" GraphName ")"])]
            (when remote? [:strong.pr-1 (ui/icon "cloud")])])

         [:a {:title  GraphUUID
              :on-click #(on-click graph)}
          (db/get-repo-path (or url GraphName))
          (when remote? [:strong.pl-1 (ui/icon "cloud")])])])))

(rum/defc repos < rum/reactive
  []
  (let [login? (boolean (state/sub :auth/id-token))
        repos (state/sub [:me :repos])
        repos (util/distinct-by :url repos)
        remotes (state/sub [:file-sync/remote-graphs :graphs])
        repos (if (and login? (seq remotes))
                (repo-handler/combine-local-&-remote-graphs repos remotes) repos)
        repos (remove #(= (:url %) config/local-repo) repos)]
    (if (seq repos)
      [:div#graphs
       [:h1.title "All Graphs"]
       [:p.ml-2.opacity-70
        "A \"graph\" in Logseq means a local directory."]

       [:div.pl-1.content.mt-3
        [:div.flex.flex-row.my-4
         (when (or (nfs-handler/supported?)
                   (mobile-util/native-platform?))
           [:div.mr-8
            (ui/button
             (t :open-a-directory)
             :on-click #(page-handler/ls-dir-files! shortcut/refresh!))])]
        (for [{:keys [url remote? GraphUUID GraphName] :as repo} repos
              :let [only-cloud? (and remote? (nil? url))]]
          [:div.flex.justify-between.mb-4 {:key (or url GraphUUID)}
           (normalized-graph-label repo #(if only-cloud?
                                           (state/pub-event! [:graph/pick-dest-to-sync repo])
                                           (state/pub-event! [:graph/switch url])))

           [:div.controls
            (when (or (e/encrypted-db? url) (and url remote?))
              [:a.control {:title    "Show encryption information about this graph"
                           :on-click (fn []
                                       (if remote?
                                         (state/pub-event! [:modal/remote-encryption-input-pw-dialog url repo])
                                         (state/set-modal! (encryption/encryption-dialog url))))}
               "🔐"])

            [:a.text-gray-400.ml-4.font-medium.text-sm
             {:title    (if only-cloud?
                          "Warning: It can't be recovered!"
                          "No worries, unlink this graph will clear its cache only, it does not remove your files on the disk.")
              :on-click (fn []
                          (if only-cloud?
                            (when (js/confirm (str "Are you sure remove remote this graph (" GraphName ")!"))
                              (go (<! (file-sync/delete-graph GraphUUID))
                                  (file-sync/load-session-graphs)))
                            (do
                              (repo-handler/remove-repo! repo)
                              (file-sync/load-session-graphs))))}
             (if only-cloud?
               [:span.text-red-600 "Remove"]
               "Unlink")]]])]]
      (widgets/add-graph))))

(defn refresh-cb []
  (page-handler/create-today-journal!)
  (shortcut/refresh!))

(defn- check-multiple-windows?
  [state]
  (when (util/electron?)
    (p/let [multiple-windows? (ipc/ipc "graphHasMultipleWindows" (state/get-current-repo))]
      (reset! (::electron-multiple-windows? state) multiple-windows?))))

(defn- repos-dropdown-links [repos current-repo *multiple-windows?]
  (let [switch-repos (if-not (nil? current-repo)
                       (remove (fn [repo] (= current-repo (:url repo))) repos) repos) ; exclude current repo
        repo-links (mapv
                    (fn [{:keys [url remote? GraphName GraphUUID] :as graph}]
                      (let [local? (config/local-db? url)
                            repo-path (if local? (db/get-repo-name url) GraphName )
                            short-repo-name (if local? (text/get-graph-name-from-path repo-path) GraphName)]
                        {:title        [:span.flex.items-center short-repo-name
                                        (when remote? [:span.pl-1
                                                       {:title (str "<" GraphName "> #" GraphUUID)}
                                                       (ui/icon "cloud")])]
                         :hover-detail repo-path ;; show full path on hover
                         :options      {:class    "ml-1"
                                        :on-click (fn [e]
                                                    (if (gobj/get e "shiftKey")
                                                      (state/pub-event! [:graph/open-new-window url])
                                                      (if-not local?
                                                        (state/pub-event! [:graph/pick-dest-to-sync graph])
                                                        (state/pub-event! [:graph/switch url]))))}}))
                    switch-repos)
        refresh-link (let [nfs-repo? (config/local-db? current-repo)]
                       (when (and nfs-repo?
                                  (not= current-repo config/local-repo)
                                  (or (nfs-handler/supported?)
                                      (mobile-util/native-platform?)))
                         {:title (t :sync-from-local-files)
                          :hover-detail (t :sync-from-local-files-detail)
                          :options {:on-click
                                    (fn []
                                      (state/pub-event!
                                       [:modal/show
                                        [:div {:style {:max-width 700}}
                                         [:p (t :sync-from-local-changes-detected)]
                                         (ui/button
                                          (t :yes)
                                          :autoFocus "on"
                                          :large? true
                                          :on-click (fn []
                                                      (state/close-modal!)
                                                      (nfs-handler/refresh! (state/get-current-repo) refresh-cb)))]]))}}))
        reindex-link {:title        (t :re-index)
                      :hover-detail (t :re-index-detail)
                      :options (cond->
                                {:on-click
                                 (fn []
                                   (state/pub-event! [:graph/ask-for-re-index *multiple-windows?]))})}
        new-window-link (when (util/electron?)
                          {:title        (t :open-new-window)
                           :options {:on-click #(state/pub-event! [:graph/open-new-window nil])}})]
    (->>
     (concat repo-links
             [(when (seq repo-links) {:hr true})
              {:title (t :new-graph) :options {:on-click #(page-handler/ls-dir-files! shortcut/refresh!)}}
              {:title (t :all-graphs) :options {:href (rfe/href :repos)}}
              refresh-link
              reindex-link
              new-window-link])
     (remove nil?))))

(rum/defcs repos-dropdown < rum/reactive
  (rum/local false ::electron-multiple-windows?)
  [state]
  (let [multiple-windows? (::electron-multiple-windows? state)
        current-repo (state/sub :git/current-repo)
        login? (boolean (state/sub :auth/id-token))]
    (when (or login? current-repo)
      (let [repos (state/sub [:me :repos])
            remotes (state/sub [:file-sync/remote-graphs :graphs])
            repos (if (and (seq remotes) login?)
                    (repo-handler/combine-local-&-remote-graphs repos remotes) repos)
            links (repos-dropdown-links repos current-repo multiple-windows?)
            render-content (fn [{:keys [toggle-fn]}]
<<<<<<< HEAD
                             (let [valid-remotes-but-locals? (and (seq repos) (not (some :url repos)))
                                   remote? (when-not valid-remotes-but-locals?
                                             (:remote? (first (filter #(= current-repo (:url %)) repos))))
                                   repo-path (if-not valid-remotes-but-locals?
                                               (db/get-repo-name current-repo) "")
                                   short-repo-name (if-not valid-remotes-but-locals?
                                                     (db/get-short-repo-name repo-path) "Select a Graph")]
                               [:a.item.group.flex.items-center.px-2.py-2.text-sm.font-medium.rounded-md
                                {:on-click (fn []
                                             (check-multiple-windows? state)
                                             (toggle-fn))
                                 :title    repo-path}       ;; show full path on hover
                                (ui/icon "database mr-3" {:style {:font-size 20} :id "database-icon"})
=======
                             (let [repo-path (db/get-repo-name current-repo)
                                   short-repo-name (db/get-short-repo-name repo-path)]
                               [:a.item.group.flex.items-center.px-1.py-2.text-sm.font-medium.rounded-md
                                {:on-click (fn []
                                             (check-multiple-windows? state)
                                             (toggle-fn))
                                 :title repo-path} ;; show full path on hover
                                (ui/icon "database mr-2" {:style {:font-size 16} :id "database-icon"})
>>>>>>> 8bd278ea
                                [:div.graphs
                                 [:span#repo-switch.block.pr-2.whitespace-nowrap
                                  [:span [:span#repo-name.font-medium
                                          (if (= config/local-repo short-repo-name) "Demo" short-repo-name)
                                          (when remote? [:span.pl-1 (ui/icon "cloud")])]]
                                  [:span.dropdown-caret.ml-2 {:style {:border-top-color "#6b7280"}}]]]]))
            links-header (cond->
                           {:modal-class (util/hiccup->class
                                           "origin-top-right.absolute.left-0.mt-2.rounded-md.shadow-lg")}
                           (> (count repos) 1)              ; show switch to if there are multiple repos
                           (assoc :links-header [:div.font-medium.text-sm.opacity-60.px-4.pt-2
                                                 "Switch to:"]))]
        (when (seq repos)
          (ui/dropdown-with-links render-content links links-header))))))<|MERGE_RESOLUTION|>--- conflicted
+++ resolved
@@ -189,7 +189,6 @@
                     (repo-handler/combine-local-&-remote-graphs repos remotes) repos)
             links (repos-dropdown-links repos current-repo multiple-windows?)
             render-content (fn [{:keys [toggle-fn]}]
-<<<<<<< HEAD
                              (let [valid-remotes-but-locals? (and (seq repos) (not (some :url repos)))
                                    remote? (when-not valid-remotes-but-locals?
                                              (:remote? (first (filter #(= current-repo (:url %)) repos))))
@@ -202,17 +201,7 @@
                                              (check-multiple-windows? state)
                                              (toggle-fn))
                                  :title    repo-path}       ;; show full path on hover
-                                (ui/icon "database mr-3" {:style {:font-size 20} :id "database-icon"})
-=======
-                             (let [repo-path (db/get-repo-name current-repo)
-                                   short-repo-name (db/get-short-repo-name repo-path)]
-                               [:a.item.group.flex.items-center.px-1.py-2.text-sm.font-medium.rounded-md
-                                {:on-click (fn []
-                                             (check-multiple-windows? state)
-                                             (toggle-fn))
-                                 :title repo-path} ;; show full path on hover
                                 (ui/icon "database mr-2" {:style {:font-size 16} :id "database-icon"})
->>>>>>> 8bd278ea
                                 [:div.graphs
                                  [:span#repo-switch.block.pr-2.whitespace-nowrap
                                   [:span [:span#repo-name.font-medium
