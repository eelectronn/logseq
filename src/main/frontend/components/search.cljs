(ns frontend.components.search
  (:require [rum.core :as rum]
            [frontend.util :as util]
            [frontend.components.block :as block]
            [frontend.components.svg :as svg]
            [frontend.handler.route :as route]
            [frontend.handler.page :as page-handler]
            [frontend.handler.file :as file-handler]
            [frontend.db :as db]
            [frontend.handler.search :as search-handler]
            [frontend.ui :as ui]
            [frontend.state :as state]
            [frontend.mixins :as mixins]
            [frontend.config :as config]
            [frontend.search :as search]
            [clojure.string :as string]
            [goog.dom :as gdom]
            [medley.core :as medley]
            [frontend.context.i18n :as i18n]
            [frontend.date :as date]
            [reitit.frontend.easy :as rfe]))

(defn- partition-between
  "Split `coll` at positions where `pred?` is true."
  [pred? coll]
  (let [switch (reductions not= true (map pred? coll (rest coll)))]
    (map (partial map first) (partition-by second (map list coll switch)))))

(defn highlight-exact-query
  [content q]
  (if (or (string/blank? content) (string/blank? q))
    content
    (let [q-words (string/split q #" ")
          lc-content (string/lower-case content)
          lc-q (string/lower-case q)]
      (if (or (string/includes? lc-content lc-q)
              (not (re-find #" " q)))
        (let [i (string/index-of lc-content lc-q)
              [before after] [(subs content 0 i) (subs content (+ i (count q)))]]
          [:p
           {:class "m-0"}
           (when-not (string/blank? before)
             [:span before])
           [:mark {:class "p-0 rounded-none"} (subs content i (+ i (count q)))]
           (when-not (string/blank? after)
             [:span after])])
        (let [elements (loop [words q-words
                              content content
                              result []]
                         (if (and (seq words) content)
                           (let [word (first words)
                                 lc-word (string/lower-case word)
                                 lc-content (string/lower-case content)]
                             (if-let [i (string/index-of lc-content lc-word)]
                               (recur (rest words)
                                      (subs content (+ i (count word)))
                                      (vec
                                       (concat result
                                               [[:span (subs content 0 i)]
                                                [:mark (subs content i (+ i (count word)))]])))
                               (recur nil
                                      content
                                      result)))
                           (conj result [:span content])))]
          [:p {:class "m-0"} elements])))))

(rum/defc search-result-item
  [type content]
  [:.text-sm.font-medium.flex.items-baseline
   [:.text-xs.rounded.border.mr-2.px-1 {:title type}
    (get type 0)]
   content])

(rum/defc block-search-result-item
  [repo uuid format content q search-mode]
  [:div [
         (when (not= search-mode :page)
           [:div {:class "mb-1"} (block/block-parents {:id "block-search-block-parent" :block? true} repo (clojure.core/uuid uuid) format)])
         [:div {:class "font-medium"} (highlight-exact-query content q)]]])

(rum/defc highlight-fuzzy
  [content indexes]
  (let [n (count content)
        max-hightlighted-len 512
        max-surrounding-len 512

        first-index (first indexes)
        last-index (nth indexes (dec (count indexes)))
        last-index (min (+ first-index max-hightlighted-len -1) last-index)
        last-index* (+ last-index max-surrounding-len)
        indexes (take-while #(<= % last-index*) indexes)
        content-begin (max 0 (- first-index max-surrounding-len))
        content-end   (min n (+ last-index 1 max-surrounding-len)) ; exclusive

        ; finds inconsecutive sections
        sections (partition-between #(> (- %2 %) 1) indexes)
        hl-ranges (for [sec sections
                        :let [begin (first sec)
                              end (-> sec last inc)]]
                    [begin end]) ; `end` is exclusive
        hl-ranges* (concat [[content-begin content-begin]]
                           hl-ranges
                           [[content-end content-end]])
        normal-ranges (for [[[_ begin] [end _]] (partition 2 1 hl-ranges*)] [begin end])
        normal-hl-pairs (partition-all 2 (medley/interleave-all normal-ranges hl-ranges))]
    [:p
     (mapcat
      (fn [[normal highlighted]]
        [(when-some [[begin end] normal]
           [:span (subs content begin end)])
         (when-some [[begin end] highlighted]
           [:mark (subs content begin end)])])
      normal-hl-pairs)]))

(rum/defc highlight
  [content q]
  (let [q-pattern (->> q
                       (search/escape-str)
                       (str "(?i)")
                       (re-pattern))
        n (count content)
        [before after] (string/split content q-pattern 2)
        [before after] (if (>= n 64)
                         [(if before (apply str (take-last 48 before)))
                          (if after (apply str (take 48 after)))]
                         [before after])]
    [:p
     (when-not (string/blank? before)
       [:span before])
     [:mark q]
     (when-not (string/blank? after)
       [:span after])]))

(defn- leave-focus
  []
  (when-let [input (gdom/getElement "search-field")]
    (.blur input)))

(defonce search-timeout (atom nil))

(rum/defc search-auto-complete
  [{:keys [pages files blocks has-more?] :as result} search-q all?]
  (rum/with-context [[t] i18n/*tongue-context*]
    (let [new-file (when-let [ext (util/get-file-ext search-q)]
                     (when (contains? config/mldoc-support-formats (keyword (string/lower-case ext)))
                       [{:type :new-file}]))
          pages (when-not all? (map (fn [page] {:type :page :data page}) pages))
          files (when-not all? (map (fn [file] {:type :file :data file}) files))
          blocks (map (fn [block] {:type :block :data block}) blocks)
          search-mode (state/get-search-mode)
          new-page (if (or
                        (and (seq pages)
                             (= (string/lower-case search-q)
                                (string/lower-case (:data (first pages)))))
                        (nil? result)
                        (not= :global search-mode)
                        all?)
                     []
                     [{:type :new-page}])
          result (if config/publishing?
                   (concat pages files blocks)
                   (concat new-page pages new-file files blocks))]
      [:div.rounded-md.shadow-lg
       {:style (merge
                {:top 48
                 :left 32
                 :width 700})
        :class (if all? "search-all" "absolute")}
       (ui/auto-complete
        result
        {:class "search-results"
         :on-chosen (fn [{:keys [type data]}]
                      (search-handler/clear-search!)
                      (leave-focus)
                      (case type
                        :new-page
                        (page-handler/create! search-q)

                        :page
                        (route/redirect! {:to :page
                                          :path-params {:name data}})

                        :new-file
                        (file-handler/create! search-q)

                        :file
                        (route/redirect! {:to :file
                                          :path-params {:path data}})

                        :block
                        (let [block-uuid (uuid (:block/uuid data))
                              page (:block/name (:block/page (db/entity [:block/uuid block-uuid])))]
                          (route/redirect! {:to :page
                                            :path-params {:name page}
                                            :query-params {:anchor (str "ls-block-" (:block/uuid data))}}))
                        nil))
         :on-shift-chosen (fn [{:keys [type data]}]
                            (case type
                              :page
                              (let [page (db/entity [:block/name (string/lower-case data)])]
                                (state/sidebar-add-block!
                                 (state/get-current-repo)
                                 (:db/id page)
                                 :page
                                 {:page page}))

                              :block
                              (let [block-uuid (uuid (:block/uuid data))
                                    block (db/entity [:block/uuid block-uuid])]
                                (state/sidebar-add-block!
                                 (state/get-current-repo)
                                 (:db/id block)
                                 :block
                                 block))

                              nil))
         :item-render (fn [{:keys [type data]}]
                        (let [search-mode (state/get-search-mode)]
                          [:div {:class "py-2"} (case type
                                                  :new-page
                                                  [:div.text.font-bold (str (t :new-page) ": ")
                                                   [:span.ml-1 (str "\"" search-q "\"")]]

                                                  :new-file
                                                  [:div.text.font-bold (str (t :new-file) ": ")
                                                   [:span.ml-1 (str "\"" search-q "\"")]]

                                                  :page
                                                  (search-result-item "Page" (highlight-exact-query data search-q))

                                                  :file
                                                  (search-result-item "File" (highlight-exact-query data search-q))

<<<<<<< HEAD
                          :block
                          (let [{:block/keys [page content indexes]} data
                                page (or (:block/original-name page)
                                         (:block/name page))]
                            [:div.flex-1
                             [:div.text-sm.font-medium (str "-> " page)]
                             (highlight-exact-query content search-q)])
=======
                                                  :block
                                                  (let [{:block/keys [page content uuid]} data
                                                        page (or (:page/original-name page)
                                                                 (:page/name page))
                                                        repo (state/sub :git/current-repo)
                                                        format (db/get-page-format page)]
                                                    (search-result-item "Block" (block-search-result-item repo uuid format content search-q search-mode)))
>>>>>>> 2a48fba7

                                                  nil)]))})
       (when (and has-more? (util/electron?) (not all?))
         [:div.px-2.py-4.search-more
          [:a.text-sm.font-medium {:href (rfe/href :search {:q search-q})
                                   :on-click (fn []
                                               (when-not (string/blank? search-q)
                                                 (search-handler/search (state/get-current-repo) search-q {:limit 1000
                                                                                                           :more? true})
                                                 (search-handler/clear-search!)))}
           (t :more)]])])))

(rum/defcs search < rum/reactive
  (rum/local false ::inside-box?)
  (mixins/event-mixin
   (fn [state]
     (mixins/hide-when-esc-or-outside
      state
      :on-hide (fn []
                 (search-handler/clear-search!)
                 (leave-focus)))))
  [state]
  (let [search-result (state/sub :search/result)
        search-q (state/sub :search/q)
        show-result? (boolean (seq search-result))
        blocks-count (or (db/blocks-count) 0)
        search-mode (state/sub :search/mode)
        timeout (cond
                  (util/electron?)
                  180

                  (> blocks-count 2000)
                  500

                  :else
                  300)]
    (rum/with-context [[t] i18n/*tongue-context*]
      [:div#search.flex-1.flex
       [:div.inner
        [:label.sr-only {:for "search-field"} (t :search)]
        [:div#search-wrapper.relative.w-full.text-gray-400.focus-within:text-gray-600
         [:div.absolute.inset-y-0.flex.items-center.pointer-events-none {:style {:left 6}}
          svg/search]
         [:input#search-field.block.w-full.h-full.pr-3.py-2.rounded-md.focus:outline-none.placeholder-gray-500.focus:placeholder-gray-400.sm:text-sm.sm:bg-transparent
          {:style {:padding-left "2rem"}
           :placeholder (if (= search-mode :page)
                          (t :page-search)
                          (t :search))
           :auto-complete (if (util/chrome?) "chrome-off" "off") ; off not working here
           :default-value ""
           :on-change (fn [e]
                        (when @search-timeout
                          (js/clearTimeout @search-timeout))
                        (let [value (util/evalue e)]
                          (if (string/blank? value)
                            (search-handler/clear-search!)
                            (let [search-mode (state/get-search-mode)
                                  opts (if (= :page search-mode)
                                         (let [current-page (or (state/get-current-page)
                                                                (date/today))]
                                           {:page-db-id (:db/id (db/entity [:page/name (string/lower-case current-page)]))})
                                         {})]
                              (state/set-q! value)
                              (reset! search-timeout
                                      (js/setTimeout
                                       (fn []
                                         (if (= :page search-mode)
                                           (search-handler/search (state/get-current-repo) value opts)
                                           (search-handler/search (state/get-current-repo) value)))
                                       timeout))))))}]
         (when-not (string/blank? search-q)
           (ui/css-transition
            {:class-names "fade"
             :timeout {:enter 500
                       :exit 300}}
            (search-auto-complete search-result search-q false)))]]])))

(rum/defc more < rum/reactive
  [route]
  (let [search-q (get-in route [:path-params :q])
        search-result (state/sub :search/more-result)]
    (rum/with-context [[t] i18n/*tongue-context*]
      [:div#search.flex-1.flex
       [:div.inner
        [:h1.title (t :search/result-for) [:i search-q]]
        [:p.font-medium.tx-sm (str (count (:blocks search-result)) " " (t :search/items))]
        [:div#search-wrapper.relative.w-full.text-gray-400.focus-within:text-gray-600
         (when-not (string/blank? search-q)
           (search-auto-complete search-result search-q true))]]])))<|MERGE_RESOLUTION|>--- conflicted
+++ resolved
@@ -231,23 +231,13 @@
                                                   :file
                                                   (search-result-item "File" (highlight-exact-query data search-q))
 
-<<<<<<< HEAD
-                          :block
-                          (let [{:block/keys [page content indexes]} data
-                                page (or (:block/original-name page)
-                                         (:block/name page))]
-                            [:div.flex-1
-                             [:div.text-sm.font-medium (str "-> " page)]
-                             (highlight-exact-query content search-q)])
-=======
                                                   :block
                                                   (let [{:block/keys [page content uuid]} data
-                                                        page (or (:page/original-name page)
-                                                                 (:page/name page))
+                                                        page (or (:block/original-name page)
+                                                                 (:block/name page))
                                                         repo (state/sub :git/current-repo)
                                                         format (db/get-page-format page)]
                                                     (search-result-item "Block" (block-search-result-item repo uuid format content search-q search-mode)))
->>>>>>> 2a48fba7
 
                                                   nil)]))})
        (when (and has-more? (util/electron?) (not all?))
@@ -308,7 +298,7 @@
                                   opts (if (= :page search-mode)
                                          (let [current-page (or (state/get-current-page)
                                                                 (date/today))]
-                                           {:page-db-id (:db/id (db/entity [:page/name (string/lower-case current-page)]))})
+                                           {:page-db-id (:db/id (db/entity [:block/name (string/lower-case current-page)]))})
                                          {})]
                               (state/set-q! value)
                               (reset! search-timeout
