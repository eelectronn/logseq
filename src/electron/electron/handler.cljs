(ns electron.handler
  (:require ["electron" :refer [ipcMain dialog app autoUpdater shell]]
            [cljs-bean.core :as bean]
            ["fs" :as fs]
            ["buffer" :as buffer]
            ["fs-extra" :as fs-extra]
            ["path" :as path]
            ["os" :as os]
            ["diff-match-patch" :as google-diff]
            ["/electron/utils" :as js-utils]
            ["abort-controller" :as AbortController]
            [electron.fs-watcher :as watcher]
            [electron.configs :as cfgs]
            [promesa.core :as p]
            [clojure.string :as string]
            [electron.utils :as utils]
            [electron.state :as state]
            [clojure.core.async :as async]
            [electron.search :as search]
            [electron.git :as git]
            [electron.plugin :as plugin]
            [electron.window :as win]
            [electron.file-sync-rsapi :as rsapi]
            [electron.backup-file :as backup-file]
<<<<<<< HEAD
            [cljs.reader :as reader]))
=======
            [electron.find-in-page :as find]))
>>>>>>> 7eff2b5c

(defmulti handle (fn [_window args] (keyword (first args))))

(defmethod handle :mkdir [_window [_ dir]]
  (fs/mkdirSync dir))

(defmethod handle :mkdir-recur [_window [_ dir]]
  (fs/mkdirSync dir #js {:recursive true}))

;; {encoding: 'utf8', withFileTypes: true}
(defn- readdir
  [dir]
  (->> (tree-seq
        (fn [^js f]
          (.isDirectory (fs/statSync f) ()))
        (fn [d]
          (let [files (fs/readdirSync d (clj->js {:withFileTypes true}))]
            (->> files
                 (remove #(.isSymbolicLink ^js %))
                 (remove #(string/starts-with? (.-name ^js %) "."))
                 (map #(.join path d (.-name %))))))
        dir)
       (doall)
       (vec)))

(defmethod handle :readdir [_window [_ dir]]
  (readdir dir))

(defmethod handle :unlink [_window [_ repo path]]
  (if (plugin/dotdir-file? path)
    (fs/unlinkSync path)
    (try
      (let [file-name   (-> (string/replace path (str repo "/") "")
                           (string/replace "/" "_")
                           (string/replace "\\" "_"))
           recycle-dir (str repo "/logseq/.recycle")
           _           (fs-extra/ensureDirSync recycle-dir)
           new-path    (str recycle-dir "/" file-name)]
        (fs/renameSync path new-path))
      (catch :default _e
        nil))))

(defonce Diff (google-diff.))
(defn string-some-deleted?
  [old new]
  (let [result (.diff_main Diff old new)]
    (some (fn [a] (= -1 (first a))) result)))

(defmethod handle :backupDbFile [_window [_ repo path db-content new-content]]
  (when (and (string? db-content)
             (string? new-content)
             (string-some-deleted? db-content new-content))
    (backup-file/backup-file repo :backup-dir path (path/extname path) db-content)))

(defmethod handle :addVersionFile [_window [_ repo path content]]
  (backup-file/backup-file repo :version-file-dir path (path/extname path) content))

(defmethod handle :openFileBackupDir [_window [_ repo path]]
  (when (string? path)
    (let [dir (backup-file/get-backup-dir repo path)]
      (.openPath shell dir))))

(defmethod handle :readFile [_window [_ path]]
  (utils/read-file path))

(defn writable?
  [path]
  (assert (string? path))
  (try
    (fs/accessSync path (aget fs "W_OK"))
    (catch :default _e
      false)))

(defmethod handle :writeFile [window [_ repo path content]]
  (let [^js Buf (.-Buffer buffer)
        ^js content (if (instance? js/ArrayBuffer content)
                      (.from Buf content)
                      content)]
    (try
      (when (and (fs/existsSync path) (not (writable? path)))
        (fs/chmodSync path "644"))
      (fs/writeFileSync path content)
      (fs/statSync path)
      (catch :default e
        (let [backup-path (try
                            (backup-file/backup-file repo :backup-dir path (path/extname path) content)
                            (catch :default e
                              (println "Backup file failed")
                              (js/console.dir e)))]
          (utils/send-to-renderer window "notification" {:type "error"
                                                         :payload (str "Write to the file " path
                                                                       " failed, "
                                                                       e
                                                                       (when backup-path
                                                                         (str ". A backup file was saved to "
                                                                              backup-path
                                                                              ".")))}))))))

(defmethod handle :rename [_window [_ old-path new-path]]
  (fs/renameSync old-path new-path))

(defmethod handle :stat [_window [_ path]]
  (fs/statSync path))

(defonce allowed-formats
  #{:org :markdown :md :edn :json :js :css :excalidraw})

(defn get-ext
  [p]
  (-> (.extname path p)
      (subs 1)
      keyword))

(defn- get-files
  [path]
  (let [result (->>
                (readdir path)
                (remove (partial utils/ignored-path? path))
                (filter #(contains? allowed-formats (get-ext %)))
                (map (fn [path]
                       (let [stat (fs/statSync path)]
                         (when-not (.isDirectory stat)
                           {:path    (utils/fix-win-path! path)
                            :content (utils/read-file path)
                            :stat    stat}))))
                (remove nil?))]
    (vec (cons {:path (utils/fix-win-path! path)} result))))

(defn open-dir-dialog []
  (p/let [result (.showOpenDialog dialog (bean/->js
                                          {:properties ["openDirectory" "createDirectory" "promptToCreate"]}))
          result (get (js->clj result) "filePaths")]
    (p/resolved (first result))))

(defmethod handle :openDir [^js _window _messages]
  (p/let [path (open-dir-dialog)]
    (if path
      (p/resolved (bean/->js (get-files path)))
      (p/rejected (js/Error "path empty")))))

(defmethod handle :getFiles [_window [_ path]]
  (get-files path))

(defn- sanitize-graph-name
  [graph-name]
  (when graph-name
    (-> graph-name
        (string/replace "/" "++")
        (string/replace ":" "+3A+"))))

(defn- graph-name->path
  [graph-name]
  (when graph-name
    (-> graph-name
        (string/replace "+3A+" ":")
        (string/replace "++" "/"))))

(defn- get-graphs-dir
  []
  (let [dir (if utils/ci?
              (.resolve path js/__dirname "../tmp/graphs")
              (.join path (.homedir os) ".logseq" "graphs"))]
    (fs-extra/ensureDirSync dir)
    dir))

(defn- get-graphs
  "Returns all graph names in the cache directory (strating with `logseq_local_`)"
  []
  (let [dir (get-graphs-dir)]
    (->> (readdir dir)
         (remove #{dir})
         (map #(path/basename % ".transit"))
         (map graph-name->path))))

;; TODO support alias mechanism
(defn get-graph-name
  "Given a graph's name of string, returns the graph's fullname.
   E.g., given `cat`, returns `logseq_local_<path_to_directory>/cat`
   Returns `nil` if no such graph exists."
  [graph-identifier]
  (->> (get-graphs)
       (some #(when (string/ends-with? (utils/normalize-lc %)
                                       (str "/" (utils/normalize-lc graph-identifier)))
                %))))

(defmethod handle :getGraphs [_window [_]]
  (get-graphs))

(defn- read-txid-info!
  [root]
  (try
    (let [txid-path (.join path root "logseq/graphs-txid.edn")]
      (when (fs/existsSync txid-path)
        (when-let [sync-meta (and (not (string/blank? root))
                                  (.toString (.readFileSync fs txid-path)))]
          (reader/read-string sync-meta))))
    (catch js/Error _e
      (js/console.debug "[read txid meta] #" root (.-message _e)))))

(defmethod handle :inflateGraphsInfo [_win [_ graphs]]
  (if (seq graphs)
    (for [{:keys [root] :as graph} graphs]
      (if-let [sync-meta (read-txid-info! root)]
        (assoc graph
               :sync-meta sync-meta
               :GraphUUID (second sync-meta))
        graph))
    []))

(defmethod handle :readGraphTxIdInfo [_win [_ root]]
  (read-txid-info! root))

(defn- get-graph-path
  [graph-name]
  (when graph-name
    (let [graph-name (sanitize-graph-name graph-name)
          dir (get-graphs-dir)]
      (.join path dir (str graph-name ".transit")))))

(defn- get-serialized-graph
  [graph-name]
  (when graph-name
    (when-let [file-path (get-graph-path graph-name)]
      (when (fs/existsSync file-path)
        (utils/read-file file-path)))))

(defmethod handle :getSerializedGraph [_window [_ graph-name]]
  (get-serialized-graph graph-name))

(defmethod handle :saveGraph [_window [_ graph-name value-str]]
  ;; NOTE: graph-name is a plain "local" for demo graph.
  (when (and graph-name value-str (not (= "local" graph-name)))
    (when-let [file-path (get-graph-path graph-name)]
      (fs/writeFileSync file-path value-str))))

(defmethod handle :deleteGraph [_window [_ graph-name]]
  (when graph-name
    (when-let [file-path (get-graph-path graph-name)]
      (when (fs/existsSync file-path)
        (fs-extra/removeSync file-path)))))

(defmethod handle :persistent-dbs-saved [_window _]
  (async/put! state/persistent-dbs-chan true)
  true)

(defmethod handle :search-blocks [_window [_ repo q opts]]
  (search/search-blocks repo q opts))

(defmethod handle :rebuild-blocks-indice [_window [_ repo data]]
  (search/truncate-blocks-table! repo)
  ;; unneeded serialization
  (search/upsert-blocks! repo (bean/->js data))
  (search/write-search-version! repo)
  [])

(defmethod handle :transact-blocks [_window [_ repo data]]
  (let [{:keys [blocks-to-remove-set blocks-to-add]} data]
    (when (seq blocks-to-remove-set)
      (search/delete-blocks! repo blocks-to-remove-set))
    (when (seq blocks-to-add)
      ;; unneeded serialization
      (search/upsert-blocks! repo (bean/->js blocks-to-add)))))

(defmethod handle :truncate-blocks [_window [_ repo]]
  (search/truncate-blocks-table! repo))

(defmethod handle :remove-db [_window [_ repo]]
  (search/delete-db! repo))

(defn clear-cache!
  [window]
  (let [graphs-dir (get-graphs-dir)]
    (fs-extra/removeSync graphs-dir))

  (let [path (.getPath ^object app "userData")]
    (doseq [dir ["search" "IndexedDB"]]
      (let [path (path/join path dir)]
        (try
          (fs-extra/removeSync path)
          (catch js/Error e
            (js/console.error e)))))
    (utils/send-to-renderer window "redirect" {:payload {:to :home}})))

(defmethod handle :clearCache [window _]
  (search/close!)
  (clear-cache! window)
  (search/ensure-search-dir!))

(defmethod handle :openDialog [^js _window _messages]
  (open-dir-dialog))

(defmethod handle :copyDirectory [^js _window [_ src dest opts]]
  (fs-extra/copy src dest opts))

(defmethod handle :getLogseqDotDirRoot []
  (utils/get-ls-dotdir-root))

(defmethod handle :testProxyUrl [win [_ url]]
  (p/let [_ (utils/fetch url)]
    (utils/send-to-renderer win :notification {:type "success" :payload (str "Successfully: " url)})))

(defmethod handle :httpFetchJSON [_win [_ url options]]
  (p/let [res (utils/fetch url options)
          json (.json res)]
         json))

(defmethod handle :getUserDefaultPlugins []
  (utils/get-ls-default-plugins))

(defmethod handle :relaunchApp []
  (.relaunch app) (.quit app))

(defmethod handle :quitApp []
  (.quit app))

(defmethod handle :userAppCfgs [_window [_ k v]]
  (let [config (cfgs/get-config)]
    (if-not k
      config
      (if-not (nil? v)
        (cfgs/set-item! (keyword k) v)
        (cfgs/get-item (keyword k))))))

(defmethod handle :getDirname [_]
  js/__dirname)

(defmethod handle :getAppBaseInfo [^js win [_ _opts]]
  {:isFullScreen (.isFullScreen win)})

(defmethod handle :getAssetsFiles [^js win [_ {:keys [exts]}]]
  (when-let [graph-path (state/get-window-graph-path win)]
    (p/let [^js files (js-utils/getAllFiles (.join path graph-path "assets") (clj->js exts))]
           files)))

(defn close-watcher-when-orphaned!
  "When it's the last window for the directory, close the watcher."
  [window graph-path]
  (when (not (win/graph-has-other-windows? window graph-path))
    (watcher/close-watcher! graph-path)))

(defn set-current-graph!
  [window graph-path]
  (let [old-path (state/get-window-graph-path window)]
    (when (and old-path graph-path (not= old-path graph-path))
      (close-watcher-when-orphaned! window old-path))
    (swap! state/state assoc :graph/current graph-path)
    (swap! state/state assoc-in [:window/graph window] graph-path)
    nil))

(defmethod handle :setCurrentGraph [^js window [_ graph-name]]
  (when graph-name
    (set-current-graph! window (utils/get-graph-dir graph-name))))

(defmethod handle :runGit [_ [_ args]]
  (when (seq args)
    (git/raw! args)))

(defmethod handle :runGitWithinCurrentGraph [_ [_ args]]
  (when (seq args)
    (git/init!)
    (git/run-git2! (clj->js args))))

(defmethod handle :gitCommitAll [_ [_ message]]
  (git/add-all-and-commit! message))

(defmethod handle :installMarketPlugin [_ [_ mft]]
  (plugin/install-or-update! mft))

(defmethod handle :updateMarketPlugin [_ [_ pkg]]
  (plugin/install-or-update! pkg))

(defmethod handle :uninstallMarketPlugin [_ [_ id]]
  (plugin/uninstall! id))

(def *request-abort-signals (atom {}))

(defmethod handle :httpRequest [_ [_ _req-id opts]]
  (let [{:keys [url abortable method data returnType headers]} opts]
    (when-let [[method type] (and (not (string/blank? url))
                                  [(keyword (string/upper-case (or method "GET")))
                                   (keyword (string/lower-case (or returnType "json")))])]
      (-> (utils/fetch url
                       (-> {:method  method
                            :headers (and headers (bean/->js headers))}
                           (merge (when (and (not (contains? #{:GET :HEAD} method)) data)
                                    ;; TODO: support type of arrayBuffer
                                    {:body (js/JSON.stringify (bean/->js data))})

                                  (when-let [^js controller (and abortable (AbortController.))]
                                    (swap! *request-abort-signals assoc _req-id controller)
                                    {:signal (.-signal controller)}))))
          (p/then (fn [^js res]
                    (case type
                      :json
                      (.json res)

                      :arraybuffer
                      (.arrayBuffer res)

                      :base64
                      (-> (.buffer res)
                          (p/then #(.toString % "base64")))

                      :text
                      (.text res))))
          (p/catch
           (fn [^js e]
             ;; TODO: handle special cases
             (throw e)))
          (p/finally
           (fn []
             (swap! *request-abort-signals dissoc _req-id)))))))

(defmethod handle :httpRequestAbort [_ [_ _req-id]]
  (when-let [^js controller (get @*request-abort-signals _req-id)]
    (.abort controller)))

(defmethod handle :quitAndInstall []
  (.quitAndInstall autoUpdater))

(defmethod handle :graphUnlinked [^js _win [_ repo]]
  (doseq [window (win/get-all-windows)]
    (utils/send-to-renderer window "graphUnlinked" (bean/->clj repo))))

(defmethod handle :dbsync [^js _win [_ graph tx-data]]
  (let [dir (utils/get-graph-dir graph)]
    (doseq [window (win/get-graph-all-windows dir)]
      (utils/send-to-renderer window "dbsync"
                              (bean/->clj {:graph graph
                                           :tx-data tx-data})))))

(defmethod handle :graphHasOtherWindow [^js win [_ graph]]
  (let [dir (utils/get-graph-dir graph)]
    (win/graph-has-other-windows? win dir)))

(defmethod handle :graphHasMultipleWindows [^js _win [_ graph]]
  (let [dir (utils/get-graph-dir graph)
        windows (win/get-graph-all-windows dir)]
    (> (count windows) 1)))

(defmethod handle :addDirWatcher [^js _window [_ dir]]
  ;; receive dir path (not repo / graph) from frontend
  ;; Windows on same dir share the same watcher
  ;; Only close file watcher when:
  ;;    1. there is no one window on the same dir
  ;;    2. reset file watcher to resend `add` event on window refreshing
  (when dir
    (watcher/watch-dir! dir)))

(defmethod handle :unwatchDir [^js _window [_ dir]]
  (when dir
    (watcher/close-watcher! dir)))

(defn open-new-window!
  "Persist db first before calling! Or may break db persistency"
  []
  (let [win (win/create-main-window)]
    (win/on-close-actions! win close-watcher-when-orphaned!)
    (win/setup-window-listeners! win)
    win))

(defmethod handle :openNewWindow [_window [_]]
  (open-new-window!)
  nil)

(defmethod handle :graphReady [window [_ graph-name]]
  (when-let [f (:window/once-graph-ready @state/state)]
    (f window graph-name)
    (state/set-state! :window/once-graph-ready nil)))

(defmethod handle :searchVersionChanged?
  [^js _win [_ graph]]
  (search/version-changed? graph))


(defmethod handle :reloadWindowPage [^js win]
  (when-let [web-content (.-webContents win)]
    (.reload web-content)))


(defmethod handle :setHttpsAgent [^js _win [_ opts]]
  (utils/set-fetch-agent opts))

;;;;;;;;;;;;;;;;;;;;;;;
;; file-sync-rs-apis ;;
;;;;;;;;;;;;;;;;;;;;;;;

(defmethod handle :key-gen [_]
  (rsapi/key-gen))

(defmethod handle :set-env [_ args]
  (apply rsapi/set-env (rest args)))

(defmethod handle :get-local-files-meta [_ args]
  (apply rsapi/get-local-files-meta (rest args)))

(defmethod handle :get-local-all-files-meta [_ args]
  (apply rsapi/get-local-all-files-meta (rest args)))

(defmethod handle :rename-local-file [_ args]
  (apply rsapi/rename-local-file (rest args)))

(defmethod handle :delete-local-files [_ args]
  (apply rsapi/delete-local-files (rest args)))

(defmethod handle :update-local-files [_ args]
  (apply rsapi/update-local-files (rest args)))

(defmethod handle :download-version-files [_ args]
  (apply rsapi/download-version-files (rest args)))

(defmethod handle :delete-remote-files [_ args]
  (apply rsapi/delete-remote-files (rest args)))

(defmethod handle :update-remote-file [_ args]
  (apply rsapi/update-remote-file (rest args)))

(defmethod handle :update-remote-files [_ args]
  (apply rsapi/update-remote-files (rest args)))

(defmethod handle :decrypt-fnames [_ args]
  (apply rsapi/decrypt-fnames (rest args)))

(defmethod handle :encrypt-fnames [_ args]
  (apply rsapi/encrypt-fnames (rest args)))

(defmethod handle :encrypt-with-passphrase [_ args]
  (apply rsapi/encrypt-with-passphrase (rest args)))

(defmethod handle :decrypt-with-passphrase [_ args]
  (apply rsapi/decrypt-with-passphrase (rest args)))

(defmethod handle :default [args]
  (println "Error: no ipc handler for: " (bean/->js args)))

(defn broadcast-persist-graph!
  "Receive graph-name (not graph path)
   Sends persist graph event to the renderer contains the target graph.
   Returns a promise<void>."
  [graph-name]
  (p/create (fn [resolve _reject]
              (let [graph-path (utils/get-graph-dir graph-name)
                    windows (win/get-graph-all-windows graph-path)
                    tar-graph-win (first windows)]
                (if tar-graph-win
                  ;; if no such graph, skip directly
                  (do (state/set-state! :window/once-persist-done #(resolve nil))
                      (utils/send-to-renderer tar-graph-win "persistGraph" graph-name))
                  (resolve nil))))))

(defmethod handle :broadcastPersistGraph [^js _win [_ graph-name]]
  (broadcast-persist-graph! graph-name))

(defmethod handle :broadcastPersistGraphDone [^js _win [_]]
  ;; main process -> renderer doesn't support promise, so we use a global var to store the callback
  (when-let [f (:window/once-persist-done @state/state)]
    (f)
    (state/set-state! :window/once-persist-done nil)))

(defmethod handle :find-in-page [^js win [_ search option]]
  (find/find! win search (bean/->js option)))

(defmethod handle :clear-find-in-page [^js win [_]]
  (find/clear! win))

(defn set-ipc-handler! [window]
  (let [main-channel "main"]
    (.handle ipcMain main-channel
             (fn [^js event args-js]
               (try
                 (let [message (bean/->clj args-js)]
                   (bean/->js (handle (or (utils/get-win-from-sender event) window) message)))
                 (catch js/Error e
                   (when-not (contains? #{"mkdir" "stat"} (nth args-js 0))
                     (println "IPC error: " {:event event
                                             :args args-js}
                              e))
                   e))))
    #(.removeHandler ipcMain main-channel)))<|MERGE_RESOLUTION|>--- conflicted
+++ resolved
@@ -22,11 +22,8 @@
             [electron.window :as win]
             [electron.file-sync-rsapi :as rsapi]
             [electron.backup-file :as backup-file]
-<<<<<<< HEAD
-            [cljs.reader :as reader]))
-=======
+            [cljs.reader :as reader]
             [electron.find-in-page :as find]))
->>>>>>> 7eff2b5c
 
 (defmulti handle (fn [_window args] (keyword (first args))))
 
