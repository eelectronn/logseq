--- conflicted
+++ resolved
@@ -429,12 +429,8 @@
               (let [total (get-blocks-count)]
                 (is (= total (+ c1 @*random-count)))))))))))
 
-<<<<<<< HEAD
-(deftest ^:long random-move-up-down
-=======
 ;; TODO: Enable when not failing as intermittently
-#_(deftest random-move-up-down
->>>>>>> c6369d7c
+#_(deftest ^:long random-move-up-down
   (testing "Random move up down"
     (transact-random-tree!)
     (let [c1 (get-blocks-count)
@@ -450,12 +446,8 @@
             (let [total (get-blocks-count)]
               (is (= total (+ c1 @*random-count))))))))))
 
-<<<<<<< HEAD
-(deftest ^:long random-indent-outdent
-=======
 ;; TODO: Enable when not failing as intermittently
-#_(deftest random-indent-outdent
->>>>>>> c6369d7c
+#_(deftest ^:long random-indent-outdent
   (testing "Random indent and outdent"
     (transact-random-tree!)
     (let [c1 (get-blocks-count)
