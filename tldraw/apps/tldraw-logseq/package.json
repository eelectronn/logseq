{
  "version": "0.0.0-dev",
  "name": "@tldraw/logseq",
  "license": "MIT",
  "module": "./src/index.ts",
  "scripts": {
    "build": "zx build.mjs",
    "build:packages": "yarn build",
    "dev": "tsup --watch",
    "dev:vite": "tsup --watch --sourcemap inline"
  },
  "devDependencies": {
<<<<<<< HEAD
    "@radix-ui/react-context-menu": "^1.0.0",
=======
>>>>>>> 230310d0
    "@radix-ui/react-dropdown-menu": "^1.0.0",
    "@radix-ui/react-select": "^1.0.0",
    "@radix-ui/react-separator": "^1.0.0",
    "@radix-ui/react-switch": "^1.0.0",
    "@radix-ui/react-toggle": "^1.0.0",
    "@radix-ui/react-toggle-group": "^1.0.0",
    "@tldraw/core": "2.0.0-alpha.1",
    "@tldraw/react": "2.0.0-alpha.1",
    "@tldraw/vec": "2.0.0-alpha.1",
    "@types/node": "^17.0.42",
    "@types/react": "^17.0.0",
    "@types/react-dom": "^17.0.0",
    "autoprefixer": "^10.4.7",
    "concurrently": "^7.2.1",
    "esbuild": "^0.15.5",
    "mobx": "^6.6.0",
    "mobx-react-lite": "^3.4.0",
    "perfect-freehand": "^1.1.0",
    "polished": "^4.0.0",
    "postcss": "^8.4.14",
    "react": "^17.0.0",
    "react-dom": "^17.0.0",
    "rimraf": "3.0.2",
    "shadow-cljs": "^2.19.5",
<<<<<<< HEAD
    "tsup": "^6.1.2",
    "typescript": "^4.7.3",
    "zx": "^6.2.4"
=======
    "tsup": "^6.2.3",
    "typescript": "^4.8.2",
    "zx": "^7.0.8"
>>>>>>> 230310d0
  },
  "peerDependencies": {
    "react": "^16.8.0 || ^17.0.0 || ^18.0.0",
    "react-dom": "^16.8.0 || ^17.0.0 || ^18.0.0"
  }
}<|MERGE_RESOLUTION|>--- conflicted
+++ resolved
@@ -10,10 +10,7 @@
     "dev:vite": "tsup --watch --sourcemap inline"
   },
   "devDependencies": {
-<<<<<<< HEAD
     "@radix-ui/react-context-menu": "^1.0.0",
-=======
->>>>>>> 230310d0
     "@radix-ui/react-dropdown-menu": "^1.0.0",
     "@radix-ui/react-select": "^1.0.0",
     "@radix-ui/react-separator": "^1.0.0",
@@ -38,15 +35,9 @@
     "react-dom": "^17.0.0",
     "rimraf": "3.0.2",
     "shadow-cljs": "^2.19.5",
-<<<<<<< HEAD
-    "tsup": "^6.1.2",
-    "typescript": "^4.7.3",
-    "zx": "^6.2.4"
-=======
     "tsup": "^6.2.3",
     "typescript": "^4.8.2",
     "zx": "^7.0.8"
->>>>>>> 230310d0
   },
   "peerDependencies": {
     "react": "^16.8.0 || ^17.0.0 || ^18.0.0",
