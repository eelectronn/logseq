:root {
  --ls-tag-text-opacity: 0.6;
  --ls-tag-text-hover-opacity: 0.8;
  --ls-page-text-size: 1em;
  --ls-page-title-size: 36px;
  --ls-font-family: 'Inter';
  --border-radius-low: 4px;
  --border-radius-medium: 8px;
}

.dark-theme {
    --ls-primary-background-color: #002B36;
    --ls-secondary-background-color: #023643;
    --ls-tertiary-background-color: #08404F;
    --ls-quaternary-background-color: #094B5A;
    --ls-active-primary-color:  #8ec2c2;
    --ls-active-secondary-color: #d0e8e8;

    --ls-block-properties-background-color: #02222a;
    --ls-search-background-color: var(--ls-primary-background-color);
    --ls-border-color: #0e5263;
    --ls-guideline-color: #0b4a5a;
    --ls-menu-hover-color: var(--ls-secondary-background-color);

    --ls-primary-text-color: #a4b5b6;
    --ls-secondary-text-color: #dfdfdf;
    --ls-title-text-color: #93a1a1;
    --ls-link-text-color: var(--ls-active-primary-color);
    --ls-link-text-hover-color: var(--ls-active-secondary-color);
    --ls-link-ref-text-color: var(--ls-link-text-color);
    --ls-link-ref-text-hover-color: var(--ls-link-text-hover-color);
        --ls-tag-text-color: var(--ls-link-text-color);
        --ls-tag-text-hover-color: var(--ls-link-text-hover-color);
        --ls-slide-background-color: var(--ls-primary-background-color);

    --ls-block-bullet-border-color: #0f4958;
    --ls-block-bullet-color: #608e91;
    --ls-block-highlight-color: #0a3d4b;
    --ls-selection-background-color: #338FFF;

    --ls-page-checkbox-color: #6093a0;
    --ls-page-checkbox-border-color: var(--ls-primary-background-color);
    --ls-page-blockquote-color: var(--ls-primary-text-color);
    --ls-page-blockquote-bg-color: var(--ls-secondary-background-color);
    --ls-page-blockquote-border-color: var(--ls-border-color);
    --ls-page-inline-code-color: var(--ls-primary-text-color);
    --ls-page-inline-code-bg-color: #01222a;

    --ls-scrollbar-foreground-color: #001F27;
    --ls-scrollbar-background-color: var(--ls-primary-background-color);
    --ls-scrollbar-thumb-hover-color: #b4b4b466;

    --ls-head-text-color: var(--ls-link-text-color);
    --ls-icon-color: var(--ls-link-text-color);
    --ls-search-icon-color: var(--ls-link-text-color);
    --ls-a-chosen-bg: var(--ls-secondary-background-color);
    --ls-right-sidebar-code-bg-color: #04303c;
}

.white-theme {
    --ls-primary-background-color: white;
    --ls-secondary-background-color: #EDF5F2; /* #F9FAF9 */
    --ls-tertiary-background-color: #DBEBE4;
    --ls-quaternary-background-color: #c9e1d7;
    --ls-active-primary-color: #4A9A79;
    --ls-active-secondary-color: #22654A;

    --ls-block-properties-background-color: var(--ls-tertiary-background-color);
    --ls-search-background-color: var(--ls-primary-background-color);
    --ls-border-color: #ccc;
    --ls-guideline-color: rgb(232, 232,232);
    --ls-menu-hover-color: var(--ls-a-chosen-bg);

    --ls-primary-text-color: #24292e;
    --ls-secondary-text-color: #161e2e;
    --ls-title-text-color: #222;
    --ls-link-text-color: var(--ls-active-primary-color);
    --ls-link-text-hover-color: var(--ls-active-secondary-color);
    --ls-link-ref-text-color: var(--ls-link-text-color);
    --ls-link-ref-text-hover-color: var(--ls-link-text-hover-color);
<<<<<<< HEAD
	  --ls-tag-text-color: var(--ls-link-text-color);
	  --ls-tag-text-hover-color: var(--ls-link-text-hover-color);
=======
        --ls-tag-text-color: var(--ls-link-text-color);
        --ls-tag-text-hover-color: var(--ls-link-text-hover-color);
        --ls-slide-background-color: #002b36;
>>>>>>> e6221244

    --ls-block-bullet-border-color: #afcabe;
    --ls-block-bullet-color: #394b59;
    --ls-block-highlight-color: #c0e6fd;
    --ls-selection-background-color: #e4f2ff;

    --ls-page-checkbox-color: var(--ls-active-primary-color);
    --ls-page-checkbox-border-color: #8c8c8c;
    --ls-page-blockquote-color: var(--ls-primary-text-color);
    --ls-page-blockquote-bg-color: transparent;
    --ls-page-blockquote-border-color: var(--ls-active-primary-color);
    --ls-page-inline-code-color: var(--ls-primary-text-color);
    --ls-page-inline-code-bg-color: var(--ls-secondary-background-color);

    --ls-scrollbar-foreground-color: var(--ls-primary-text-color);
    --ls-scrollbar-background-color: var(--ls-primary-background-color);
    --ls-scrollbar-thumb-hover-color: var(--ls-secondary-text-color);

    --ls-head-text-color: var(--ls-link-text-color);
    --ls-icon-color: #6b7280;
    --ls-search-icon-color: var(--ls-icon-color);
    --ls-a-chosen-bg: #f4f5f7;
    --ls-right-sidebar-code-bg-color: var(--ls-secondary-background-color);
}

html {
  font-family: var(--ls-font-family), Inter, sans-serif, system-ui, -apple-system, BlinkMacSystemFont, "Segoe UI", Roboto, "Helvetica Neue", Arial, "Noto Sans", serif, Apple Color Emoji, Segoe UI Emoji, Segoe UI Symbol !important;
}

@supports (font-variation-settings: normal) {
  html {
    font-family: 'Inter var', sans-serif;
  }
}

a svg {
  color: var(--ls-icon-color);
}

html, body, #root, #draw {
  height: 100%;
}

html, body {
  background-color: #002b36;
}

body {
  color: #24292e;
  line-height: 1.5;
}

.form-checkbox {
  -webkit-appearance: none;
  -moz-appearance: none;
  appearance: none
}

.ls-center {
  position: absolute;
  top: 50%;
  left: 50%;
  transform: translate(-50%, -50%);
}

.-mr-14 {
  margin-right: -3.5rem;
}

textarea {
    overflow: hidden;
    padding: 8px;
    border: 1px solid rgba(39,41,43,.15);
    border-radius: var(--border-radius-low);
    font-size: 1em;
    line-height: 1.5;
    width: 100%;
    resize: none;
    outline: none;
    font-weight: inherit;
    letter-spacing: inherit;
}

ul {
  list-style: circle;
  margin-left: 1.2em;
}

ol {
  list-style: decimal;
  margin-left: 1.2em;
}

.content p, .content div {
  word-break: break-word;
}

#journals .journal {
  border-top: 1px solid;
  border-top-color: #738694;
  border-top-color: var(--ls-border-color);
  padding: 48px 0;
  margin: 24px 0 128px 0;
}

#journals .journal:first-child {
  border-top: none;
  padding: 0;
  min-height: 500px;
}

#sidebar-nav-wrapper {
  margin-top: 0px;
  border-right: 24px;
  position: sticky;
  top: 0;
  transition: all 200ms ease-in 0s;
  -webkit-transition: all 200ms ease-in 0s;
}

#sidebar-nav-wrapper.enter {
  opacity: 1;
  left: 0;
}

#journals {
  margin-bottom: 70vh;
}

.page {
  margin-top: 24px;
}

p {
  line-height: 1.5;
  margin: 0.5rem 0;
  color: var(--ls-primary-text-color)
}

li p:first-child, .block-body p:first-child {
  margin-top: 0;
}

li p:last-child, .block-body p:last-child {
  margin-bottom: 0;
}

li {
  margin: 0.25rem 0;
}

#search p {
  margin: 0;
}

.pre-white-space {
  white-space: pre;
}

.pre-wrap-white-space {
  white-space: pre-wrap;
}

.pre-line-white-space {
  white-space: pre-line;
}

pre {
  background: #F6F8FA;
  background: var(--ls-secondary-background-color);
}


#journals textarea {
  word-break: break-word;
  overflow: hidden;
}

textarea {
  text-size-adjust: 100%;
}

.cursor-pointer, .cursor {
  cursor: pointer;
}

#left-bar a {
  color: var(--ls-icon-color);
}

a {
  cursor: pointer;
  color: #045591;
  color: var(--ls-link-text-color);
  text-decoration: none;
}

a:hover {
  color: #000;
  color: var(--ls-link-text-hover-color);
}

/* Is this required? */
.content p a:hover {
  text-decoration: none;
  border-bottom: 1px solid;
  border-bottom-color: black;
  border-bottom-color: var(--ls-link-text-hover-color);
}

/* .content a[href^="http"]:after { */
/*     content: '⤴'; */
/* } */

/* .content a:visited { */
/*     color: #921b51; */
/*     border-bottom: 1px solid #921b51; */
/* } */

.content a.initial-color, .content a.initial-color:hover {
  color: initial;
  text-decoration: none;
}

a.block-control, a.block-control:hover {
  text-decoration: none;
  cursor: pointer;
  font-size: 14px;
  min-width: 10px;
  color: initial;
}

.dropdown-caret {
  display: inline-block;
  width: 0;
  height: 0;
  vertical-align: middle;
  content: "";
  border-top-style: solid;
  border-top-width: 4px;
  border-right: 4px solid transparent;
  border-bottom: 0 solid transparent;
  border-left: 4px solid transparent;
}

h1.title {
  margin-bottom: 1.5rem;
  color: #222;
  color: var(--ls-title-text-color);
  font-size: 36px;
  font-size: var(--ls-page-title-size);
}

.page-references h2 {
  color: var(--ls-title-text-color);
}

a.page-ref {
  color: var(--ls-link-text-color);
  font-weight: 500;
}

a.page-ref:hover {
  color: var(--ls-link-text-hover-color)
}

.block-ref {
  color: var(--ls-link-text-color);
  font-weight: 500;
}

.block-ref:hover {
  color: var(--ls-link-text-hover-color)
}

.block-highlight, .content .selected {
  transition: background-color 0.15s;
  background-color: var(--ls-block-highlight-color);
  padding: -1px;
}

span.timestamp {
  margin: 0 0.25rem;
}

span.priority {
  color: #6b7280;
}

/* page transition */
.fade-enter {
  opacity: 0;
}

.fade-enter.fade-enter-active {
  opacity: 1;
  transition: opacity 500ms ease-in;
}

.fade-exit {
  opacity: 1;
}

.fade-exit.fade-exit-active {
  opacity: 0;
  transition: opacity 300ms ease-in;
}

svg {
  pointer-events: none;
}

.noscroll {
  position: fixed;
  overflow-y: scroll
}

#left-sidebar {
  width: 240px;
  height: 100%;
  top: 0;
  left: -240px;
  position: absolute;
  z-index: 11;
  opacity: 0;
  transition: all 0.25s;
  -webkit-transition: all 0.25s;
  background-color: #002b36;
}

#left-sidebar.enter {
  opacity: 1;
  left: 0;
}

#right-sidebar {
  border-radius: var(--border-radius-medium) 0 0 0;
  position: sticky;
  top: 0;
  transition: all 200ms ease-in 0s;
  -webkit-transition: all 200ms ease-in 0s;
  background-color: #D8E1E8;
  background-color: var(--ls-secondary-background-color);
  padding-bottom: 48px;
}


#right-sidebar.enter {
  opacity: 1;
  right: 0;
}

#right-sidebar .page {
  margin-top: 0;
}

.lds-dual-ring {
  display: inline-block;
}

.lds-dual-ring:after {
  content: " ";
  display: block;
  width: 20px;
  height: 20px;
  margin: 3px;
  border-radius: 50%;
  border: 2px solid;
  border: 2px solid;
  border-color: #24292E transparent;
  border-color: var(--ls-primary-text-color) transparent;
  animation: lds-dual-ring 1.2s linear infinite;
}

@keyframes lds-dual-ring {
  0% {
    transform: rotate(0deg);
  }
  100% {
    transform: rotate(360deg);
  }
}

.loader {
    -webkit-animation: lds-dual-ring 2s infinite linear;
}

.canceled, .done{
  text-decoration: line-through;
  opacity: 0.6;
}

.done > input {
  opacity: 1;
}

/* Drawing */
#draw {
  -webkit-app-region: no-drag;
  overflow: hidden;
}

#draw iframe {
  width: 100%;
  height: 100%;
  border: none;
}



a.nav-item:hover, a.star-page:hover {
  background-color: #00242d;
}

.blocks__properties {
  background-color: #f0f8ff;
  background-color: var(--ls-block-properties-background-color);
}

/* block dropdown top, auto-complete, sync dropdown */
.bg-base-3 {
  background-color: #FFF;
  background-color: var(--ls-primary-background-color);
}

/* primary bg */
.h-screen {
  background-color: #FFF;
  background-color: var(--ls-primary-background-color);
}

#head {
  background-color: #FFF;
  background-color: var(--ls-primary-background-color);
}

#search_field {
  background-color: #FFF;
  background-color: var(--ls-search-background-color);
  color: #161e2e;
  color: var(--ls-secondary-text-color);
}

.bg-base-2 {
  background-color: #f0f8ff;
  background-color: var(--ls-secondary-background-color);
}

a.menu-link:hover, button.pull:hover, button.menu:focus {
  background-color: #f4f5f7;
  background-color: var(--ls-menu-hover-color);
}

a.menu-link {
  background-color: #ffffff;
  background-color: var(--ls-primary-background-color);
}

a.menu-link:first-of-type {
  border-top-left-radius: var(--border-radius-low);
  border-top-right-radius: var(--border-radius-low);
}

a.menu-link:last-of-type {
  border-bottom-left-radius: var(--border-radius-low);
  border-bottom-right-radius: var(--border-radius-low);
}

.white-theme #head a {
  color: var(--ls-primary-text-color);
}

button.menu {
  border-right: 1px solid;
  border-right-color: #f0f8ff;
  border-right-color: var(--ls-secondary-background-color);
  color: #24292e;
  color: var(--ls-link-text-color);
}

#root > div {
  color: #24292e;
  color: var(--ls-primary-text-color);
  font-size: var(--ls-page-text-size);
}

#main-content-container {
  font-size: 1em;
}

/* TODO Check this */
.form-checkbox {
  color: #137cbd;
  color: var(--ls-page-checkbox-color);
  background-color: transparent;
  border-radius: 0;
  border: 2px solid;
  border-color: var(--ls-page-checkbox-border-color);
  appearance: none
}

.form-checkbox:checked {
  border: none;
}

.white-theme .form-checkbox:focus{
  border-color: var(--ls-page-checkbox-border-color);
}

.form-checkbox:not(:checked):focus {
  box-shadow: none;
}

.form-checkbox:checked:focus {
  box-shadow: none;
}

input {
  color: var(--ls-primary-text-color);
  background: transparent;
}

/* ever used? */
.focus\:shadow-outline:focus {
  box-shadow: 0 0 0 3px #839496;
}

.form-input:focus { 
  box-shadow: 0 0 0 2px rgba(164, 202, 254, 0.45);
}

.form-select {
  background-color: transparent;
  background-color: var(--ls-primary-background-color);
  background-repeat: no-repeat;
  background-image: url("data:image/svg+xml,%3csvg xmlns='http://www.w3.org/2000/svg' viewBox='0 0 20 20' fill='currentColor'%3e%3cpath d='M7 7l3-3 3 3m0 6l-3 3-3-3' stroke='%239fa6b2' stroke-width='1.5' stroke-linecap='round' stroke-linejoin='round'/%3e%3c/svg%3e");
}

.before-block p {
  margin-bottom: 0;
}

#right-sidebar .sidebar-item {
  border-top: 1px solid;
  border-top-color: #ccc;
  border-top-color: var(--ls-border-color);
  margin-bottom: 24px;
  padding-top: 24px;
}

#right-sidebar .sidebar-item:first-child {
  border-top: none;
}

#global-graph, #page-graph {
  min-height: 100% !important;
  height: 100%;
  width: 100%;
  overflow: hidden;
  position: relative;
  z-index: 4;
}

.opacity-70 {
  opacity: .7;
}

.opacity-80 {
  opacity: .8;
}

*:not(pre) > code {
  font-style: normal !important;
  letter-spacing: 0;
  padding: .1em .4em;
  word-spacing: -.15em;
  background-color: #eee;
  -webkit-border-radius: var(--border-radius-low);
  border-radius: var(--border-radius-low);
  line-height: 1.45;
  text-rendering: optimizeSpeed
}

hr {
  margin: 2rem 0;
  border-color: #ccc;
  border-color: var(--ls-border-color);
}

#search-wrapper svg {
  color: #9fa6b2;
  color: var(--ls-search-icon-color);
  /* margin-left: 6px; */
}

#search-wrapper:focus-within svg {
  color: #4b5563;
  color: var(--ls-link-text-hover-color);
}

.file textarea, .file pre {
  margin: 0;
}

a.button {
  text-decoration: none;
  color: #FFF;
  display: inline;
}

/* ever used? */
a.button:hover, .content a.button {
  color: #FFF;
}

a.menu-link {
  color: var(--ls-link-text-color);
}

.white-theme a.menu-link {
  color: var(--ls-primary-text-color);
}

a.chosen {
  background: var(--ls-a-chosen-bg);
}

.sync-content p {
  margin: 0.25rem 0;
}

code {
  font-size: 85%;
}

pre.code {
  background: #282A36;
  background: var(--ls-secondary-background-color);
  color: #f8f8f2;
  color: var(--ls-primary-text-color);
}

/* Are these reachable? */
#right-sidebar .non-block-editor textarea, #right-sidebar pre, #right-sidebar pre.code {
  background: var(--ls-right-sidebar-code-bg-color);
}

#right-sidebar pre.CodeMirror-line {
  background: #FFFFFF;
}

:not(pre) > code {
  color: var(--ls-page-inline-code-color);
  background: #eeeeee;
  background: var(--ls-page-inline-code-bg-color);
}

mark {
  background: #FEF3AC;
  color: #262626;
  padding: 0 1px;
}

dl {
  margin: 1rem 0;
}

dt {
  margin-bottom: 0.25rem;
  font-weight: bold;
}

:root {
  scrollbar-color: var(--ls-scrollbar-foreground-color) var(--ls-scrollbar-background-color) !important;
  scrollbar-width: thin !important;
}

* {
  scrollbar-width: thin !important;
}

blockquote {
  display: block;
  text-indent: 0em;
  padding: 8px 20px;
  border-left: 4px solid;
  border-left-color: #d3d3d3;
  border-left-color: var(--ls-page-blockquote-border-color);
  background-color: #f7f7f7;
  background-color: var(--ls-page-blockquote-bg-color);
  margin: 1rem 0;
  color: #24292e;
  color: var(--ls-page-blockquote-color);
  font-size: 1.25rem;
}

.dark-theme ::-webkit-scrollbar, .dark-theme ::-webkit-scrollbar-track-piece {
  background-color: var(--ls-scrollbar-background-color);
  border: 4px solid;
  border-color: var(--ls-scrollbar-background-color);
}

.dark-theme ::-webkit-scrollbar-thumb {
  background-color: var(--ls-scrollbar-foreground-color);
  background-clip: padding-box;
  min-height: 28px;
}

.dark-theme ::-webkit-scrollbar-thumb:hover {
  background-color: var(--ls-scrollbar-thumb-hover-color);
}

.svg-shadow {
  -webkit-filter: drop-shadow(1px 1px 2px rgba(0, 0, 0, .7));
  filter: drop-shadow(1px 1px 2px rgba(0, 0, 0, .5));
}


svg.note {
  color: #19407c;
  color: var(--ls-primary-text-color);
}

svg.tip {
  color: var(--ls-active-primary-color);
}

.admonition-icon {
  border-right: 1px solid;
  border-right-color: #ccc;
  border-right-color: var(--ls-border-color);
}

/* make keyframes that tell the start state and the end state of our object */
@-webkit-keyframes fadeIn {
  from {
    opacity: 0;
  }
  to {
    opacity: 1;
  }
}

@-moz-keyframes fadeIn {
  from {
    opacity: 0;
  }
  to {
    opacity: 1;
  }
}

@keyframes fadeIn {
  from {
    opacity: 0;
  }
  to {
    opacity: 1;
  }
}

.fade-in {
  opacity: 0; /* make things invisible upon start */
  -webkit-animation: fadeIn ease-in 1; /* call our keyframe named fadeIn, use animattion ease-in and repeat it only 1 time */
  -moz-animation: fadeIn ease-in 1;
  animation: fadeIn ease-in 1;

  -webkit-animation-fill-mode: forwards; /* this makes sure that after animation is done we remain at the last keyframe value (opacity: 1)*/
  -moz-animation-fill-mode: forwards;
  animation-fill-mode: forwards;

  -webkit-animation-duration: 2s;
  -moz-animation-duration: 2s;
  animation-duration: 2s;
}

.fade-in.one {
  -webkit-animation-delay: 0.5s;
  -moz-animation-delay: 0.5s;
  animation-delay: 0.5s;
}

.fade-in.two {
  -webkit-animation-delay: 1s;
  -moz-animation-delay: 1s;
  animation-delay: 1s;
}

.fade-in.three {
  -webkit-animation-delay: 1.5s;
  -moz-animation-delay: 1.5s;
  animation-delay: 1.5s;
}

.fade-in.four {
  -webkit-animation-delay: 2s;
  -moz-animation-delay: 2s;
  animation-delay: 2s;
}

.block-children {
  border-left: 2px solid;
  border-left-color: #ddd;
  border-left-color: var(--ls-guideline-color);
}

.dnd-separator {
  border-bottom: 3px solid transparent;
}

.dnd-separator-cur {
  border-bottom: 3px solid #999;
}

iframe {
  /* width: 100%; */
  margin: 1rem 0;
}

.aspect-ratio-square {
  padding-top: 100%;
}

.aspect-ratio-16\/9 {
  padding-top: 56.25%;
}

.aspect-ratio-4\/3 {
  padding-top: 75%;
}

.aspect-ratio-21\/9 {
  padding-top: 42.86%;
}

.footdef {
  margin: 1rem 0;
}

pre {
  margin: 1rem 0;
}

span.bullet-container {
  display: flex;
  height: 13px;
  width: 13px;
  border-radius: 50%;
  justify-content: center;
  align-items: center;
}

.bullet-container .bullet {
  border-radius: 50%;
  width: 5px;
  height: 5px;
  background-color: #394b59;
  background-color: var(--ls-block-bullet-color);
}

.bullet-closed {
  background-color: #ced9e0;
  background-color: var(--ls-block-bullet-border-color);
}

/* use case? */
.doc-mode .block-children {
  border-left: none;
}

.doc-mode .hide-inner-bullet .bullet {
  display: none;
}

.doc-mode {
  margin-left: -16px;
}

.admonitionblock {
  margin: 2rem 0;
}

li:first-child {
  margin-top: 0;
}

.abstract {
  margin: 2rem 0;
  width: 80%;
  font-style: italic;
}

.abstract p:last-of-type:before {
  content: "    ";
  white-space: pre;
}

a.warning, span.warning {
  background: #F56565;
  padding: .1em .4em;
  border-radius: var(--border-radius-low);
  color: #fff;
}

/* use case? */
.content a.warning {
  color: #fff;
}

.draw {
  display: flex;
  position: fixed;
  top: 0;
  bottom: 0;
  left: 0;
  right: 0;
}

.excalidraw-embed .draw {
  position: relative;
}

button.context-menu-option {
  font-size: 14px;
}

.popover .context-menu li {
  margin: 0;
}

::selection {
  background: var(--ls-selection-background-color);
  color: var(--ls-primary-text-color);
}

::-moz-selection {
  background: var(--ls-selection-background-color);
  color: var(--ls-primary-text-color);
}

.dropdown-overflow-auto {
  max-height: 400px;
  overflow-y: auto;
}

.notification-area {
  background-color: #FFF;
  background-color: var(--ls-tertiary-background-color);
  color: var(--ls-primary-text-color);
}

.content img {
  margin-top: .5rem;
  margin-bottom: .5rem;
}

a.login {
  color: #444;
  color: var(--ls-link-text-color);
}

a.login:hover {
  color: #000;
  color: var(--ls-link-text-hover-color);
}

.marker-switch {
  display: inline;
  font-size: 85%;
  margin-right: 6px;
  margin-left: 2px;
  border-radius: 3px;
  font-weight: 500;
  display: inline-block;
  width: 16px;
  height: 18px;
  opacity: 0.5;
  padding: 0 2px 0 2px;
  border: 1px solid;
  line-height: 1.3;
}

a.marker-switch:hover {
  opacity: 1;
}

a.tooltip-priority {
  display: contents;
  position: absolute;
  left: 0;
}

a.tooltip-priority::after {
  content: attr(priority);
  margin-right: 10px;
}

.page-drop-options {
  width: 18em;
}

.help table thead tr th {
  width: 80%;
}

pre {
  line-height: 1.45em;
  overflow: auto;
}

#intro p {
  margin: 15px 0;
}

#intro h1, #intro h2 {
  margin: 2.5em 0 0.5em;
}

#intro h2 {
  font-size: 1.4em;
}

#intro img {
  margin: 5em 0;
}

#intro h3 {
  font-size: 1.275em;
  margin: 1.5em 0 0.5em;
}

#intro h4 {
  font-size: 1.175em;
  margin: 1em 0 0.5em;
}

#intro .content {
  flex-direction: column;
  align-items: center;
}

.fixed-width {
  max-width: 665px;
}



.center, .foldable-title {
  margin: 0 auto;
}

img, video {
  margin-left: auto;
  margin-right: auto;
}



#intro img {
  max-width: 100%;
}

.w10 {
  max-width: 10%;
}

.w20 {
  max-width: 20%;
}

.w30 {
  max-width: 30%;
}

.w40 {
  max-width: 40%;
}

.w50 {
  max-width: 50%;
}

.w60 {
  max-width: 60%;
}

.w70 {
  max-width: 70%;
}

.w80 {
  max-width: 80%;
}

.w90 {
  max-width: 90%;
}

.w100 {
  max-width: 100%;
}

summary {
  outline: none;
}

.dropdown-wrapper {
  background-color: #FFFFFF;
  background-color: var(--ls-primary-background-color);
  min-width: 12rem;
}

#right-sidebar .references {
  margin-left: 12px;
}

img.small {
  display: inline;
  width: 20px;
  height: 20px;
  margin-top: 0;
  margin-bottom: 0;
}

a.tag {
  opacity: 0.6;
  opacity: var(--ls-tag-text-opacity);
  color: #045591;
  color: var(--ls-tag-text-color);
}

a.tag:hover {
  opacity: 0.8;
  opacity: var(--ls-tag-text-hover-opacity);
  color: #045591;
  color: var(--ls-tag-text-hover-color);
}

#diffs-body textarea {
  color: #a4b5b6;
  color: var(--ls-primary-text-color);
}

.notifications {
  position: absolute;
  z-index: 99;
  width: 100%;
  top: 3.2em;
}


.bullet-container .bullet-heading {
  background-color: #8fbc8f;
  background-color: var(--ls-block-bullet-color);
}

.heading-bg {
  border-radius: 50%;
  width: 12px;
  height: 12px;
}

.videoWrapper {
  position: relative;
  padding-bottom: 56.25%; /* 16:9 */
  height: 0;
}

.videoWrapper iframe {
  position: absolute;
  top: 0;
  left: 0;
  width: 100%;
  height: 100%;
}

/* TODO: add all tailwind supported bg colors */
.bg-pink-100 {
  background-color: #fff5f7;
}

.bg-pink-200 {
  background-color: #fed7e2;
}

.bg-pink-300 {
  background-color: #fbb6ce;
}

.bg-pink-400 {
  background-color: #f687b3;
}

.bg-pink-500 {
  background-color: #ed64a6;
}

.bg-pink-600 {
  background-color: #d53f8c;
}

.bg-pink-700 {
  background-color: #b83280;
}

.bg-pink-800 {
  background-color: #97266d;
}

.bg-pink-900 {
  background-color: #702459;
}

.block-body blockquote:first-child, .block-body pre:first-child {
  margin-top: 8px;
  margin-bottom: 8px;
}

.extensions__code>.CodeMirror {
  height: auto;
  margin: 6px 0 0 0;
  font-family: Fira Code, Monaco, Menlo, Consolas, 'COURIER NEW', monospace;
}

.add-button-link:hover .addButton > .circle {
  opacity: 1;
}

.addButton > .circle {
  opacity: 0;
}

.addButton {
  display: block;
  margin-left: 12px;
  margin-top: 6.5px;
  width: 20px;
  height: 20px;
  opacity: 0.5;
}

/* FIXME: */

.dark-theme input {
  color: var(--ls-secondary-text-color);
}

.dark-theme input.form-input {
  background: none;
}

.dark-theme .form-checkbox {
  color: #6093a0;
  color: var(--ls-page-checkbox-color);
  background-color: #6093a0;
  background-color: var(--ls-page-checkbox-color);
  border: none;
  border-radius: var(--border-radius-low);
}

#right-sidebar .bg-base-2 {
  background-color: var(--ls-tertiary-background-color);
}

.white-theme a.right-sidebar-button {
  color: var(--ls-link-text-color);
}

.white-theme a.right-sidebar-button:hover {
  color: var(--ls-link-text-hover-color);
}

.absolute-modal {
  background: var(--ls-primary-background-color);
}

/* FIXME: not sure why this is not working for ui/toggle */
.translate-x-5 {
  --transform-translate-x: 1.25rem;
}

/* region App global modules */
#mobile-editor-toolbar {
  position: fixed;
  bottom: 0;
  width: 100%;
  left: 0;
  justify-content: center;
  height: 2.5rem;
  display: flex;
  align-items: center;
  z-index: 9999;

  transition: top .3s;
}

#mobile-editor-toolbar > button {
  padding: 5px;
}

// auto complete
#ui__ac {
  @apply rounded-md shadow-xs bg-base-3;
}

#ui__ac-inner {
  max-height: 400px;
  overflow-x: hidden;
  overflow-y: auto;
  position: relative;
  -webkit-overflow-scrolling: touch;

  > .menu-link {
    padding: 6px 0;
  }
}

/* endregion */

/* Hide scrollbar for IE, Edge and Firefox */
.hide-scrollbar {
    -ms-overflow-style: none;  /* IE and Edge */
    scrollbar-width: none !important;  /* Firefox */
}

/* Hide scrollbar for Chrome, Safari and Opera */
.hide-scrollbar::-webkit-scrollbar {
    display: none;
}

.left {
    float: left;
}
.right {
    float: right;
}

.reveal {
    background: var(--ls-slide-background-color);
}

#right-sidebar .reveal pre.code {
    background: transparent;
}

.reveal .hljs {
    background: none;
}<|MERGE_RESOLUTION|>--- conflicted
+++ resolved
@@ -78,14 +78,9 @@
     --ls-link-text-hover-color: var(--ls-active-secondary-color);
     --ls-link-ref-text-color: var(--ls-link-text-color);
     --ls-link-ref-text-hover-color: var(--ls-link-text-hover-color);
-<<<<<<< HEAD
 	  --ls-tag-text-color: var(--ls-link-text-color);
 	  --ls-tag-text-hover-color: var(--ls-link-text-hover-color);
-=======
-        --ls-tag-text-color: var(--ls-link-text-color);
-        --ls-tag-text-hover-color: var(--ls-link-text-hover-color);
-        --ls-slide-background-color: #002b36;
->>>>>>> e6221244
+    --ls-slide-background-color: #002b36;
 
     --ls-block-bullet-border-color: #afcabe;
     --ls-block-bullet-color: #394b59;
