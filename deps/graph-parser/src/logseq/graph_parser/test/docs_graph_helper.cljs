(ns logseq.graph-parser.test.docs-graph-helper
  "Helper fns for setting up and running tests against docs graph"
  (:require ["fs" :as fs]
            ["child_process" :as child-process]
            [cljs.test :refer [is testing]]
            [clojure.string :as string]
            [logseq.graph-parser.config :as gp-config]
            [datascript.core :as d]))

;; Helper fns for test setup
;; =========================
(defn- sh
  "Run shell cmd synchronously and print to inherited streams by default. Aims
    to be similar to babashka.tasks/shell"
  [cmd opts]
  (child-process/spawnSync (first cmd)
                           (clj->js (rest cmd))
                           (clj->js (merge {:stdio "inherit"} opts))))

(defn clone-docs-repo-if-not-exists
  [dir branch]
  (when-not (.existsSync fs dir)
    (sh ["git" "clone" "--depth" "1" "-b" branch "-c" "advice.detachedHead=false"
         "https://github.com/logseq/docs" dir] {})))


;; Fns for common test assertions
;; ==============================
(defn get-top-block-properties
  [db]
  (->> (d/q '[:find (pull ?b [*])
              :where
              [?b :block/properties]
              [(missing? $ ?b :block/name)]]
            db)
       (map first)
       (map (fn [m] (zipmap (keys (:block/properties m)) (repeat 1))))
       (apply merge-with +)
       (filter #(>= (val %) 5))
       (into {})))

(defn get-all-page-properties
  [db]
  (->> (d/q '[:find (pull ?b [*])
              :where
              [?b :block/properties]
              [?b :block/name]]
            db)
       (map first)
       (map (fn [m] (zipmap (keys (:block/properties m)) (repeat 1))))
       (apply merge-with +)
       (into {})))

(defn get-block-format-counts
  [db]
  (->> (d/q '[:find (pull ?b [*]) :where [?b :block/format]] db)
       (map first)
       (group-by :block/format)
       (map (fn [[k v]] [k (count v)]))
       (into {})))

(defn- query-assertions
  [db files]
  (testing "Query based stats"
    (is (= (->> files
                ;; logseq files aren't saved under :block/file
                (remove #(string/includes? % (str "/" gp-config/app-name "/")))
                set)
           (->> (d/q '[:find (pull ?b [* {:block/file [:file/path]}])
                       :where [?b :block/name] [?b :block/file]]
                     db)
                (map (comp #(get-in % [:block/file :file/path]) first))
                set))
        "Files on disk should equal ones in db")

    (is (= (count (filter #(re-find #"journals/" %) files))
           (->> (d/q '[:find (count ?b)
                       :where
                       [?b :block/journal? true]
                       [?b :block/name]
                       [?b :block/file]]
                     db)
                ffirst))
        "Journal page count on disk equals count in db")

    (is (= {"CANCELED" 2 "DONE" 6 "LATER" 4 "NOW" 5}
           (->> (d/q '[:find (pull ?b [*]) :where [?b :block/marker]]
                     db)
                (map first)
                (group-by :block/marker)
                (map (fn [[k v]] [k (count v)]))
                (into {})))
        "Task marker counts")

    (is (= {:markdown 3143 :org 460} ;; 2 pages for namespaces are not parsed
           (get-block-format-counts db))
        "Block format counts")

    (is (= {:title 98 :id 98
            :updated-at 47 :created-at 47
            :card-last-score 6 :card-repeats 6 :card-next-schedule 6
            :card-last-interval 6 :card-ease-factor 6 :card-last-reviewed 6
<<<<<<< HEAD
            :alias 6 :logseq.macro-arguments 94 :logseq.macro-name 94
            :heading 64}
=======
            :alias 6 :logseq.macro-arguments 94 :logseq.macro-name 94 :heading 64}
>>>>>>> bc89d606
           (get-top-block-properties db))
        "Counts for top block properties")

    (is (= {:title 98
            :alias 6
            :tags 2 :permalink 2
            :name 1 :type 1 :related 1 :sample 1 :click 1 :id 1 :example 1}
           (get-all-page-properties db))
        "Counts for all page properties")

    (is (= {:block/scheduled 2
            :block/priority 4
            :block/deadline 1
            :block/collapsed? 22
            :block/repeated? 1}
           (->> [:block/scheduled :block/priority :block/deadline :block/collapsed?
                 :block/repeated?]
                (map (fn [attr]
                       [attr
                        (ffirst (d/q [:find (list 'count '?b) :where ['?b attr]]
                                     db))]))
                (into {})))
        "Counts for blocks with common block attributes")

    (is (= #{"term" "setting" "book" "templates" "Query" "Query/table" "page"}
           (->> (d/q '[:find (pull ?n [*]) :where [?b :block/namespace ?n]] db)
                (map (comp :block/original-name first))
                set))
        "Has correct namespaces")))

;; TODO update me to the number of the latest version of doc when namespace is updated
(defn docs-graph-assertions
  "These are common assertions that should pass in both graph-parser and main
  logseq app. It is important to run these in both contexts to ensure that the
  functionality in frontend.handler.repo and logseq.graph-parser remain the
  same"
  [db files]
  ;; Counts assertions help check for no major regressions. These counts should
  ;; only increase over time as the docs graph rarely has deletions
  (testing "Counts"
    (is (= 211 (count files)) "Correct file count")
    (is (= 42006 (count (d/datoms db :eavt))) "Correct datoms count")

    (is (= 3600
           (ffirst
            (d/q '[:find (count ?b)
                   :where [?b :block/path-refs ?bp] [?bp :block/name]] db)))
        "Correct referenced blocks count")
    (is (= 21
           (ffirst
            (d/q '[:find (count ?b)
                   :where [?b :block/content ?content]
                   [(clojure.string/includes? ?content "+BEGIN_QUERY")]]
                 db)))
        "Advanced query count"))

  (query-assertions db files))<|MERGE_RESOLUTION|>--- conflicted
+++ resolved
@@ -100,12 +100,7 @@
             :updated-at 47 :created-at 47
             :card-last-score 6 :card-repeats 6 :card-next-schedule 6
             :card-last-interval 6 :card-ease-factor 6 :card-last-reviewed 6
-<<<<<<< HEAD
-            :alias 6 :logseq.macro-arguments 94 :logseq.macro-name 94
-            :heading 64}
-=======
             :alias 6 :logseq.macro-arguments 94 :logseq.macro-name 94 :heading 64}
->>>>>>> bc89d606
            (get-top-block-properties db))
         "Counts for top block properties")
 
