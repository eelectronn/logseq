--- conflicted
+++ resolved
@@ -1,14 +1,11 @@
 (ns logseq.graph-parser.util
   "Util fns shared between graph-parser and rest of app. Util fns only rely on
   clojure standard libraries."
-  (:require [clojure.walk :as walk]
+  (:require [cljs.reader :as reader]
+            [clojure.edn :as edn]
             [clojure.string :as string]
-<<<<<<< HEAD
-            [logseq.graph-parser.log :as log]
-            [cljs.reader :as reader]))
-=======
-            [clojure.edn :as edn]))
->>>>>>> 62c09184
+            [clojure.walk :as walk]
+            [logseq.graph-parser.log :as log]))
 
 (defn path-normalize
   "Normalize file path (for reading paths from FS, not required by writting)"
@@ -154,15 +151,6 @@
   (when file
     (normalize-format (keyword (string/lower-case (last (string/split file #"\.")))))))
 
-<<<<<<< HEAD
-(defn safe-read-string
-  [content]
-  (try
-    (reader/read-string content)
-    (catch :default e
-      (log/error :parse/read-string-failed e)
-      {})))
-=======
 (defn valid-edn-keyword?
   [k]
   (try
@@ -172,4 +160,11 @@
     true
     (catch :default _
       false)))
->>>>>>> 62c09184
+
+(defn safe-read-string
+  [content]
+  (try
+    (reader/read-string content)
+    (catch :default e
+      (log/error :parse/read-string-failed e)
+      {})))