--- conflicted
+++ resolved
@@ -317,12 +317,8 @@
   (let [refs (->> (concat tags refs [marker priority])
                   (remove string/blank?)
                   (distinct))
-<<<<<<< HEAD
-        refs (atom refs)
+        *refs (atom refs)
         structured-tags (atom #{})]
-=======
-        *refs (atom refs)]
->>>>>>> ef7e3d2f
     (walk/prewalk
      (fn [form]
        ;; skip custom queries
@@ -334,13 +330,12 @@
          (when-let [tag (get-tag form)]
            (let [tag (text/page-ref-un-brackets! tag)]
              (when (gp-util/tag-valid? tag)
-<<<<<<< HEAD
-               (swap! refs conj tag)
-               (swap! structured-tags conj tag))))
+               (swap! *refs conj tag)
+               (swap! *structured-tags conj tag))))
          form))
      (concat title body))
-    (let [ref->map-fn (fn [col tag?]
-                        (let [col (remove string/blank? @col)
+    (let [ref->map-fn (fn [*col tag?]
+                        (let [col (remove string/blank? @*col)
                               children-pages (->> (mapcat (fn [p]
                                                             (let [p (if (map? p)
                                                                       (:block/original-name p)
@@ -372,29 +367,9 @@
                                   ref-page]
                                  [ref-page]))) col)))]
       (assoc block
-             :refs (ref->map-fn refs false)
-             :tags (ref->map-fn structured-tags true)))))
-=======
-               (swap! *refs conj tag))))
-         form))
-     (concat title body))
-    (swap! *refs #(remove string/blank? %))
-    (let [children-pages (->> @*refs
-                              (mapcat (fn [p]
-                                        (let [p (if (map? p)
-                                                  (:block/original-name p)
-                                                  p)]
-                                          (when (string? p)
-                                            (let [p (or (text/get-nested-page-name p) p)]
-                                              (when (text/namespace-page? p)
-                                                (gp-util/split-namespace-pages p)))))))
-                              (remove string/blank?)
-                              (distinct))
-          refs' (->> (distinct (concat @*refs children-pages))
-                     (remove nil?)
-                     (map (fn [ref] (page-name->map ref with-id? db true date-formatter))))]
-      (assoc block :refs refs'))))
->>>>>>> ef7e3d2f
+             :refs (ref->map-fn *refs false)
+             :tags (ref->map-fn *structured-tags true)))))
+
 
 (defn- with-block-refs
   [{:keys [title body] :as block}]
